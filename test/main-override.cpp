--- conflicted
+++ resolved
@@ -35,7 +35,7 @@
 static void large_alloc(void);        // issue #363
 static void fail_aslr();              // issue #372
 static void tsan_numa_test();         // issue #414
-static void strdup_test();            // issue #445 
+static void strdup_test();            // issue #445
 static void bench_alloc_large(void);  // issue #xxx
 //static void test_large_migrate(void); // issue #691
 static void heap_thread_free_huge();
@@ -67,14 +67,9 @@
   // test_stl_allocators();
   // test_mt_shutdown();
   // test_large_migrate();
-  
+
   //fail_aslr();
-<<<<<<< HEAD
-  // bench_alloc_large();
-  // mi_stats_print(NULL);
-=======
   mi_stats_print(NULL);
->>>>>>> 41029d9d
   return 0;
 }
 
@@ -229,7 +224,7 @@
     std::cout << "Running on " << threads.size() << " threads took " << duration
               << std::endl;
 }
-#endif 
+#endif
 
 void asd() {
   void* p = malloc(128);
