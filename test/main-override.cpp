--- conflicted
+++ resolved
@@ -190,8 +190,6 @@
 }
 
 #if 0
-<<<<<<< HEAD
-=======
 #include <algorithm>
 #include <chrono>
 #include <functional>
@@ -239,7 +237,6 @@
 }
 
 #if 0
->>>>>>> e2f4fe64
 // issue #691
 static char* cptr;
 
