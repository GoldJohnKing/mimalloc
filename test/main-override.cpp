#include <stdlib.h>
#include <stdio.h>
#include <assert.h>
#include <string.h>
#include <stdint.h>

#include <mimalloc.h>
#include <new>
#include <vector>
#include <future>
#include <iostream>
#include <thread>
#include <assert.h>

#ifdef _WIN32
#include <mimalloc-new-delete.h>
#include <windows.h>
static void msleep(unsigned long msecs) { Sleep(msecs); }
#else
#include <unistd.h>
static void msleep(unsigned long msecs) { usleep(msecs * 1000UL); }
#endif

static void heap_thread_free_large(); // issue #221
static void heap_no_delete();         // issue #202
static void heap_late_free();         // issue #204
static void padding_shrink();         // issue #209
static void various_tests();
static void test_mt_shutdown();
static void large_alloc(void);        // issue #363
static void fail_aslr();              // issue #372
static void tsan_numa_test();         // issue #414
static void strdup_test();            // issue #445
static void bench_alloc_large(void);  // issue #xxx
//static void test_large_migrate(void); // issue #691
static void heap_thread_free_huge();
static void test_std_string();        // issue #697
static void test_thread_local();      // issue #944
// static void test_mixed0();             // issue #942
static void test_mixed1();             // issue #942
static void test_stl_allocators();

#if x_WIN32
#include "main-override-dep.h"
static void test_dep();               // issue #981: test overriding in another DLL
#else
static void test_dep() { };
#endif

int main() {
  mi_stats_reset();  // ignore earlier allocations
  various_tests();
  test_mixed1();

  test_dep();

  //test_std_string();
  //test_thread_local();
  // heap_thread_free_huge();
  /*
<<<<<<< HEAD
   heap_thread_free_huge();
   heap_thread_free_large();
   heap_no_delete();
   heap_late_free();
   padding_shrink();
   various_tests();
   large_alloc();
   tsan_numa_test();
   strdup_test();
=======
  heap_thread_free_large();
  heap_no_delete();
  heap_late_free();
  padding_shrink();

  tsan_numa_test();
  */
  /*
  strdup_test();
  test_stl_allocators();
  test_mt_shutdown();
>>>>>>> f4c3a906
  */
  // test_stl_allocators();
  // test_mt_shutdown();
  // test_large_migrate();

  //fail_aslr();
  mi_stats_print(NULL);
  return 0;
}

static void* p = malloc(8);

void free_p() {
  free(p);
  return;
}

class Test {
private:
  int i;
public:
  Test(int x) { i = x; }
  ~Test() { }
};


static void various_tests() {
  atexit(free_p);
  void* p1 = malloc(78);
  void* p2 = mi_malloc_aligned(24, 16);
  free(p1);
  p1 = malloc(8);
  char* s = mi_strdup("hello\n");

  mi_free(p2);
  p2 = malloc(16);
  p1 = realloc(p1, 32);
  free(p1);
  free(p2);
  mi_free(s);

  Test* t = new Test(42);
  delete t;
  t = new (std::nothrow) Test(42);
  delete t;
  auto tbuf = new unsigned char[sizeof(Test)];
  t = new (tbuf) Test(42);
  t->~Test();
  delete[] tbuf;

  #if _WIN32
  const char* ptr = ::_Getdays();  // test _base overrid
  free((void*)ptr);
  #endif
}

class Static {
private:
  void* p;
public:
  Static() {
    p = malloc(64);
    return;
  }
  ~Static() {
    free(p);
    return;
  }
};

static Static s = Static();


static bool test_stl_allocator1() {
  std::vector<int, mi_stl_allocator<int> > vec;
  vec.push_back(1);
  vec.pop_back();
  return vec.size() == 0;
}

struct some_struct { int i; int j; double z; };


#if x_WIN32
static void test_dep()
{
  TestAllocInDll t;
  std::string s = t.GetString();
}
#endif


static bool test_stl_allocator2() {
  std::vector<some_struct, mi_stl_allocator<some_struct> > vec;
  vec.push_back(some_struct());
  vec.pop_back();
  return vec.size() == 0;
}

#if MI_HAS_HEAP_STL_ALLOCATOR
static bool test_stl_allocator3() {
  std::vector<int, mi_heap_stl_allocator<int> > vec;
  vec.push_back(1);
  vec.pop_back();
  return vec.size() == 0;
}

static bool test_stl_allocator4() {
  std::vector<some_struct, mi_heap_stl_allocator<some_struct> > vec;
  vec.push_back(some_struct());
  vec.pop_back();
  return vec.size() == 0;
}

static bool test_stl_allocator5() {
  std::vector<int, mi_heap_destroy_stl_allocator<int> > vec;
  vec.push_back(1);
  vec.pop_back();
  return vec.size() == 0;
}

static bool test_stl_allocator6() {
  std::vector<some_struct, mi_heap_destroy_stl_allocator<some_struct> > vec;
  vec.push_back(some_struct());
  vec.pop_back();
  return vec.size() == 0;
}
#endif

static void test_stl_allocators() {
  test_stl_allocator1();
  test_stl_allocator2();
#if MI_HAS_HEAP_STL_ALLOCATOR
  test_stl_allocator3();
  test_stl_allocator4();
  test_stl_allocator5();
  test_stl_allocator6();
#endif
}

#if 0
#include <algorithm>
#include <chrono>
#include <functional>
#include <iostream>
#include <thread>
#include <vector>

static void test_mixed0() {
    std::vector<std::unique_ptr<std::size_t>> numbers(1024 * 1024 * 100);
    std::vector<std::thread> threads(1);

    std::atomic<std::size_t> index{};

    auto start = std::chrono::system_clock::now();

    for (auto& thread : threads) {
        thread = std::thread{[&index, &numbers]() {
            while (true) {
                auto i = index.fetch_add(1, std::memory_order_relaxed);
                if (i >= numbers.size()) return;

                numbers[i] = std::make_unique<std::size_t>(i);
            }
        }};
    }

    for (auto& thread : threads) thread.join();

    auto end = std::chrono::system_clock::now();

    auto duration =
        std::chrono::duration_cast<std::chrono::milliseconds>(end - start);
    std::cout << "Running on " << threads.size() << " threads took " << duration
              << std::endl;
}
#endif

void asd() {
  void* p = malloc(128);
  free(p);
}
static void test_mixed1() {
    std::thread thread(asd);
    thread.join();
}

#if 0
// issue #691
static char* cptr;

static void* thread1_allocate()
{
  cptr = mi_calloc_tp(char,22085632);
  return NULL;
}

static void* thread2_free()
{
  assert(cptr);
  mi_free(cptr);
  cptr = NULL;
  return NULL;
}

static void test_large_migrate(void) {
  auto t1 = std::thread(thread1_allocate);
  t1.join();
  auto t2 = std::thread(thread2_free);
  t2.join();
  /*
  pthread_t thread1, thread2;

  pthread_create(&thread1, NULL, &thread1_allocate, NULL);
  pthread_join(thread1, NULL);

  pthread_create(&thread2, NULL, &thread2_free, NULL);
  pthread_join(thread2, NULL);
  */
  return;
}
#endif

// issue 445
static void strdup_test() {
#ifdef _MSC_VER
  char* s = _strdup("hello\n");
  char* buf = NULL;
  size_t len;
  _dupenv_s(&buf, &len, "MIMALLOC_VERBOSE");
  mi_free(buf);
  mi_free(s);
#endif
}

// Issue #202
static void heap_no_delete_worker() {
  mi_heap_t* heap = mi_heap_new();
  void* q = mi_heap_malloc(heap, 1024); (void)(q);
  // mi_heap_delete(heap); // uncomment to prevent assertion
}

static void heap_no_delete() {
  auto t1 = std::thread(heap_no_delete_worker);
  t1.join();
}


// Issue #697
static void test_std_string() {
  std::string path = "/Users/xxxx/Library/Developer/Xcode/DerivedData/xxxxxxxxxx/Build/Intermediates.noindex/xxxxxxxxxxx/arm64/XX_lto.o/0.arm64.lto.o";
  std::string path1 = "/Users/xxxx/Library/Developer/Xcode/DerivedData/xxxxxxxxxx/Build/Intermediates.noindex/xxxxxxxxxxx/arm64/XX_lto.o/1.arm64.lto.o";
  std::cout << path + "\n>>>            " + path1 + "\n>>>            " << std::endl;
}

// Issue #204
static volatile void* global_p;

static void t1main() {
  mi_heap_t* heap = mi_heap_new();
  global_p = mi_heap_malloc(heap, 1024);
  mi_heap_delete(heap);
}

static void heap_late_free() {
  auto t1 = std::thread(t1main);

  msleep(2000);
  assert(global_p);
  mi_free((void*)global_p);

  t1.join();
}

// issue  #209
static void* shared_p;
static void alloc0(/* void* arg */)
{
  shared_p = mi_malloc(8);
}

static void padding_shrink(void)
{
  auto t1 = std::thread(alloc0);
  t1.join();
  mi_free(shared_p);
}


// Issue #221
static void heap_thread_free_large_worker() {
  mi_free(shared_p);
}

static void heap_thread_free_large() {
  for (int i = 0; i < 100; i++) {
    shared_p = mi_malloc_aligned(2 * 1024 * 1024 + 1, 8);
    auto t1 = std::thread(heap_thread_free_large_worker);
    t1.join();
  }
}

static void heap_thread_free_huge_worker() {
  mi_free(shared_p);
}

static void heap_thread_free_huge() {
  for (int i = 0; i < 100; i++) {
    shared_p = mi_malloc(1024 * 1024 * 1024);
    auto t1 = std::thread(heap_thread_free_huge_worker);
    t1.join();
  }
}

static void test_mt_shutdown()
{
  const int threads = 5;
  std::vector< std::future< std::vector< char* > > > ts;

  auto fn = [&]()
  {
    std::vector< char* > ps;
    ps.reserve(1000);
    for (int i = 0; i < 1000; i++)
      ps.emplace_back(new char[1]);
    return ps;
  };

  for (int i = 0; i < threads; i++)
    ts.emplace_back(std::async(std::launch::async, fn));

  for (auto& f : ts)
    for (auto& p : f.get())
      delete[] p;

  std::cout << "done" << std::endl;
}

// issue #363
using namespace std;

void large_alloc(void)
{
  char* a = new char[1ull << 25];
  thread th([&] {
    delete[] a;
    });
  th.join();
}

// issue #372
static void fail_aslr() {
  size_t sz = (size_t)(4ULL << 40); // 4TiB
  void* p = malloc(sz);
  printf("pointer p: %p: area up to %p\n", p, (uint8_t*)p + sz);
  *(int*)0x5FFFFFFF000 = 0;  // should segfault
}

// issues #414
static void dummy_worker() {
  void* p = mi_malloc(0);
  mi_free(p);
}

static void tsan_numa_test() {
  auto t1 = std::thread(dummy_worker);
  dummy_worker();
  t1.join();
}

// issue #?
#include <chrono>
#include <random>
#include <iostream>

static void bench_alloc_large(void) {
  static constexpr int kNumBuffers = 20;
  static constexpr size_t kMinBufferSize = 5 * 1024 * 1024;
  static constexpr size_t kMaxBufferSize = 25 * 1024 * 1024;
  std::unique_ptr<char[]> buffers[kNumBuffers];

  std::random_device rd;  (void)rd;
  std::mt19937 gen(42); //rd());
  std::uniform_int_distribution<> size_distribution(kMinBufferSize, kMaxBufferSize);
  std::uniform_int_distribution<> buf_number_distribution(0, kNumBuffers - 1);

  static constexpr int kNumIterations = 2000;
  const auto start = std::chrono::steady_clock::now();
  for (int i = 0; i < kNumIterations; ++i) {
    int buffer_idx = buf_number_distribution(gen);
    size_t new_size = size_distribution(gen);
    buffers[buffer_idx] = std::make_unique<char[]>(new_size);
  }
  const auto end = std::chrono::steady_clock::now();
  const auto num_ms = std::chrono::duration_cast<std::chrono::milliseconds>(end - start).count();
  const auto us_per_allocation = std::chrono::duration_cast<std::chrono::microseconds>(end - start).count() / kNumIterations;
  std::cout << kNumIterations << " allocations Done in " << num_ms << "ms." << std::endl;
  std::cout << "Avg " << us_per_allocation << " us per allocation" << std::endl;
}


class MTest
{
    char *data;
public:
    MTest() { data = (char*)malloc(1024); }
    ~MTest() { free(data); };
};

thread_local MTest tlVariable;

void threadFun( int i )
{
    printf( "Thread %d\n", i );
    std::this_thread::sleep_for( std::chrono::milliseconds(100) );
}

void test_thread_local()
{
    for( int i=1; i < 100; ++i )
    {
        std::thread t( threadFun, i );
        t.join();
        mi_stats_print(NULL);
    }
    return;
}<|MERGE_RESOLUTION|>--- conflicted
+++ resolved
@@ -58,7 +58,6 @@
   //test_thread_local();
   // heap_thread_free_huge();
   /*
-<<<<<<< HEAD
    heap_thread_free_huge();
    heap_thread_free_large();
    heap_no_delete();
@@ -68,19 +67,6 @@
    large_alloc();
    tsan_numa_test();
    strdup_test();
-=======
-  heap_thread_free_large();
-  heap_no_delete();
-  heap_late_free();
-  padding_shrink();
-
-  tsan_numa_test();
-  */
-  /*
-  strdup_test();
-  test_stl_allocators();
-  test_mt_shutdown();
->>>>>>> f4c3a906
   */
   // test_stl_allocators();
   // test_mt_shutdown();
