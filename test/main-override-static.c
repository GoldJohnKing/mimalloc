--- conflicted
+++ resolved
@@ -32,7 +32,7 @@
 int main() {
   mi_version();
   mi_stats_reset();
-  
+
   // mi_bins();
 
   // test_manage_os_memory();
@@ -51,10 +51,6 @@
   // test_heap_walk();
   // alloc_huge();
 
-<<<<<<< HEAD
-  // mi_bins();
-=======
->>>>>>> ece1defe
 
   void* p1 = malloc(78);
   void* p2 = malloc(24);
@@ -197,7 +193,7 @@
 #define KiB 1024ULL
 #define MiB (KiB*KiB)
 #define GiB (MiB*KiB)
-  mi_reserve_os_memory(4*GiB, false, true);
+  mi_reserve_os_memory(3*GiB, false, true);
   void* p1 = malloc(100);
   void* p2 = malloc(100000);
   void* p3 = malloc(2*GiB);
@@ -255,7 +251,7 @@
 #if _WIN32
 static void test_manage_os_memory(void) {
   size_t size = 256 * 1024 * 1024;
-  void* ptr = VirtualAlloc(NULL, size, MEM_RESERVE | MEM_COMMIT, PAGE_READWRITE); 
+  void* ptr = VirtualAlloc(NULL, size, MEM_RESERVE | MEM_COMMIT, PAGE_READWRITE);
   mi_arena_id_t arena_id;
   mi_manage_os_memory_ex(ptr, size, true /* committed */, true /* pinned */, false /* is zero */, -1 /* numa node */, true /* exclusive */, &arena_id);
   mi_heap_t* cuda_heap = mi_heap_new_in_arena(arena_id);    // you can do this in any thread
@@ -264,11 +260,11 @@
   void* p1 = mi_heap_malloc(cuda_heap, 8);
   int* p2 = mi_heap_malloc_tp(cuda_heap, int);
   *p2 = 42;
-  
+
   // and maybe set the cuda heap as the default heap? (but careful as now `malloc` will allocate in the cuda heap as well)
   {
     mi_heap_t* prev_default_heap = mi_heap_set_default(cuda_heap);
-    void* p3 = mi_malloc(8);  // allocate in the cuda heap 
+    void* p3 = mi_malloc(8);  // allocate in the cuda heap
     mi_free(p3);
   }
   mi_free(p1);
@@ -414,13 +410,9 @@
 #endif
     wsize--;
     // find the highest bit
-<<<<<<< HEAD
-    size_t idx; 
+    size_t idx;
     mi_bsr(wsize, &idx);
     uint8_t b = (uint8_t)idx;
-=======
-    const size_t b = _mi_bsr(wsize);  // note: wsize != 0
->>>>>>> ece1defe
     // and use the top 3 bits to determine the bin (~12.5% worst internal fragmentation).
     // - adjust with 3 because we use do not round the first 8 sizes
     //   which each get an exact bin
@@ -506,7 +498,7 @@
     assert(wsize>0);
     // find the highest bit
     uint8_t b = (uint8_t)(MI_SIZE_BITS - 1 - mi_clz(wsize));
-    
+
     // and use the top 3 bits to determine the bin (~12.5% worst internal fragmentation).
     // - adjust with 3 because we use do not round the first 8 sizes
     //   which each get an exact bin
