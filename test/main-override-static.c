--- conflicted
+++ resolved
@@ -33,13 +33,10 @@
   // invalid_free();
   // test_reserved();
   // negative_stat();
-<<<<<<< HEAD
-=======
   // test_heap_walk();
->>>>>>> 35d33214
   // alloc_huge();
   // test_heap_walk();
-  test_heap_arena();
+  // test_heap_arena();
   
   void* p1 = malloc(78);
   void* p2 = malloc(24);
