--- conflicted
+++ resolved
@@ -7,7 +7,7 @@
 #include <mimalloc.h>
 #include <mimalloc-override.h>  // redefines malloc etc.
 
-<<<<<<< HEAD
+
 #include <stdint.h>
 #include <stdbool.h>
 
@@ -171,22 +171,19 @@
   }
 }
 
-int main() {
-  mi_version();
-  mi_bins();
-=======
 static void double_free1();
 static void double_free2();
 static void corrupt_free();
 
+
 int main() {
   mi_version();
-  
+  // mi_bins();
+
   // detect double frees and heap corruption
   //double_free1();
   //double_free2();
   //corrupt_free();
->>>>>>> 4a4d7492
 
   void* p1 = malloc(78);
   void* p2 = malloc(24);
@@ -210,8 +207,6 @@
   mi_stats_print(NULL);
   return 0;
 }
-<<<<<<< HEAD
-=======
 
 
 // The double free samples come ArcHeap [1] by Insu Yun (issue #161)
@@ -279,4 +274,3 @@
     malloc(SZ);
   }
 }
->>>>>>> 4a4d7492
