/* ----------------------------------------------------------------------------
Copyright (c) 2018-2020 Microsoft Research, Daan Leijen
This is free software; you can redistribute it and/or modify it under the
terms of the MIT license.
-----------------------------------------------------------------------------*/

/* This is a stress test for the allocator, using multiple threads and
   transferring objects between threads. It tries to reflect real-world workloads:
   - allocation size is distributed linearly in powers of two
   - with some fraction extra large (and some very large)
   - the allocations are initialized and read again at free
   - pointers transfer between threads
   - threads are terminated and recreated with some objects surviving in between
   - uses deterministic "randomness", but execution can still depend on
     (random) thread scheduling. Do not use this test as a benchmark!
*/

#include <stdio.h>
#include <stdlib.h>
#include <stdint.h>
#include <stdbool.h>
#include <string.h>
#include <assert.h>

// > mimalloc-test-stress [THREADS] [SCALE] [ITER]
//
// argument defaults
static int THREADS = 32;      // more repeatable if THREADS <= #processors
static int SCALE   = 25;      // scaling factor

#if defined(MI_TSAN)
static int ITER    = 10;      // N full iterations destructing and re-creating all threads (on tsan reduce for azure pipeline limits)
#else
static int ITER    = 50;      // N full iterations destructing and re-creating all threads
#endif

// static int THREADS = 8;    // more repeatable if THREADS <= #processors
// static int SCALE   = 100;  // scaling factor

#define STRESS                // undefine for leak test

#ifndef NDEBUG
#define HEAP_WALK             // walk the heap objects?
#endif

static bool   allow_large_objects = true;     // allow very large objects? (set to `true` if SCALE>100)
static size_t use_one_size = 0;               // use single object size of `N * sizeof(uintptr_t)`?

static bool   main_participates = false;       // main thread participates as a worker too

// #define USE_STD_MALLOC
#ifdef USE_STD_MALLOC
#define custom_calloc(n,s)    calloc(n,s)
#define custom_realloc(p,s)   realloc(p,s)
#define custom_free(p)        free(p)
#else
#include <mimalloc.h>
#define custom_calloc(n,s)    mi_calloc(n,s)
#define custom_realloc(p,s)   mi_realloc(p,s)
#define custom_free(p)        mi_free(p)
#endif

// transfer pointer between threads
#define TRANSFERS     (1000)
static volatile void* transfer[TRANSFERS];


#if (UINTPTR_MAX != UINT32_MAX)
const uintptr_t cookie = 0xbf58476d1ce4e5b9UL;
#else
const uintptr_t cookie = 0x1ce4e5b9UL;
#endif

static void* atomic_exchange_ptr(volatile void** p, void* newval);

typedef uintptr_t* random_t;

static uintptr_t pick(random_t r) {
  uintptr_t x = *r;
#if (UINTPTR_MAX > UINT32_MAX)
  // by Sebastiano Vigna, see: <http://xoshiro.di.unimi.it/splitmix64.c>
  x ^= x >> 30;
  x *= 0xbf58476d1ce4e5b9UL;
  x ^= x >> 27;
  x *= 0x94d049bb133111ebUL;
  x ^= x >> 31;
#else
  // by Chris Wellons, see: <https://nullprogram.com/blog/2018/07/31/>
  x ^= x >> 16;
  x *= 0x7feb352dUL;
  x ^= x >> 15;
  x *= 0x846ca68bUL;
  x ^= x >> 16;
#endif
  *r = x;
  return x;
}

static bool chance(size_t perc, random_t r) {
  return (pick(r) % 100 <= perc);
}

static void* alloc_items(size_t items, random_t r) {
  if (chance(1, r)) {
    if (chance(1, r) && allow_large_objects) items *= 10000;       // 0.01% giant
    else if (chance(10, r) && allow_large_objects) items *= 1000;  // 0.1% huge
    else items *= 100;                                             // 1% large objects;
  }
  if (items == 40) items++;              // pthreads uses that size for stack increases
  if (use_one_size > 0) items = (use_one_size / sizeof(uintptr_t));
  if (items==0) items = 1;
  uintptr_t* p = (uintptr_t*)custom_calloc(items,sizeof(uintptr_t));
  if (p != NULL) {
    for (uintptr_t i = 0; i < items; i++) {
      assert(p[i] == 0);
      p[i] = (items - i) ^ cookie;
    }
  }
  return p;
}

static void free_items(void* p) {
  if (p != NULL) {
    uintptr_t* q = (uintptr_t*)p;
    uintptr_t items = (q[0] ^ cookie);
    for (uintptr_t i = 0; i < items; i++) {
      if ((q[i] ^ cookie) != items - i) {
        fprintf(stderr, "memory corruption at block %p at %zu\n", p, i);
        abort();
      }
    }
  }
  custom_free(p);
}

#ifdef HEAP_WALK 
static bool visit_blocks(const mi_heap_t* heap, const mi_heap_area_t* area, void* block, size_t block_size, void* arg) {
  (void)(heap); (void)(area); 
  size_t* total = (size_t*)arg;
  if (block != NULL) {
    *total += block_size;
  }
  return true;
}
#endif

static void stress(intptr_t tid) {
  //bench_start_thread();
  uintptr_t r = ((tid + 1) * 43); // rand();
  const size_t max_item_shift = 5; // 128
  const size_t max_item_retained_shift = max_item_shift + 2;
  size_t allocs = 100 * ((size_t)SCALE) * (tid % 8 + 1); // some threads do more
  size_t retain = allocs / 2;
  void** data = NULL;
  size_t data_size = 0;
  size_t data_top = 0;
  void** retained = (void**)custom_calloc(retain,sizeof(void*));
  size_t retain_top = 0;

  while (allocs > 0 || retain > 0) {
    if (retain == 0 || (chance(50, &r) && allocs > 0)) {
      // 50%+ alloc
      allocs--;
      if (data_top >= data_size) {
        data_size += 100000;
        data = (void**)custom_realloc(data, data_size * sizeof(void*));
      }
      data[data_top++] = alloc_items(1ULL << (pick(&r) % max_item_shift), &r);
    }
    else {
      // 25% retain
      retained[retain_top++] = alloc_items( 1ULL << (pick(&r) % max_item_retained_shift), &r);
      retain--;
    }
    if (chance(66, &r) && data_top > 0) {
      // 66% free previous alloc
      size_t idx = pick(&r) % data_top;
      free_items(data[idx]);
      data[idx] = NULL;
    }
    if (chance(25, &r) && data_top > 0) {
      // 25% exchange a local pointer with the (shared) transfer buffer.
      size_t data_idx = pick(&r) % data_top;
      size_t transfer_idx = pick(&r) % TRANSFERS;
      void* p = data[data_idx];
      void* q = atomic_exchange_ptr(&transfer[transfer_idx], p);
      data[data_idx] = q;
    }
  }

  #ifdef HEAP_WALK
  // walk the heap
  size_t total = 0;
  mi_heap_visit_blocks(mi_heap_get_default(), true, visit_blocks, &total);
  #endif

  // free everything that is left
  for (size_t i = 0; i < retain_top; i++) {
    free_items(retained[i]);
  }
  for (size_t i = 0; i < data_top; i++) {
    free_items(data[i]);
  }
  custom_free(retained);
  custom_free(data);
  //bench_end_thread();
}

static void run_os_threads(size_t nthreads, void (*entry)(intptr_t tid));

static void test_stress(void) {
  uintptr_t r = rand();
  for (int n = 0; n < ITER; n++) {
<<<<<<< HEAD
    run_os_threads(THREADS, &stress);    
=======
    run_os_threads(THREADS, &stress);
    #ifdef HEAP_WALK
    size_t total = 0;
    mi_abandoned_visit_blocks(mi_subproc_main(), -1, true, visit_blocks, &total);
    #endif
>>>>>>> 6b153427
    for (int i = 0; i < TRANSFERS; i++) {
      if (chance(50, &r) || n + 1 == ITER) { // free all on last run, otherwise free half of the transfers
        void* p = atomic_exchange_ptr(&transfer[i], NULL);
        free_items(p);
      }
    }
    #ifndef NDEBUG
    //mi_collect(false);
    //mi_debug_show_arenas();
    #endif
    #if !defined(NDEBUG) || defined(MI_TSAN)
    if ((n + 1) % 10 == 0) { printf("- iterations left: %3d\n", ITER - (n + 1)); }
    #endif
  }
}

#ifndef STRESS
static void leak(intptr_t tid) {
  uintptr_t r = rand();
  void* p = alloc_items(1 /*pick(&r)%128*/, &r);
  if (chance(50, &r)) {
    intptr_t i = (pick(&r) % TRANSFERS);
    void* q = atomic_exchange_ptr(&transfer[i], p);
    free_items(q);
  }
}

static void test_leak(void) {
  for (int n = 0; n < ITER; n++) {
    run_os_threads(THREADS, &leak);
    mi_collect(false);
#ifndef NDEBUG
    if ((n + 1) % 10 == 0) { printf("- iterations left: %3d\n", ITER - (n + 1)); }
#endif
  }
}
#endif

int main(int argc, char** argv) {
  #ifdef HEAP_WALK
    mi_option_enable(mi_option_visit_abandoned);    
  #endif
  #ifndef NDEBUG
    mi_option_set(mi_option_arena_reserve, 32 * 1024 /* in kib = 32MiB */);
  #endif
  #ifndef USE_STD_MALLOC
    mi_stats_reset();
  #endif

  // > mimalloc-test-stress [THREADS] [SCALE] [ITER]
  if (argc >= 2) {
    char* end;
    long n = strtol(argv[1], &end, 10);
    if (n > 0) THREADS = n;
  }
  if (argc >= 3) {
    char* end;
    long n = (strtol(argv[2], &end, 10));
    if (n > 0) SCALE = n;
  }
  if (argc >= 4) {
    char* end;
    long n = (strtol(argv[3], &end, 10));
    if (n > 0) ITER = n;
  }
  if (SCALE > 100) {
    allow_large_objects = true;
  }
  printf("Using %d threads with a %d%% load-per-thread and %d iterations %s\n", THREADS, SCALE, ITER, (allow_large_objects ? "(allow large objects)" : ""));
  //mi_reserve_os_memory(1024*1024*1024ULL, false, true);
  //int res = mi_reserve_huge_os_pages(4,1);
  //printf("(reserve huge: %i\n)", res);

  //bench_start_program();

  // Run ITER full iterations where half the objects in the transfer buffer survive to the next round.
  srand(0x7feb352d);
  
  //mi_reserve_os_memory(512ULL << 20, true, true);

#if !defined(NDEBUG) && !defined(USE_STD_MALLOC)
  mi_stats_reset();
#endif

#ifdef STRESS
  test_stress();
#else
  test_leak();
#endif

#ifndef USE_STD_MALLOC
  #ifndef NDEBUG
  // mi_collect(true);
  mi_debug_show_arenas(true,true,true);
  #endif
  mi_stats_print(NULL);
#endif
  //bench_end_program();
  return 0;
}


static void (*thread_entry_fun)(intptr_t) = &stress;

#ifdef _WIN32

#include <windows.h>

static DWORD WINAPI thread_entry(LPVOID param) {
  thread_entry_fun((intptr_t)param);
  return 0;
}

static void run_os_threads(size_t nthreads, void (*fun)(intptr_t)) {
  thread_entry_fun = fun;
  DWORD* tids = (DWORD*)custom_calloc(nthreads,sizeof(DWORD));
  HANDLE* thandles = (HANDLE*)custom_calloc(nthreads,sizeof(HANDLE));
  const size_t start = (main_participates ? 1 : 0);
  for (size_t i = start; i < nthreads; i++) {
    thandles[i] = CreateThread(0, 8*1024, &thread_entry, (void*)(i), 0, &tids[i]);
  }
  if (main_participates) fun(0); // run the main thread as well
  for (size_t i = start; i < nthreads; i++) {
    WaitForSingleObject(thandles[i], INFINITE);
  }
  for (size_t i = start; i < nthreads; i++) {
    CloseHandle(thandles[i]);
  }
  custom_free(tids);
  custom_free(thandles);
}

static void* atomic_exchange_ptr(volatile void** p, void* newval) {
#if (INTPTR_MAX == INT32_MAX)
  return (void*)InterlockedExchange((volatile LONG*)p, (LONG)newval);
#else
  return (void*)InterlockedExchange64((volatile LONG64*)p, (LONG64)newval);
#endif
}
#else

#include <pthread.h>

static void* thread_entry(void* param) {
  thread_entry_fun((uintptr_t)param);
  return NULL;
}

static void run_os_threads(size_t nthreads, void (*fun)(intptr_t)) {
  thread_entry_fun = fun;
  pthread_t* threads = (pthread_t*)custom_calloc(nthreads,sizeof(pthread_t));
  memset(threads, 0, sizeof(pthread_t) * nthreads);
  const size_t start = (main_participates ? 1 : 0);
  //pthread_setconcurrency(nthreads);
  for (size_t i = start; i < nthreads; i++) {
    pthread_create(&threads[i], NULL, &thread_entry, (void*)i);
  }
  if (main_participates) fun(0); // run the main thread as well
  for (size_t i = start; i < nthreads; i++) {
    pthread_join(threads[i], NULL);
  }
  custom_free(threads);
}

#ifdef __cplusplus
#include <atomic>
static void* atomic_exchange_ptr(volatile void** p, void* newval) {
  return std::atomic_exchange((volatile std::atomic<void*>*)p, newval);
}
#else
#include <stdatomic.h>
static void* atomic_exchange_ptr(volatile void** p, void* newval) {
  return atomic_exchange((volatile _Atomic(void*)*)p, newval);
}
#endif

#endif<|MERGE_RESOLUTION|>--- conflicted
+++ resolved
@@ -211,15 +211,11 @@
 static void test_stress(void) {
   uintptr_t r = rand();
   for (int n = 0; n < ITER; n++) {
-<<<<<<< HEAD
-    run_os_threads(THREADS, &stress);    
-=======
     run_os_threads(THREADS, &stress);
     #ifdef HEAP_WALK
     size_t total = 0;
     mi_abandoned_visit_blocks(mi_subproc_main(), -1, true, visit_blocks, &total);
     #endif
->>>>>>> 6b153427
     for (int i = 0; i < TRANSFERS; i++) {
       if (chance(50, &r) || n + 1 == ITER) { // free all on last run, otherwise free half of the transfers
         void* p = atomic_exchange_ptr(&transfer[i], NULL);
