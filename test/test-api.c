--- conflicted
+++ resolved
@@ -89,11 +89,7 @@
   CHECK_BODY("malloc-free-null") {
     mi_free(NULL);
   };
-<<<<<<< HEAD
-  #if MI_INTPTR_BITS >= 64
-=======
   #if MI_INTPTR_BITS > 32
->>>>>>> fc1a2918
   CHECK_BODY("malloc-free-invalid-low") {
     mi_free((void*)(MI_ZU(0x0000000003990080))); // issue #1087
   };
