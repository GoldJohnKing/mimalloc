--- conflicted
+++ resolved
@@ -302,33 +302,16 @@
 
     mi_tld_t*  tld = &td->tld;
     mi_heap_t* heap = &td->heap;
-<<<<<<< HEAD
-    _mi_memcpy_aligned(tld, &tld_empty, sizeof(*tld));
-    _mi_memcpy_aligned(heap, &_mi_heap_empty, sizeof(*heap));
-    heap->thread_id = _mi_thread_id();
-    _mi_random_init(&heap->random);
-    heap->cookie  = _mi_heap_random_next(heap) | 1;
-    heap->keys[0] = _mi_heap_random_next(heap);
-    heap->keys[1] = _mi_heap_random_next(heap);
-    heap->tld = tld;
-    tld->heap_backing = heap;
-    tld->heaps = heap;
-    tld->segments.stats = &tld->stats;
-    tld->segments.os = &tld->os;
-    tld->os.stats = &tld->stats;
-    _mi_heap_set_default_direct(heap);
-=======
     _mi_tld_init(tld, heap);  // must be before `_mi_heap_init`
     _mi_heap_init(heap, tld, _mi_arena_id_none());
     _mi_heap_set_default_direct(heap);   
->>>>>>> 710d6138
   }
   return false;
 }
 
 // initialize thread local data
 void _mi_tld_init(mi_tld_t* tld, mi_heap_t* bheap) {
-  _mi_memzero_aligned(tld,sizeof(mi_tld_t));
+  _mi_memcpy_aligned(tld, &tld_empty, sizeof(mi_tld_t));
   tld->heap_backing = bheap;
   tld->heaps = bheap;
   tld->segments.stats = &tld->stats;
