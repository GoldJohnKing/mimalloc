--- conflicted
+++ resolved
@@ -94,7 +94,6 @@
 // may lead to allocation itself on some platforms)
 // --------------------------------------------------------
 
-<<<<<<< HEAD
 static mi_decl_cache_align mi_subproc_t subproc_main
 #if __cplusplus
 = { };     // empty initializer to prevent running the constructor (with msvc)
@@ -123,28 +122,12 @@
   { {0}, {0}, 0, true },  // random
   0,                      // page count
   MI_BIN_FULL, 0,         // page retired min/max
-  0,                      // generic count
+  0, 0,                   // generic count
   NULL,                   // next
   0,                      // full page retain
   false,                  // can reclaim
   true,                   // can eager abandon
   0,                      // tag
-=======
-mi_decl_hidden mi_decl_cache_align const mi_heap_t _mi_heap_empty = {
-  NULL,
-  MI_ATOMIC_VAR_INIT(NULL),
-  0,                // tid
-  0,                // cookie
-  0,                // arena id
-  { 0, 0 },         // keys
-  { {0}, {0}, 0, true }, // random
-  0,                // page count
-  MI_BIN_FULL, 0,   // page retired min/max
-  0, 0,             // generic count
-  NULL,             // next
-  false,            // can reclaim
-  0,                // tag
->>>>>>> 58d13f6a
   #if MI_GUARDED
   0, 0, 0, 0, 1,          // count is 1 so we never write to it (see `internal.h:mi_heap_malloc_use_guarded`)
   #endif
@@ -174,23 +157,14 @@
   0,                      // initial cookie
   //{ 0, 0 },               // the key of the main heap can be fixed (unlike page keys that need to be secure!)
   { {0x846ca68b}, {0}, 0, true },  // random
-<<<<<<< HEAD
   0,                      // page count
   MI_BIN_FULL, 0,         // page retired min/max
-  0,                      // generic count
+  0, 0,                   // generic count
   NULL,                   // next heap
   2,                      // full page retain
   true,                   // allow page reclaim
   true,                   // allow page abandon
   0,                      // tag
-=======
-  0,                // page count
-  MI_BIN_FULL, 0,   // page retired min/max
-  0, 0,             // generic count
-  NULL,             // next heap
-  false,            // can reclaim
-  0,                // tag
->>>>>>> 58d13f6a
   #if MI_GUARDED
   0, 0, 0, 0, 0,
   #endif
