/* ----------------------------------------------------------------------------
Copyright (c) 2018-2022, Microsoft Research, Daan Leijen
This is free software; you can redistribute it and/or modify it under the
terms of the MIT license. A copy of the license can be found in the file
"LICENSE" at the root of this distribution.
-----------------------------------------------------------------------------*/
#include "mimalloc.h"
#include "mimalloc-internal.h"

#include "./cma/cma_utils.h" // Arma 3 CMA

#include <string.h>  // memcpy, memset
#include <stdlib.h>  // atexit

// Empty page used to initialize the small free pages array
const mi_page_t _mi_page_empty = {
  0, false, false, false, false,
  0,       // capacity
  0,       // reserved capacity
  { 0 },   // flags
  false,   // is_zero
  0,       // retire_expire
  NULL,    // free
  0,       // used
  0,       // xblock_size
  NULL,    // local_free
  #if MI_ENCODE_FREELIST
  { 0, 0 },
  #endif
  MI_ATOMIC_VAR_INIT(0), // xthread_free
  MI_ATOMIC_VAR_INIT(0), // xheap
  NULL, NULL
  #if MI_INTPTR_SIZE==8
  , { 0 }  // padding
  #endif
};

#define MI_PAGE_EMPTY() ((mi_page_t*)&_mi_page_empty)

#if (MI_PADDING>0) && (MI_INTPTR_SIZE >= 8)
#define MI_SMALL_PAGES_EMPTY  { MI_INIT128(MI_PAGE_EMPTY), MI_PAGE_EMPTY(), MI_PAGE_EMPTY() }
#elif (MI_PADDING>0)
#define MI_SMALL_PAGES_EMPTY  { MI_INIT128(MI_PAGE_EMPTY), MI_PAGE_EMPTY(), MI_PAGE_EMPTY(), MI_PAGE_EMPTY() }
#else
#define MI_SMALL_PAGES_EMPTY  { MI_INIT128(MI_PAGE_EMPTY), MI_PAGE_EMPTY() }
#endif


// Empty page queues for every bin
#define QNULL(sz)  { NULL, NULL, (sz)*sizeof(uintptr_t) }
#define MI_PAGE_QUEUES_EMPTY \
  { QNULL(1), \
    QNULL(     1), QNULL(     2), QNULL(     3), QNULL(     4), QNULL(     5), QNULL(     6), QNULL(     7), QNULL(     8), /* 8 */ \
    QNULL(    10), QNULL(    12), QNULL(    14), QNULL(    16), QNULL(    20), QNULL(    24), QNULL(    28), QNULL(    32), /* 16 */ \
    QNULL(    40), QNULL(    48), QNULL(    56), QNULL(    64), QNULL(    80), QNULL(    96), QNULL(   112), QNULL(   128), /* 24 */ \
    QNULL(   160), QNULL(   192), QNULL(   224), QNULL(   256), QNULL(   320), QNULL(   384), QNULL(   448), QNULL(   512), /* 32 */ \
    QNULL(   640), QNULL(   768), QNULL(   896), QNULL(  1024), QNULL(  1280), QNULL(  1536), QNULL(  1792), QNULL(  2048), /* 40 */ \
    QNULL(  2560), QNULL(  3072), QNULL(  3584), QNULL(  4096), QNULL(  5120), QNULL(  6144), QNULL(  7168), QNULL(  8192), /* 48 */ \
    QNULL( 10240), QNULL( 12288), QNULL( 14336), QNULL( 16384), QNULL( 20480), QNULL( 24576), QNULL( 28672), QNULL( 32768), /* 56 */ \
    QNULL( 40960), QNULL( 49152), QNULL( 57344), QNULL( 65536), QNULL( 81920), QNULL( 98304), QNULL(114688), QNULL(131072), /* 64 */ \
    QNULL(163840), QNULL(196608), QNULL(229376), QNULL(262144), QNULL(327680), QNULL(393216), QNULL(458752), QNULL(524288), /* 72 */ \
    QNULL(MI_MEDIUM_OBJ_WSIZE_MAX + 1  /* 655360, Huge queue */), \
    QNULL(MI_MEDIUM_OBJ_WSIZE_MAX + 2) /* Full queue */ }

#define MI_STAT_COUNT_NULL()  {0,0,0,0}

// Empty statistics
#if MI_STAT>1
#define MI_STAT_COUNT_END_NULL()  , { MI_STAT_COUNT_NULL(), MI_INIT32(MI_STAT_COUNT_NULL) }
#else
#define MI_STAT_COUNT_END_NULL()
#endif

#define MI_STATS_NULL  \
  MI_STAT_COUNT_NULL(), MI_STAT_COUNT_NULL(), \
  MI_STAT_COUNT_NULL(), MI_STAT_COUNT_NULL(), \
  MI_STAT_COUNT_NULL(), MI_STAT_COUNT_NULL(), \
  MI_STAT_COUNT_NULL(), MI_STAT_COUNT_NULL(), \
  MI_STAT_COUNT_NULL(), MI_STAT_COUNT_NULL(), \
  MI_STAT_COUNT_NULL(), MI_STAT_COUNT_NULL(), \
  MI_STAT_COUNT_NULL(), MI_STAT_COUNT_NULL(), \
  { 0, 0 }, { 0, 0 }, { 0, 0 }, { 0, 0 },     \
  { 0, 0 }, { 0, 0 }, { 0, 0 }, { 0, 0 } \
  MI_STAT_COUNT_END_NULL()


// Empty slice span queues for every bin
#define SQNULL(sz)  { NULL, NULL, sz }
#define MI_SEGMENT_SPAN_QUEUES_EMPTY \
  { SQNULL(1), \
    SQNULL(     1), SQNULL(     2), SQNULL(     3), SQNULL(     4), SQNULL(     5), SQNULL(     6), SQNULL(     7), SQNULL(    10), /*  8 */ \
    SQNULL(    12), SQNULL(    14), SQNULL(    16), SQNULL(    20), SQNULL(    24), SQNULL(    28), SQNULL(    32), SQNULL(    40), /* 16 */ \
    SQNULL(    48), SQNULL(    56), SQNULL(    64), SQNULL(    80), SQNULL(    96), SQNULL(   112), SQNULL(   128), SQNULL(   160), /* 24 */ \
    SQNULL(   192), SQNULL(   224), SQNULL(   256), SQNULL(   320), SQNULL(   384), SQNULL(   448), SQNULL(   512), SQNULL(   640), /* 32 */ \
    SQNULL(   768), SQNULL(   896), SQNULL(  1024) /* 35 */ }


// --------------------------------------------------------
// Statically allocate an empty heap as the initial
// thread local value for the default heap,
// and statically allocate the backing heap for the main
// thread so it can function without doing any allocation
// itself (as accessing a thread local for the first time
// may lead to allocation itself on some platforms)
// --------------------------------------------------------

mi_decl_cache_align const mi_heap_t _mi_heap_empty = {
  NULL,
  MI_SMALL_PAGES_EMPTY,
  MI_PAGE_QUEUES_EMPTY,
  MI_ATOMIC_VAR_INIT(NULL),
  0,                // tid
  0,                // cookie
  0,                // arena id
  { 0, 0 },         // keys
  { {0}, {0}, 0, true }, // random
  0,                // page count
  MI_BIN_FULL, 0,   // page retired min/max
  NULL,             // next
  false
};

#define tld_empty_stats  ((mi_stats_t*)((uint8_t*)&tld_empty + offsetof(mi_tld_t,stats)))
#define tld_empty_os     ((mi_os_tld_t*)((uint8_t*)&tld_empty + offsetof(mi_tld_t,os)))

mi_decl_cache_align static const mi_tld_t tld_empty = {
  0,
  false,
  NULL, NULL,
  { MI_SEGMENT_SPAN_QUEUES_EMPTY, 0, 0, 0, 0, tld_empty_stats, tld_empty_os }, // segments
  { 0, tld_empty_stats }, // os
  { MI_STATS_NULL }       // stats
};

// the thread-local default heap for allocation
mi_decl_thread mi_heap_t* _mi_heap_default = (mi_heap_t*)&_mi_heap_empty;

extern mi_heap_t _mi_heap_main;

static mi_tld_t tld_main = {
  0, false,
  &_mi_heap_main, & _mi_heap_main,
  { MI_SEGMENT_SPAN_QUEUES_EMPTY, 0, 0, 0, 0, &tld_main.stats, &tld_main.os }, // segments
  { 0, &tld_main.stats },  // os
  { MI_STATS_NULL }       // stats
};

mi_heap_t _mi_heap_main = {
  &tld_main,
  MI_SMALL_PAGES_EMPTY,
  MI_PAGE_QUEUES_EMPTY,
  MI_ATOMIC_VAR_INIT(NULL),
  0,                // thread id
  0,                // initial cookie
  0,                // arena id
  { 0, 0 },         // the key of the main heap can be fixed (unlike page keys that need to be secure!)
  { {0x846ca68b}, {0}, 0, true },  // random
  0,                // page count
  MI_BIN_FULL, 0,   // page retired min/max
  NULL,             // next heap
  false             // can reclaim
};

bool _mi_process_is_initialized = false;  // set to `true` in `mi_process_init`.

mi_stats_t _mi_stats_main = { MI_STATS_NULL };


static void mi_heap_main_init(void) {
  if (_mi_heap_main.cookie == 0) {
    _mi_heap_main.thread_id = _mi_thread_id();
    _mi_heap_main.cookie = 1;
    #if defined(_WIN32) && !defined(MI_SHARED_LIB)
      _mi_random_init_weak(&_mi_heap_main.random);    // prevent allocation failure during bcrypt dll initialization with static linking
    #else
      _mi_random_init(&_mi_heap_main.random);
    #endif
    _mi_heap_main.cookie  = _mi_heap_random_next(&_mi_heap_main);
    _mi_heap_main.keys[0] = _mi_heap_random_next(&_mi_heap_main);
    _mi_heap_main.keys[1] = _mi_heap_random_next(&_mi_heap_main);
  }
}

mi_heap_t* _mi_heap_main_get(void) {
  mi_heap_main_init();
  return &_mi_heap_main;
}


/* -----------------------------------------------------------
  Initialization and freeing of the thread local heaps
----------------------------------------------------------- */

// note: in x64 in release build `sizeof(mi_thread_data_t)` is under 4KiB (= OS page size).
typedef struct mi_thread_data_s {
  mi_heap_t  heap;  // must come first due to cast in `_mi_heap_done`
  mi_tld_t   tld;
} mi_thread_data_t;


// Thread meta-data is allocated directly from the OS. For
// some programs that do not use thread pools and allocate and
// destroy many OS threads, this may causes too much overhead
// per thread so we maintain a small cache of recently freed metadata.

#define TD_CACHE_SIZE (8)
static _Atomic(mi_thread_data_t*) td_cache[TD_CACHE_SIZE];

static mi_thread_data_t* mi_thread_data_alloc(void) {
  // try to find thread metadata in the cache
  mi_thread_data_t* td;
  for (int i = 0; i < TD_CACHE_SIZE; i++) {
    td = mi_atomic_load_ptr_relaxed(mi_thread_data_t, &td_cache[i]);
    if (td != NULL) {
      td = mi_atomic_exchange_ptr_acq_rel(mi_thread_data_t, &td_cache[i], NULL);
      if (td != NULL) {
        return td;
      }
    }
  }
  // if that fails, allocate directly from the OS
  td = (mi_thread_data_t*)_mi_os_alloc(sizeof(mi_thread_data_t), &_mi_stats_main);
  if (td == NULL) {
    // if this fails, try once more. (issue #257)
    td = (mi_thread_data_t*)_mi_os_alloc(sizeof(mi_thread_data_t), &_mi_stats_main);
    if (td == NULL) {
      // really out of memory
      _mi_error_message(ENOMEM, "unable to allocate thread local heap metadata (%zu bytes)\n", sizeof(mi_thread_data_t));
    }
  }
  return td;
}

static void mi_thread_data_free( mi_thread_data_t* tdfree ) {
  // try to add the thread metadata to the cache
  for (int i = 0; i < TD_CACHE_SIZE; i++) {
    mi_thread_data_t* td = mi_atomic_load_ptr_relaxed(mi_thread_data_t, &td_cache[i]);
    if (td == NULL) {
      mi_thread_data_t* expected = NULL;
      if (mi_atomic_cas_ptr_weak_acq_rel(mi_thread_data_t, &td_cache[i], &expected, tdfree)) {
        return;
      }
    }
  }
  // if that fails, just free it directly
  _mi_os_free(tdfree, sizeof(mi_thread_data_t), &_mi_stats_main);
}

static void mi_thread_data_collect(void) {
  // free all thread metadata from the cache
  for (int i = 0; i < TD_CACHE_SIZE; i++) {
    mi_thread_data_t* td = mi_atomic_load_ptr_relaxed(mi_thread_data_t, &td_cache[i]);
    if (td != NULL) {
      td = mi_atomic_exchange_ptr_acq_rel(mi_thread_data_t, &td_cache[i], NULL);
      if (td != NULL) {
        _mi_os_free( td, sizeof(mi_thread_data_t), &_mi_stats_main );
      }
    }
  }
}

// Initialize the thread local default heap, called from `mi_thread_init`
static bool _mi_heap_init(void) {
  if (mi_heap_is_initialized(mi_get_default_heap())) return true;
  if (_mi_is_main_thread()) {
    // mi_assert_internal(_mi_heap_main.thread_id != 0);  // can happen on freeBSD where alloc is called before any initialization
    // the main heap is statically allocated
    mi_heap_main_init();
    _mi_heap_set_default_direct(&_mi_heap_main);
    //mi_assert_internal(_mi_heap_default->tld->heap_backing == mi_get_default_heap());
  }
  else {
    // use `_mi_os_alloc` to allocate directly from the OS
    mi_thread_data_t* td = mi_thread_data_alloc();
    if (td == NULL) return false;

    // OS allocated so already zero initialized
    mi_tld_t*  tld = &td->tld;
    mi_heap_t* heap = &td->heap;
    _mi_memcpy_aligned(tld, &tld_empty, sizeof(*tld));
    _mi_memcpy_aligned(heap, &_mi_heap_empty, sizeof(*heap));
    heap->thread_id = _mi_thread_id();
    _mi_random_init(&heap->random);
    heap->cookie  = _mi_heap_random_next(heap) | 1;
    heap->keys[0] = _mi_heap_random_next(heap);
    heap->keys[1] = _mi_heap_random_next(heap);
    heap->tld = tld;
    tld->heap_backing = heap;
    tld->heaps = heap;
    tld->segments.stats = &tld->stats;
    tld->segments.os = &tld->os;
    tld->os.stats = &tld->stats;
    _mi_heap_set_default_direct(heap);
  }
  return false;
}

// Free the thread local default heap (called from `mi_thread_done`)
static bool _mi_heap_done(mi_heap_t* heap) {
  if (!mi_heap_is_initialized(heap)) return true;

  // reset default heap
  _mi_heap_set_default_direct(_mi_is_main_thread() ? &_mi_heap_main : (mi_heap_t*)&_mi_heap_empty);

  // switch to backing heap
  heap = heap->tld->heap_backing;
  if (!mi_heap_is_initialized(heap)) return false;

  // delete all non-backing heaps in this thread
  mi_heap_t* curr = heap->tld->heaps;
  while (curr != NULL) {
    mi_heap_t* next = curr->next; // save `next` as `curr` will be freed
    if (curr != heap) {
      mi_assert_internal(!mi_heap_is_backing(curr));
      mi_heap_delete(curr);
    }
    curr = next;
  }
  mi_assert_internal(heap->tld->heaps == heap && heap->next == NULL);
  mi_assert_internal(mi_heap_is_backing(heap));

  // collect if not the main thread
  if (heap != &_mi_heap_main) {
    _mi_heap_collect_abandon(heap);
  }

  // merge stats
  _mi_stats_done(&heap->tld->stats);

  // free if not the main thread
  if (heap != &_mi_heap_main) {
    // the following assertion does not always hold for huge segments as those are always treated
    // as abondened: one may allocate it in one thread, but deallocate in another in which case
    // the count can be too large or negative. todo: perhaps not count huge segments? see issue #363
    // mi_assert_internal(heap->tld->segments.count == 0 || heap->thread_id != _mi_thread_id());
    mi_thread_data_free((mi_thread_data_t*)heap);
  }
  else {
    mi_thread_data_collect(); // free cached thread metadata
    #if 0
    // never free the main thread even in debug mode; if a dll is linked statically with mimalloc,
    // there may still be delete/free calls after the mi_fls_done is called. Issue #207
    _mi_heap_destroy_pages(heap);
    mi_assert_internal(heap->tld->heap_backing == &_mi_heap_main);
    #endif
  }
  return false;
}



// --------------------------------------------------------
// Try to run `mi_thread_done()` automatically so any memory
// owned by the thread but not yet released can be abandoned
// and re-owned by another thread.
//
// 1. windows dynamic library:
//     call from DllMain on DLL_THREAD_DETACH
// 2. windows static library:
//     use `FlsAlloc` to call a destructor when the thread is done
// 3. unix, pthreads:
//     use a pthread key to call a destructor when a pthread is done
//
// In the last two cases we also need to call `mi_process_init`
// to set up the thread local keys.
// --------------------------------------------------------

static void _mi_thread_done(mi_heap_t* default_heap);

#if defined(_WIN32) && defined(MI_SHARED_LIB)
  // nothing to do as it is done in DllMain
#elif defined(_WIN32) && !defined(MI_SHARED_LIB)
  // use thread local storage keys to detect thread ending
  #include <windows.h>
  #include <fibersapi.h>
  #if (_WIN32_WINNT < 0x600)  // before Windows Vista
  WINBASEAPI DWORD WINAPI FlsAlloc( _In_opt_ PFLS_CALLBACK_FUNCTION lpCallback );
  WINBASEAPI PVOID WINAPI FlsGetValue( _In_ DWORD dwFlsIndex );
  WINBASEAPI BOOL  WINAPI FlsSetValue( _In_ DWORD dwFlsIndex, _In_opt_ PVOID lpFlsData );
  WINBASEAPI BOOL  WINAPI FlsFree(_In_ DWORD dwFlsIndex);
  #endif
  static DWORD mi_fls_key = (DWORD)(-1);
  static void NTAPI mi_fls_done(PVOID value) {
    mi_heap_t* heap = (mi_heap_t*)value;
    if (heap != NULL) {
      _mi_thread_done(heap);
      FlsSetValue(mi_fls_key, NULL);  // prevent recursion as _mi_thread_done may set it back to the main heap, issue #672
    }
  }
#elif defined(MI_USE_PTHREADS)
  // use pthread local storage keys to detect thread ending
  // (and used with MI_TLS_PTHREADS for the default heap)
  pthread_key_t _mi_heap_default_key = (pthread_key_t)(-1);
  static void mi_pthread_done(void* value) {
    if (value!=NULL) _mi_thread_done((mi_heap_t*)value);
  }
#elif defined(__wasi__)
// no pthreads in the WebAssembly Standard Interface
#else
  #pragma message("define a way to call mi_thread_done when a thread is done")
#endif

// Set up handlers so `mi_thread_done` is called automatically
static void mi_process_setup_auto_thread_done(void) {
  static bool tls_initialized = false; // fine if it races
  if (tls_initialized) return;
  tls_initialized = true;
  #if defined(_WIN32) && defined(MI_SHARED_LIB)
    // nothing to do as it is done in DllMain
  #elif defined(_WIN32) && !defined(MI_SHARED_LIB)
    mi_fls_key = FlsAlloc(&mi_fls_done);
  #elif defined(MI_USE_PTHREADS)
    mi_assert_internal(_mi_heap_default_key == (pthread_key_t)(-1));
    pthread_key_create(&_mi_heap_default_key, &mi_pthread_done);
  #endif
  _mi_heap_set_default_direct(&_mi_heap_main);
}


bool _mi_is_main_thread(void) {
  return (_mi_heap_main.thread_id==0 || _mi_heap_main.thread_id == _mi_thread_id());
}

static _Atomic(size_t) thread_count = MI_ATOMIC_VAR_INIT(1);

size_t  _mi_current_thread_count(void) {
  return mi_atomic_load_relaxed(&thread_count);
}

// This is called from the `mi_malloc_generic`
void mi_thread_init(void) mi_attr_noexcept
{
  // ensure our process has started already
  mi_process_init();

  // initialize the thread local default heap
  // (this will call `_mi_heap_set_default_direct` and thus set the
  //  fiber/pthread key to a non-zero value, ensuring `_mi_thread_done` is called)
  if (_mi_heap_init()) return;  // returns true if already initialized

  _mi_stat_increase(&_mi_stats_main.threads, 1);
  mi_atomic_increment_relaxed(&thread_count);
  //_mi_verbose_message("thread init: 0x%zx\n", _mi_thread_id());
}

void mi_thread_done(void) mi_attr_noexcept {
  _mi_thread_done(mi_get_default_heap());
}

static void _mi_thread_done(mi_heap_t* heap) {
  mi_atomic_decrement_relaxed(&thread_count);
  _mi_stat_decrease(&_mi_stats_main.threads, 1);

  // check thread-id as on Windows shutdown with FLS the main (exit) thread may call this on thread-local heaps...
  if (heap->thread_id != _mi_thread_id()) return;

  // abandon the thread local heap
  if (_mi_heap_done(heap)) return;  // returns true if already ran
}

void _mi_heap_set_default_direct(mi_heap_t* heap)  {
  mi_assert_internal(heap != NULL);
  #if defined(MI_TLS_SLOT)
  mi_tls_slot_set(MI_TLS_SLOT,heap);
  #elif defined(MI_TLS_PTHREAD_SLOT_OFS)
  *mi_tls_pthread_heap_slot() = heap;
  #elif defined(MI_TLS_PTHREAD)
  // we use _mi_heap_default_key
  #else
  _mi_heap_default = heap;
  #endif

  // ensure the default heap is passed to `_mi_thread_done`
  // setting to a non-NULL value also ensures `mi_thread_done` is called.
  #if defined(_WIN32) && defined(MI_SHARED_LIB)
    // nothing to do as it is done in DllMain
  #elif defined(_WIN32) && !defined(MI_SHARED_LIB)
    mi_assert_internal(mi_fls_key != 0);
    FlsSetValue(mi_fls_key, heap);
  #elif defined(MI_USE_PTHREADS)
  if (_mi_heap_default_key != (pthread_key_t)(-1)) {  // can happen during recursive invocation on freeBSD
    pthread_setspecific(_mi_heap_default_key, heap);
  }
  #endif
}


// --------------------------------------------------------
// Run functions on process init/done, and thread init/done
// --------------------------------------------------------
static void mi_cdecl mi_process_done(void);

static bool os_preloading = true;    // true until this module is initialized
static bool mi_redirected = false;   // true if malloc redirects to mi_malloc

// Returns true if this module has not been initialized; Don't use C runtime routines until it returns false.
bool _mi_preloading(void) {
  return os_preloading;
}

mi_decl_nodiscard bool mi_is_redirected(void) mi_attr_noexcept {
  return mi_redirected;
}

// Communicate with the redirection module on Windows
#if defined(_WIN32) && defined(MI_SHARED_LIB) && !defined(MI_WIN_NOREDIRECT)
#ifdef __cplusplus
extern "C" {
#endif
mi_decl_export void _mi_redirect_entry(DWORD reason) {
  // called on redirection; careful as this may be called before DllMain
  if (reason == DLL_PROCESS_ATTACH) {
    mi_redirected = true;
  }
  else if (reason == DLL_PROCESS_DETACH) {
    mi_redirected = false;
  }
  else if (reason == DLL_THREAD_DETACH) {
    mi_thread_done();
  }
}
__declspec(dllimport) bool mi_cdecl mi_allocator_init(const char** message);
__declspec(dllimport) void mi_cdecl mi_allocator_done(void);
#ifdef __cplusplus
}
#endif
#else
static bool mi_allocator_init(const char** message) {
  if (message != NULL) *message = NULL;
  return true;
}
static void mi_allocator_done(void) {
  // nothing to do
}
#endif

// Called once by the process loader
static void mi_process_load(void) {
  mi_heap_main_init();
  #if defined(MI_TLS_RECURSE_GUARD)
  volatile mi_heap_t* dummy = _mi_heap_default; // access TLS to allocate it before setting tls_initialized to true;
  MI_UNUSED(dummy);
  #endif
  os_preloading = false;
  mi_assert_internal(_mi_is_main_thread());
  #if !(defined(_WIN32) && defined(MI_SHARED_LIB))  // use Dll process detach (see below) instead of atexit (issue #521)
  atexit(&mi_process_done);
  #endif
  _mi_options_init();
  mi_process_setup_auto_thread_done();
  mi_process_init();
  if (mi_redirected) _mi_verbose_message("malloc is redirected.\n");

  // show message from the redirector (if present)
  const char* msg = NULL;
  mi_allocator_init(&msg);
  if (msg != NULL && (mi_option_is_enabled(mi_option_verbose) || mi_option_is_enabled(mi_option_show_errors))) {
    _mi_fputs(NULL,NULL,NULL,msg);
  }

  // reseed random
  _mi_random_reinit_if_weak(&_mi_heap_main.random);
}

#if defined(_WIN32) && (defined(_M_IX86) || defined(_M_X64))
#include <intrin.h>
mi_decl_cache_align bool _mi_cpu_has_fsrm = false;

static void mi_detect_cpu_features(void) {
  // FSRM for fast rep movsb support (AMD Zen3+ (~2020) or Intel Ice Lake+ (~2017))
  int32_t cpu_info[4];
  __cpuid(cpu_info, 7);
  _mi_cpu_has_fsrm = ((cpu_info[3] & (1 << 4)) != 0); // bit 4 of EDX : see <https ://en.wikipedia.org/wiki/CPUID#EAX=7,_ECX=0:_Extended_Features>
}
#else
static void mi_detect_cpu_features(void) {
  // nothing
}
#endif

// Initialize the process; called by thread_init or the process loader
void mi_process_init(void) mi_attr_noexcept {
  // ensure we are called once
  if (_mi_process_is_initialized) return;
  _mi_verbose_message("process init: 0x%zx\n", _mi_thread_id());
  _mi_process_is_initialized = true;
  mi_process_setup_auto_thread_done();

<<<<<<< HEAD
  
  CmaSetMemoryAllocatorRuntimeOptions(); // Arma 3 CMA: Set mimalloc's runtime options based on user's actual system specifications
=======
>>>>>>> 28cf67e5
  mi_detect_cpu_features();
  _mi_os_init();
  mi_heap_main_init();
  #if (MI_DEBUG)
  _mi_verbose_message("debug level : %d\n", MI_DEBUG);
  #endif
  _mi_verbose_message("secure level: %d\n", MI_SECURE);
  _mi_verbose_message("mem tracking: %s\n", MI_TRACK_TOOL);
  mi_thread_init();

  #if defined(_WIN32) && !defined(MI_SHARED_LIB)
  // When building as a static lib the FLS cleanup happens to early for the main thread.
  // To avoid this, set the FLS value for the main thread to NULL so the fls cleanup
  // will not call _mi_thread_done on the (still executing) main thread. See issue #508.
  FlsSetValue(mi_fls_key, NULL);
  #endif

  mi_stats_reset();  // only call stat reset *after* thread init (or the heap tld == NULL)

  if (mi_option_is_enabled(mi_option_reserve_huge_os_pages)) {
    size_t pages = mi_option_get_clamp(mi_option_reserve_huge_os_pages, 0, 128*1024);
    long reserve_at = mi_option_get(mi_option_reserve_huge_os_pages_at);
    if (reserve_at != -1) {
      mi_reserve_huge_os_pages_at(pages, reserve_at, pages*500);
    } else {
      mi_reserve_huge_os_pages_interleave(pages, 0, pages*500);
    }
  }
  if (mi_option_is_enabled(mi_option_reserve_os_memory)) {
    long ksize = mi_option_get(mi_option_reserve_os_memory);
    if (ksize > 0) {
      mi_reserve_os_memory((size_t)ksize*MI_KiB, true /* commit? */, true /* allow large pages? */);
    }
  }
#ifdef CMA_SCHEDULED_COLLECT
  CmaCreateScheduledMemoryCollectorThread(); // Arma 3 CMA: Create a thread to execute mi_collect, in order to collect usused memory every once in a while
#endif
}

// Called when the process is done (through `at_exit`)
static void mi_cdecl mi_process_done(void) {
  // only shutdown if we were initialized
  if (!_mi_process_is_initialized) return;
  // ensure we are called once
  static bool process_done = false;
  if (process_done) return;
  process_done = true;
#ifdef CMA_SCHEDULED_COLLECT
  CmaTerminateScheduledMemoryCollectorThread(); // Arma 3 CMA: Terminate the usused memory collector thread
#endif

  #if defined(_WIN32) && !defined(MI_SHARED_LIB)
  FlsFree(mi_fls_key);  // call thread-done on all threads (except the main thread) to prevent dangling callback pointer if statically linked with a DLL; Issue #208
  #endif

  #ifndef MI_SKIP_COLLECT_ON_EXIT
    #if (MI_DEBUG != 0) || !defined(MI_SHARED_LIB)
    // free all memory if possible on process exit. This is not needed for a stand-alone process
    // but should be done if mimalloc is statically linked into another shared library which
    // is repeatedly loaded/unloaded, see issue #281.
    mi_collect(true /* force */ );
    #endif
  #endif

  // Forcefully release all retained memory; this can be dangerous in general if overriding regular malloc/free
  // since after process_done there might still be other code running that calls `free` (like at_exit routines,
  // or C-runtime termination code.
  if (mi_option_is_enabled(mi_option_destroy_on_exit)) {
    _mi_heap_destroy_all();                          // forcefully release all memory held by all heaps (of this thread only!)
    _mi_segment_cache_free_all(&_mi_heap_main_get()->tld->os);  // release all cached segments
  }

  if (mi_option_is_enabled(mi_option_show_stats) || mi_option_is_enabled(mi_option_verbose)) {
    mi_stats_print(NULL);
  }
  mi_allocator_done();
  _mi_verbose_message("process done: 0x%zx\n", _mi_heap_main.thread_id);
  os_preloading = true; // don't call the C runtime anymore
}



#if defined(_WIN32) && defined(MI_SHARED_LIB)
  // Windows DLL: easy to hook into process_init and thread_done
  __declspec(dllexport) BOOL WINAPI DllMain(HINSTANCE inst, DWORD reason, LPVOID reserved) {
    MI_UNUSED(reserved);
    MI_UNUSED(inst);
    if (reason==DLL_PROCESS_ATTACH) {
      mi_process_load();
    }
    else if (reason==DLL_PROCESS_DETACH) {
      mi_process_done();
    }
    else if (reason==DLL_THREAD_DETACH) {
      if (!mi_is_redirected()) {
        mi_thread_done();
      }
    }
    return TRUE;
  }

#elif defined(_MSC_VER)
  // MSVC: use data section magic for static libraries
  // See <https://www.codeguru.com/cpp/misc/misc/applicationcontrol/article.php/c6945/Running-Code-Before-and-After-Main.htm>
  static int _mi_process_init(void) {
    mi_process_load();
    return 0;
  }
  typedef int(*_mi_crt_callback_t)(void);
  #if defined(_M_X64) || defined(_M_ARM64)
    __pragma(comment(linker, "/include:" "_mi_msvc_initu"))
    #pragma section(".CRT$XIU", long, read)
  #else
    __pragma(comment(linker, "/include:" "__mi_msvc_initu"))
  #endif
  #pragma data_seg(".CRT$XIU")
  mi_decl_externc _mi_crt_callback_t _mi_msvc_initu[] = { &_mi_process_init };
  #pragma data_seg()

#elif defined(__cplusplus)
  // C++: use static initialization to detect process start
  static bool _mi_process_init(void) {
    mi_process_load();
    return (_mi_heap_main.thread_id != 0);
  }
  static bool mi_initialized = _mi_process_init();

#elif defined(__GNUC__) || defined(__clang__)
  // GCC,Clang: use the constructor attribute
  static void __attribute__((constructor)) _mi_process_init(void) {
    mi_process_load();
  }

#else
#pragma message("define a way to call mi_process_load on your platform")
#endif<|MERGE_RESOLUTION|>--- conflicted
+++ resolved
@@ -586,11 +586,7 @@
   _mi_process_is_initialized = true;
   mi_process_setup_auto_thread_done();
 
-<<<<<<< HEAD
-  
   CmaSetMemoryAllocatorRuntimeOptions(); // Arma 3 CMA: Set mimalloc's runtime options based on user's actual system specifications
-=======
->>>>>>> 28cf67e5
   mi_detect_cpu_features();
   _mi_os_init();
   mi_heap_main_init();
