--- conflicted
+++ resolved
@@ -21,13 +21,8 @@
   0,       // used
   NULL, 0, 0,
   0, NULL, NULL, NULL
-<<<<<<< HEAD
-  #if (MI_INTPTR_SIZE==8 && MI_SECURE==0)
-  // , { NULL }
-=======
   #if (MI_INTPTR_SIZE==8 && MI_SECURE>0) || (MI_INTPTR_SIZE==4 && MI_SECURE==0)
   , { NULL } // padding
->>>>>>> d04d379f
   #endif
 };
 
