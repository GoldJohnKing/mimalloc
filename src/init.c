--- conflicted
+++ resolved
@@ -433,84 +433,6 @@
   Allocate heap data
 ----------------------------------------------------------- */
 
-<<<<<<< HEAD
-=======
-// note: in x64 in release build `sizeof(mi_thread_data_t)` is under 4KiB (= OS page size).
-typedef struct mi_thread_data_s {
-  mi_heap_t  heap;   // must come first due to cast in `_mi_heap_done`
-  mi_tld_t   tld;
-  mi_memid_t memid;  // must come last due to zero'ing
-} mi_thread_data_t;
-
-
-// Thread meta-data is allocated directly from the OS. For
-// some programs that do not use thread pools and allocate and
-// destroy many OS threads, this may causes too much overhead
-// per thread so we maintain a small cache of recently freed metadata.
-
-#define TD_CACHE_SIZE (32)
-static _Atomic(mi_thread_data_t*) td_cache[TD_CACHE_SIZE];
-
-static mi_thread_data_t* mi_thread_data_zalloc(void) {
-  // try to find thread metadata in the cache
-  mi_thread_data_t* td = NULL;
-  for (int i = 0; i < TD_CACHE_SIZE; i++) {
-    td = mi_atomic_load_ptr_relaxed(mi_thread_data_t, &td_cache[i]);
-    if (td != NULL) {
-      // found cached allocation, try use it
-      td = mi_atomic_exchange_ptr_acq_rel(mi_thread_data_t, &td_cache[i], NULL);
-      if (td != NULL) {
-        _mi_memzero(td, offsetof(mi_thread_data_t,memid));
-        return td;
-      }
-    }
-  }
-
-  // if that fails, allocate as meta data
-  mi_memid_t memid;
-  td = (mi_thread_data_t*)_mi_os_zalloc(sizeof(mi_thread_data_t), &memid);
-  if (td == NULL) {
-    // if this fails, try once more. (issue #257)
-    td = (mi_thread_data_t*)_mi_os_zalloc(sizeof(mi_thread_data_t), &memid);
-    if (td == NULL) {
-      // really out of memory
-      _mi_error_message(ENOMEM, "unable to allocate thread local heap metadata (%zu bytes)\n", sizeof(mi_thread_data_t));
-      return NULL;
-    }
-  }
-  td->memid = memid;
-  return td;
-}
-
-static void mi_thread_data_free( mi_thread_data_t* tdfree ) {
-  // try to add the thread metadata to the cache
-  for (int i = 0; i < TD_CACHE_SIZE; i++) {
-    mi_thread_data_t* td = mi_atomic_load_ptr_relaxed(mi_thread_data_t, &td_cache[i]);
-    if (td == NULL) {
-      mi_thread_data_t* expected = NULL;
-      if (mi_atomic_cas_ptr_weak_acq_rel(mi_thread_data_t, &td_cache[i], &expected, tdfree)) {
-        return;
-      }
-    }
-  }
-  // if that fails, just free it directly
-  _mi_os_free(tdfree, sizeof(mi_thread_data_t), tdfree->memid);
-}
-
-void _mi_thread_data_collect(void) {
-  // free all thread metadata from the cache
-  for (int i = 0; i < TD_CACHE_SIZE; i++) {
-    mi_thread_data_t* td = mi_atomic_load_ptr_relaxed(mi_thread_data_t, &td_cache[i]);
-    if (td != NULL) {
-      td = mi_atomic_exchange_ptr_acq_rel(mi_thread_data_t, &td_cache[i], NULL);
-      if (td != NULL) {
-        _mi_os_free(td, sizeof(mi_thread_data_t), td->memid);
-      }
-    }
-  }
-}
-
->>>>>>> c1249a4b
 // Initialize the thread local default heap, called from `mi_thread_init`
 static bool _mi_thread_heap_init(void) {
   if (mi_heap_is_initialized(mi_prim_get_default_heap())) return true;
