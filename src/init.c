--- conflicted
+++ resolved
@@ -96,7 +96,6 @@
 // may lead to allocation itself on some platforms)
 // --------------------------------------------------------
 
-<<<<<<< HEAD
 static mi_decl_cache_align mi_subproc_t subproc_main
 #if __cplusplus
 = { };     // empty initializer to prevent running the constructor (with msvc)
@@ -131,21 +130,6 @@
   false,                  // can reclaim
   true,                   // can eager abandon
   0,                      // tag
-=======
-mi_decl_hidden mi_decl_cache_align const mi_heap_t _mi_heap_empty = {
-  NULL,
-  MI_ATOMIC_VAR_INIT(NULL),
-  0,                // tid
-  0,                // cookie
-  0,                // arena id
-  { 0, 0 },         // keys
-  { {0}, {0}, 0, true }, // random
-  0,                // page count
-  MI_BIN_FULL, 0,   // page retired min/max
-  NULL,             // next
-  false,            // can reclaim
-  0,                // tag
->>>>>>> 1d3d1935
   #if MI_GUARDED
   0, 0, 0, 0, 1,          // count is 1 so we never write to it (see `internal.h:mi_heap_malloc_use_guarded`)
   #endif
@@ -154,21 +138,7 @@
   MI_MEMID_STATIC
 };
 
-<<<<<<< HEAD
-extern mi_heap_t heap_main;
-=======
-
-mi_threadid_t _mi_thread_id(void) mi_attr_noexcept {
-  return _mi_prim_thread_id();
-}
-
-// the thread-local default heap for allocation
-mi_decl_thread mi_heap_t* _mi_heap_default = (mi_heap_t*)&_mi_heap_empty;
-
-extern mi_decl_hidden mi_heap_t _mi_heap_main;
-
-static mi_decl_cache_align mi_subproc_t mi_subproc_default;
->>>>>>> 1d3d1935
+static mi_decl_cache_align mi_heap_t heap_main;
 
 static mi_decl_cache_align mi_tld_t tld_main = {
   0,                      // thread_id
@@ -183,7 +153,7 @@
   MI_MEMID_STATIC         // memid
 };
 
-mi_decl_cache_align mi_heap_t heap_main = {
+static mi_decl_cache_align mi_heap_t heap_main = {
   &tld_main,              // thread local data
   NULL,                   // exclusive arena
   0,                      // initial cookie
@@ -296,7 +266,7 @@
   }
 }
 
-mi_heap_t* heap_main_get(void) {
+mi_heap_t* _mi_heap_main_get(void) {
   mi_heap_main_init();
   return &heap_main;
 }
