--- conflicted
+++ resolved
@@ -409,17 +409,6 @@
   _mi_thread_done(NULL);
 }
 
-<<<<<<< HEAD
-void _mi_thread_done(mi_heap_t* heap) 
-{
-  mi_atomic_decrement_relaxed(&thread_count);
-  _mi_stat_decrease(&_mi_stats_main.threads, 1);
-
-  if (heap == NULL) { 
-    heap = mi_prim_get_default_heap(); 
-    if (heap == NULL) return;
-  }
-=======
 #include <unistd.h>
 
 void _mi_thread_done(mi_heap_t* heap) 
@@ -438,7 +427,6 @@
   // adjust stats
   mi_atomic_decrement_relaxed(&thread_count);
   _mi_stat_decrease(&_mi_stats_main.threads, 1);
->>>>>>> be04391a
   
   // check thread-id as on Windows shutdown with FLS the main (exit) thread may call this on thread-local heaps...
   if (heap->thread_id != _mi_thread_id()) return;
