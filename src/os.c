/* ----------------------------------------------------------------------------
Copyright (c) 2018-2025, Microsoft Research, Daan Leijen
This is free software; you can redistribute it and/or modify it under the
terms of the MIT license. A copy of the license can be found in the file
"LICENSE" at the root of this distribution.
-----------------------------------------------------------------------------*/
#include "mimalloc.h"
#include "mimalloc/internal.h"
#include "mimalloc/atomic.h"
#include "mimalloc/prim.h"

/* -----------------------------------------------------------
  Initialization.
----------------------------------------------------------- */
#ifndef MI_DEFAULT_PHYSICAL_MEMORY_IN_KIB
#if MI_INTPTR_SIZE < 8
#define MI_DEFAULT_PHYSICAL_MEMORY_IN_KIB   4*MI_MiB    // 4 GiB
#else
#define MI_DEFAULT_PHYSICAL_MEMORY_IN_KIB   32*MI_MiB   // 32 GiB
#endif
#endif

static mi_os_mem_config_t mi_os_mem_config = {
  4096,     // page size
  0,        // large page size (usually 2MiB)
  4096,     // allocation granularity
  MI_DEFAULT_PHYSICAL_MEMORY_IN_KIB,
  MI_MAX_VABITS, // in `bits.h`
  true,     // has overcommit?  (if true we use MAP_NORESERVE on mmap systems)
  false,    // can we partially free allocated blocks? (on mmap systems we can free anywhere in a mapped range, but on Windows we must free the entire span)
  true      // has virtual reserve? (if true we can reserve virtual address space without using commit or physical memory)
};

bool _mi_os_has_overcommit(void) {
  return mi_os_mem_config.has_overcommit;
}

bool _mi_os_has_virtual_reserve(void) {
  return mi_os_mem_config.has_virtual_reserve;
}


// OS (small) page size
size_t _mi_os_page_size(void) {
  return mi_os_mem_config.page_size;
}

// if large OS pages are supported (2 or 4MiB), then return the size, otherwise return the small page size (4KiB)
size_t _mi_os_large_page_size(void) {
  return (mi_os_mem_config.large_page_size != 0 ? mi_os_mem_config.large_page_size : _mi_os_page_size());
}

size_t _mi_os_guard_page_size(void) {
  const size_t gsize = _mi_os_page_size();
  mi_assert(gsize <= (MI_ARENA_SLICE_SIZE/8));
  return gsize;
}

size_t _mi_os_virtual_address_bits(void) {
  const size_t vbits = mi_os_mem_config.virtual_address_bits;
  mi_assert(vbits <= MI_MAX_VABITS);
  return vbits;
}

bool _mi_os_use_large_page(size_t size, size_t alignment) {
  // if we have access, check the size and alignment requirements
  if (mi_os_mem_config.large_page_size == 0 || !mi_option_is_enabled(mi_option_allow_large_os_pages)) return false;
  return ((size % mi_os_mem_config.large_page_size) == 0 && (alignment % mi_os_mem_config.large_page_size) == 0);
}

// round to a good OS allocation size (bounded by max 12.5% waste)
size_t _mi_os_good_alloc_size(size_t size) {
  size_t align_size;
  if (size < 512*MI_KiB) align_size = _mi_os_page_size();
  else if (size < 2*MI_MiB) align_size = 64*MI_KiB;
  else if (size < 8*MI_MiB) align_size = 256*MI_KiB;
  else if (size < 32*MI_MiB) align_size = 1*MI_MiB;
  else align_size = 4*MI_MiB;
  if mi_unlikely(size >= (SIZE_MAX - align_size)) return size; // possible overflow?
  return _mi_align_up(size, align_size);
}

void _mi_os_init(void) {
  _mi_prim_mem_init(&mi_os_mem_config);
}


/* -----------------------------------------------------------
  Util
-------------------------------------------------------------- */
bool _mi_os_decommit(void* addr, size_t size);
bool _mi_os_commit(void* addr, size_t size, bool* is_zero);

void* _mi_os_get_aligned_hint(size_t try_alignment, size_t size) {
  MI_UNUSED(try_alignment); MI_UNUSED(size);
  return NULL;
}


/* -----------------------------------------------------------
  Guard page allocation
----------------------------------------------------------- */

// In secure mode, return the size of a guard page, otherwise 0
size_t _mi_os_secure_guard_page_size(void) {
  #if MI_SECURE > 0
  return _mi_os_guard_page_size();
  #else
  return 0;
  #endif
}

// In secure mode, try to decommit an area and output a warning if this fails.
bool _mi_os_secure_guard_page_set_at(void* addr, mi_memid_t memid) {
  if (addr == NULL) return true;
  #if MI_SECURE > 0
  bool ok = false;
  if (!memid.is_pinned) {
    mi_arena_t* const arena = mi_memid_arena(memid);
    if (arena != NULL && arena->commit_fun != NULL) {
      ok = (*(arena->commit_fun))(false /* decommit */, addr, _mi_os_secure_guard_page_size(), NULL, arena->commit_fun_arg);
    }
    else {
      ok = _mi_os_decommit(addr, _mi_os_secure_guard_page_size());
    }
  }
  if (!ok) {
    _mi_error_message(EINVAL, "secure level %d, but failed to commit guard page (at %p of size %zu)\n", MI_SECURE, addr, _mi_os_secure_guard_page_size());
  }
  return ok;
  #else
  MI_UNUSED(memid);
  return true;
  #endif
}

// In secure mode, try to decommit an area and output a warning if this fails.
bool _mi_os_secure_guard_page_set_before(void* addr, mi_memid_t memid) {
  return _mi_os_secure_guard_page_set_at((uint8_t*)addr - _mi_os_secure_guard_page_size(), memid);
}

// In secure mode, try to recommit an area
bool _mi_os_secure_guard_page_reset_at(void* addr, mi_memid_t memid) {
  if (addr == NULL) return true;
  #if MI_SECURE > 0
  if (!memid.is_pinned) {
    mi_arena_t* const arena = mi_memid_arena(memid);
    if (arena != NULL && arena->commit_fun != NULL) {
      return (*(arena->commit_fun))(true, addr, _mi_os_secure_guard_page_size(), NULL, arena->commit_fun_arg);
    }
    else {
      return _mi_os_commit(addr, _mi_os_secure_guard_page_size(), NULL);
    }
  }
  #else
  MI_UNUSED(memid);
  #endif
  return true;
}

// In secure mode, try to recommit an area
bool _mi_os_secure_guard_page_reset_before(void* addr, mi_memid_t memid) {
  return _mi_os_secure_guard_page_reset_at((uint8_t*)addr - _mi_os_secure_guard_page_size(), memid);
}


/* -----------------------------------------------------------
  Free memory
-------------------------------------------------------------- */

static void mi_os_free_huge_os_pages(void* p, size_t size, mi_subproc_t* subproc);

static void mi_os_prim_free(void* addr, size_t size, size_t commit_size, mi_subproc_t* subproc) {
  mi_assert_internal((size % _mi_os_page_size()) == 0);
  if (addr == NULL) return; // || _mi_os_is_huge_reserved(addr)
  int err = _mi_prim_free(addr, size);  // allow size==0 (issue #1041)
  if (err != 0) {
    _mi_warning_message("unable to free OS memory (error: %d (0x%x), size: 0x%zx bytes, address: %p)\n", err, err, size, addr);
  }
  if (subproc == NULL) { subproc = _mi_subproc(); } // from `mi_arenas_unsafe_destroy` we pass subproc_main explicitly as we can no longer use the heap pointer
  if (commit_size > 0) {
    mi_subproc_stat_decrease(subproc, committed, commit_size);
  }
  mi_subproc_stat_decrease(subproc, reserved, size);
}

void _mi_os_free_ex(void* addr, size_t size, bool still_committed, mi_memid_t memid, mi_subproc_t* subproc /* can be NULL */) {
  if (mi_memkind_is_os(memid.memkind)) {
    size_t csize = memid.mem.os.size;
    if (csize==0) { csize = _mi_os_good_alloc_size(size); }
    mi_assert_internal(csize >= size);
    size_t commit_size = (still_committed ? csize : 0);
    void* base = addr;
    // different base? (due to alignment)
    if (memid.mem.os.base != base) {
      mi_assert(memid.mem.os.base <= addr);
      base = memid.mem.os.base;
      const size_t diff = (uint8_t*)addr - (uint8_t*)memid.mem.os.base;
      if (memid.mem.os.size==0) {
        csize += diff;
      }
      if (still_committed) {
        commit_size -= diff;  // the (addr-base) part was already un-committed
      }
    }
    // free it
    if (memid.memkind == MI_MEM_OS_HUGE) {
      mi_assert(memid.is_pinned);
      mi_os_free_huge_os_pages(base, csize, subproc);
    }
    else {
      mi_os_prim_free(base, csize, (still_committed ? commit_size : 0), subproc);
    }
  }
  else {
    // nothing to do
    mi_assert(memid.memkind < MI_MEM_OS);
  }
}

void  _mi_os_free(void* p, size_t size, mi_memid_t memid) {
  _mi_os_free_ex(p, size, true, memid, NULL);
}


/* -----------------------------------------------------------
   Primitive allocation from the OS.
-------------------------------------------------------------- */

// Note: the `try_alignment` is just a hint and the returned pointer is not guaranteed to be aligned.
// Also `hint_addr` is a hint and may be ignored.
static void* mi_os_prim_alloc_at(void* hint_addr, size_t size, size_t try_alignment, bool commit, bool allow_large, bool* is_large, bool* is_zero) {
  mi_assert_internal(size > 0 && (size % _mi_os_page_size()) == 0);
  mi_assert_internal(is_zero != NULL);
  mi_assert_internal(is_large != NULL);
  if (size == 0) return NULL;
  if (!commit) { allow_large = false; }
  if (try_alignment == 0) { try_alignment = 1; } // avoid 0 to ensure there will be no divide by zero when aligning
  *is_zero = false;
  void* p = NULL;
  int err = _mi_prim_alloc(hint_addr, size, try_alignment, commit, allow_large, is_large, is_zero, &p);
  if (err != 0) {
    _mi_warning_message("unable to allocate OS memory (error: %d (0x%x), addr: %p, size: 0x%zx bytes, align: 0x%zx, commit: %d, allow large: %d)\n", err, err, hint_addr, size, try_alignment, commit, allow_large);
  }

  mi_os_stat_counter_increase(mmap_calls, 1);
  if (p != NULL) {
    mi_os_stat_increase(reserved, size);
    if (commit) {
      mi_os_stat_increase(committed, size);
      // seems needed for asan (or `mimalloc-test-api` fails)
      #ifdef MI_TRACK_ASAN
      if (*is_zero) { mi_track_mem_defined(p,size); }
               else { mi_track_mem_undefined(p,size); }
      #endif
    }
  }
  return p;
}

static void* mi_os_prim_alloc(size_t size, size_t try_alignment, bool commit, bool allow_large, bool* is_large, bool* is_zero) {
  return mi_os_prim_alloc_at(NULL, size, try_alignment, commit, allow_large, is_large, is_zero);
}


// Primitive aligned allocation from the OS.
// This function guarantees the allocated memory is aligned.
static void* mi_os_prim_alloc_aligned(size_t size, size_t alignment, bool commit, bool allow_large, bool* is_large, bool* is_zero, void** base) {
  mi_assert_internal(alignment >= _mi_os_page_size() && ((alignment & (alignment - 1)) == 0));
  mi_assert_internal(size > 0 && (size % _mi_os_page_size()) == 0);
  mi_assert_internal(is_large != NULL);
  mi_assert_internal(is_zero != NULL);
  mi_assert_internal(base != NULL);
  if (!commit) allow_large = false;
  if (!(alignment >= _mi_os_page_size() && ((alignment & (alignment - 1)) == 0))) return NULL;
  size = _mi_align_up(size, _mi_os_page_size());

  // try a direct allocation if the alignment is below the default, or if larger than 1/8 fraction of the size.
  const bool try_direct_alloc = (alignment <= mi_os_mem_config.alloc_granularity || alignment > size/8);

  void* p = NULL;
  if (try_direct_alloc) {
    p = mi_os_prim_alloc(size, alignment, commit, allow_large, is_large, is_zero);
  }

  // aligned already?
  if (p != NULL && ((uintptr_t)p % alignment) == 0) {
    *base = p;
  }
  else {
    // if not aligned, free it, overallocate, and unmap around it
    #if !MI_TRACK_ASAN
    if (try_direct_alloc) {
      _mi_warning_message("unable to allocate aligned OS memory directly, fall back to over-allocation (size: 0x%zx bytes, address: %p, alignment: 0x%zx, commit: %d)\n", size, p, alignment, commit);
    }
    #endif
    if (p != NULL) { mi_os_prim_free(p, size, (commit ? size : 0), NULL); }
    if (size >= (SIZE_MAX - alignment)) return NULL; // overflow
    const size_t over_size = size + alignment;

    if (!mi_os_mem_config.has_partial_free) {  // win32 virtualAlloc cannot free parts of an allocated block
      // over-allocate uncommitted (virtual) memory
      p = mi_os_prim_alloc(over_size, 1 /*alignment*/, false /* commit? */, false /* allow_large */, is_large, is_zero);
      if (p == NULL) return NULL;

      // set p to the aligned part in the full region
      // note: on Windows VirtualFree needs the actual base pointer
      // this is handledby having the `base` field in the memid.
      *base = p; // remember the base
      p = _mi_align_up_ptr(p, alignment);

      // explicitly commit only the aligned part
      if (commit) {
        if (!_mi_os_commit(p, size, NULL)) {
          mi_os_prim_free(*base, over_size, 0, NULL);
          return NULL;
        }
      }
    }
    else  { // mmap can free inside an allocation
      // overallocate...
      p = mi_os_prim_alloc(over_size, 1, commit, false, is_large, is_zero);
      if (p == NULL) return NULL;

      // and selectively unmap parts around the over-allocated area.
      void* aligned_p = _mi_align_up_ptr(p, alignment);
      size_t pre_size = (uint8_t*)aligned_p - (uint8_t*)p;
      size_t mid_size = _mi_align_up(size, _mi_os_page_size());
      size_t post_size = over_size - pre_size - mid_size;
      mi_assert_internal(pre_size < over_size&& post_size < over_size&& mid_size >= size);
      if (pre_size > 0)  { mi_os_prim_free(p, pre_size, (commit ? pre_size : 0), NULL); }
      if (post_size > 0) { mi_os_prim_free((uint8_t*)aligned_p + mid_size, post_size, (commit ? post_size : 0), NULL); }
      // we can return the aligned pointer on `mmap` systems
      p = aligned_p;
      *base = aligned_p; // since we freed the pre part, `*base == p`.
    }
  }

  mi_assert_internal(p == NULL || (p != NULL && *base != NULL && ((uintptr_t)p % alignment) == 0));
  return p;
}


/* -----------------------------------------------------------
  OS API: alloc and alloc_aligned
----------------------------------------------------------- */

void* _mi_os_alloc(size_t size, mi_memid_t* memid) {
  *memid = _mi_memid_none();
  if (size == 0) return NULL;
  size = _mi_os_good_alloc_size(size);
  bool os_is_large = false;
  bool os_is_zero  = false;
  void* p = mi_os_prim_alloc(size, 0, true, false, &os_is_large, &os_is_zero);
  if (p == NULL) return NULL;

  *memid = _mi_memid_create_os(p, size, true, os_is_zero, os_is_large);  
  mi_assert_internal(memid->mem.os.size >= size);
  mi_assert_internal(memid->initially_committed);
  return p;
}

void* _mi_os_alloc_aligned(size_t size, size_t alignment, bool commit, bool allow_large, mi_memid_t* memid)
{
  MI_UNUSED(&_mi_os_get_aligned_hint); // suppress unused warnings
  *memid = _mi_memid_none();
  if (size == 0) return NULL;
  size = _mi_os_good_alloc_size(size);
  alignment = _mi_align_up(alignment, _mi_os_page_size());

  bool os_is_large = false;
  bool os_is_zero  = false;
  void* os_base = NULL;
<<<<<<< HEAD
  void* p = mi_os_prim_alloc_aligned(size, alignment, commit, allow_large, &os_is_large, &os_is_zero, &os_base);
  if (p != NULL) {
    *memid = _mi_memid_create_os(p, size, commit, os_is_zero, os_is_large);
    memid->mem.os.base = os_base;
    memid->mem.os.size += ((uint8_t*)p - (uint8_t*)os_base);  // todo: return from prim_alloc_aligned?
=======
  void* p = mi_os_prim_alloc_aligned(size, alignment, commit, allow_large, &os_is_large, &os_is_zero, &os_base );
  if (p == NULL) return NULL;

  *memid = _mi_memid_create_os(p, size, commit, os_is_zero, os_is_large);
  memid->mem.os.base = os_base;
  memid->mem.os.size += ((uint8_t*)p - (uint8_t*)os_base);  // todo: return from prim_alloc_aligned?

  mi_assert_internal(memid->mem.os.size >= size);
  mi_assert_internal(_mi_is_aligned(p,alignment));
  mi_assert_internal(!commit || memid->initially_committed);
  mi_assert_internal(!memid->initially_zero || memid->initially_committed);
  return p;
}


mi_decl_nodiscard static void* mi_os_ensure_zero(void* p, size_t size, mi_memid_t* memid) {
  if (p==NULL || size==0 || memid->initially_zero) return p;
  if (!memid->initially_committed) {
    bool is_zero = false;
    if (!_mi_os_commit(p, size, &is_zero)) {
      _mi_os_free(p, size, *memid);
      return NULL;
    }
    memid->initially_committed = true;
>>>>>>> 2f0540c4
  }
  _mi_memzero_aligned(p,size);
  memid->initially_zero = true;
  return p;
}

<<<<<<< HEAD
void* _mi_os_zalloc(size_t size, mi_memid_t* memid) {
  void* p = _mi_os_alloc(size, memid);
  if (p == NULL) return NULL;

  // zero the OS memory if needed
  if (!memid->initially_zero) {
    _mi_memzero_aligned(p, size);
    memid->initially_zero = true;
  }
  return p;
=======
void*  _mi_os_zalloc(size_t size, mi_memid_t* memid) {
  void* p = _mi_os_alloc(size,memid);
  return mi_os_ensure_zero(p, size, memid);
>>>>>>> 2f0540c4
}

/* -----------------------------------------------------------
  OS aligned allocation with an offset. This is used
  for large alignments > MI_BLOCK_ALIGNMENT_MAX. We use a large mimalloc
  page where the object can be aligned at an offset from the start of the segment.
  As we may need to overallocate, we need to free such pointers using `mi_free_aligned`
  to use the actual start of the memory region.
----------------------------------------------------------- */

void* _mi_os_alloc_aligned_at_offset(size_t size, size_t alignment, size_t offset, bool commit, bool allow_large, mi_memid_t* memid) {
  mi_assert(offset <= size);
  mi_assert((alignment % _mi_os_page_size()) == 0);
  *memid = _mi_memid_none();
  if (offset == 0) {
    // regular aligned allocation
    return _mi_os_alloc_aligned(size, alignment, commit, allow_large, memid);
  }
  else {
    // overallocate to align at an offset
    const size_t extra = _mi_align_up(offset, alignment) - offset;
    const size_t oversize = size + extra;
    void* const start = _mi_os_alloc_aligned(oversize, alignment, commit, allow_large, memid);
    if (start == NULL) return NULL;

    void* const p = (uint8_t*)start + extra;
    mi_assert(_mi_is_aligned((uint8_t*)p + offset, alignment));
    // decommit the overallocation at the start
    if (commit && extra > _mi_os_page_size()) {
      _mi_os_decommit(start, extra);
    }
    return p;
  }
}

/* -----------------------------------------------------------
  OS memory API: reset, commit, decommit, protect, unprotect.
----------------------------------------------------------- */

// OS page align within a given area, either conservative (pages inside the area only),
// or not (straddling pages outside the area is possible)
static void* mi_os_page_align_areax(bool conservative, void* addr, size_t size, size_t* newsize) {
  mi_assert(addr != NULL && size > 0);
  if (newsize != NULL) *newsize = 0;
  if (size == 0 || addr == NULL) return NULL;

  // page align conservatively within the range, or liberally straddling pages outside the range
  void* start = (conservative ? _mi_align_up_ptr(addr, _mi_os_page_size())
    : mi_align_down_ptr(addr, _mi_os_page_size()));
  void* end = (conservative ? mi_align_down_ptr((uint8_t*)addr + size, _mi_os_page_size())
    : _mi_align_up_ptr((uint8_t*)addr + size, _mi_os_page_size()));
  ptrdiff_t diff = (uint8_t*)end - (uint8_t*)start;
  if (diff <= 0) return NULL;

  mi_assert_internal((conservative && (size_t)diff <= size) || (!conservative && (size_t)diff >= size));
  if (newsize != NULL) *newsize = (size_t)diff;
  return start;
}

static void* mi_os_page_align_area_conservative(void* addr, size_t size, size_t* newsize) {
  return mi_os_page_align_areax(true, addr, size, newsize);
}

bool _mi_os_commit_ex(void* addr, size_t size, bool* is_zero, size_t stat_size) {
  if (is_zero != NULL) { *is_zero = false; }
  mi_os_stat_increase(committed, stat_size);  // use size for precise commit vs. decommit
  mi_os_stat_counter_increase(commit_calls, 1);

  // page align range
  size_t csize;
  void* start = mi_os_page_align_areax(false /* conservative? */, addr, size, &csize);
  if (csize == 0) return true;

  // commit
  bool os_is_zero = false;
  int err = _mi_prim_commit(start, csize, &os_is_zero);
  if (err != 0) {
    _mi_warning_message("cannot commit OS memory (error: %d (0x%x), address: %p, size: 0x%zx bytes)\n", err, err, start, csize);
    return false;
  }
  if (os_is_zero && is_zero != NULL) {
    *is_zero = true;
    mi_assert_expensive(mi_mem_is_zero(start, csize));
  }
  // note: the following seems required for asan (otherwise `mimalloc-test-stress` fails)
  #ifdef MI_TRACK_ASAN
  if (os_is_zero) { mi_track_mem_defined(start,csize); }
             else { mi_track_mem_undefined(start,csize); }
  #endif
  return true;
}

bool _mi_os_commit(void* addr, size_t size, bool* is_zero) {
  return _mi_os_commit_ex(addr, size, is_zero, size);
}

static bool mi_os_decommit_ex(void* addr, size_t size, bool* needs_recommit, size_t stat_size) {
  mi_assert_internal(needs_recommit!=NULL);
  mi_os_stat_decrease(committed, stat_size);

  // page align
  size_t csize;
  void* start = mi_os_page_align_area_conservative(addr, size, &csize);
  if (csize == 0) return true;

  // decommit
  *needs_recommit = true;
  int err = _mi_prim_decommit(start,csize,needs_recommit);
  if (err != 0) {
    _mi_warning_message("cannot decommit OS memory (error: %d (0x%x), address: %p, size: 0x%zx bytes)\n", err, err, start, csize);
  }
  mi_assert_internal(err == 0);
  return (err == 0);
}

bool _mi_os_decommit(void* addr, size_t size) {
  bool needs_recommit;
  return mi_os_decommit_ex(addr, size, &needs_recommit, size);
}


// Signal to the OS that the address range is no longer in use
// but may be used later again. This will release physical memory
// pages and reduce swapping while keeping the memory committed.
// We page align to a conservative area inside the range to reset.
bool _mi_os_reset(void* addr, size_t size) {
  // page align conservatively within the range
  size_t csize;
  void* start = mi_os_page_align_area_conservative(addr, size, &csize);
  if (csize == 0) return true;  // || _mi_os_is_huge_reserved(addr)
  mi_os_stat_increase(reset, csize);
  mi_os_stat_counter_increase(reset_calls, 1);

  #if (MI_DEBUG>1) && !MI_SECURE && !MI_TRACK_ENABLED // && !MI_TSAN
  memset(start, 0, csize); // pretend it is eagerly reset
  #endif

  int err = _mi_prim_reset(start, csize);
  if (err != 0) {
    _mi_warning_message("cannot reset OS memory (error: %d (0x%x), address: %p, size: 0x%zx bytes)\n", err, err, start, csize);
  }
  return (err == 0);
}


void _mi_os_reuse( void* addr, size_t size ) {
  // page align conservatively within the range
  size_t csize = 0;
  void* const start = mi_os_page_align_area_conservative(addr, size, &csize);
  if (csize == 0) return;
  const int err = _mi_prim_reuse(start, csize);
  if (err != 0) {
    _mi_warning_message("cannot reuse OS memory (error: %d (0x%x), address: %p, size: 0x%zx bytes)\n", err, err, start, csize);
  }
}

// either resets or decommits memory, returns true if the memory needs
// to be recommitted if it is to be re-used later on.
bool _mi_os_purge_ex(void* p, size_t size, bool allow_reset, size_t stat_size, mi_commit_fun_t* commit_fun, void* commit_fun_arg)
{
  if (mi_option_get(mi_option_purge_delay) < 0) return false;  // is purging allowed?
  mi_os_stat_counter_increase(purge_calls, 1);
  mi_os_stat_increase(purged, size);

  if (commit_fun != NULL) {
    bool decommitted = (*commit_fun)(false, p, size, NULL, commit_fun_arg);
    return decommitted; // needs_recommit?
  }
  else if (mi_option_is_enabled(mi_option_purge_decommits) &&   // should decommit?
           !_mi_preloading())                                   // don't decommit during preloading (unsafe)
  {
    bool needs_recommit = true;
    mi_os_decommit_ex(p, size, &needs_recommit, stat_size);
    return needs_recommit;
  }
  else {
    if (allow_reset) {  // this can sometimes be not allowed if the range is not fully committed (on Windows, we cannot reset uncommitted memory)
      _mi_os_reset(p, size);
    }
    return false;  // needs no recommit
  }
}

// either resets or decommits memory, returns true if the memory needs
// to be recommitted if it is to be re-used later on.
bool _mi_os_purge(void* p, size_t size) {
  return _mi_os_purge_ex(p, size, true, size, NULL, NULL);
}


// Protect a region in memory to be not accessible.
static  bool mi_os_protectx(void* addr, size_t size, bool protect) {
  // page align conservatively within the range
  size_t csize = 0;
  void* start = mi_os_page_align_area_conservative(addr, size, &csize);
  if (csize == 0) return false;
  /*
  if (_mi_os_is_huge_reserved(addr)) {
	  _mi_warning_message("cannot mprotect memory allocated in huge OS pages\n");
  }
  */
  int err = _mi_prim_protect(start,csize,protect);
  if (err != 0) {
    _mi_warning_message("cannot %s OS memory (error: %d (0x%x), address: %p, size: 0x%zx bytes)\n", (protect ? "protect" : "unprotect"), err, err, start, csize);
  }
  return (err == 0);
}

bool _mi_os_protect(void* addr, size_t size) {
  return mi_os_protectx(addr, size, true);
}

bool _mi_os_unprotect(void* addr, size_t size) {
  return mi_os_protectx(addr, size, false);
}



/* ----------------------------------------------------------------------------
Support for allocating huge OS pages (1Gib) that are reserved up-front
and possibly associated with a specific NUMA node. (use `numa_node>=0`)
-----------------------------------------------------------------------------*/
#define MI_HUGE_OS_PAGE_SIZE  (MI_GiB)


#if (MI_INTPTR_SIZE >= 8)
// To ensure proper alignment, use our own area for huge OS pages
static mi_decl_cache_align _Atomic(uintptr_t)  mi_huge_start; // = 0

// Claim an aligned address range for huge pages
static uint8_t* mi_os_claim_huge_pages(size_t pages, size_t* total_size) {
  if (total_size != NULL) *total_size = 0;
  const size_t size = pages * MI_HUGE_OS_PAGE_SIZE;

  uintptr_t start = 0;
  uintptr_t end = 0;
  uintptr_t huge_start = mi_atomic_load_relaxed(&mi_huge_start);
  do {
    start = huge_start;
    if (start == 0) {
      // Initialize the start address after the 32TiB area
      start = ((uintptr_t)8 << 40);   // 8TiB virtual start address
    #if (MI_SECURE>0 || MI_DEBUG==0)  // security: randomize start of huge pages unless in debug mode
      uintptr_t r = _mi_heap_random_next(mi_prim_get_default_heap());
      start = start + ((uintptr_t)MI_HUGE_OS_PAGE_SIZE * ((r>>17) & 0x0FFF));  // (randomly 12bits)*1GiB == between 0 to 4TiB
    #endif
    }
    end = start + size;
  } while (!mi_atomic_cas_weak_acq_rel(&mi_huge_start, &huge_start, end));

  if (total_size != NULL) *total_size = size;
  return (uint8_t*)start;
}
#else
static uint8_t* mi_os_claim_huge_pages(size_t pages, size_t* total_size) {
  MI_UNUSED(pages);
  if (total_size != NULL) *total_size = 0;
  return NULL;
}
#endif

// Allocate MI_ARENA_SLICE_ALIGN aligned huge pages
void* _mi_os_alloc_huge_os_pages(size_t pages, int numa_node, mi_msecs_t max_msecs, size_t* pages_reserved, size_t* psize, mi_memid_t* memid) {
  *memid = _mi_memid_none();
  if (psize != NULL) *psize = 0;
  if (pages_reserved != NULL) *pages_reserved = 0;
  size_t size = 0;
  uint8_t* const start = mi_os_claim_huge_pages(pages, &size);
  if (start == NULL) return NULL; // or 32-bit systems

  // Allocate one page at the time but try to place them contiguously
  // We allocate one page at the time to be able to abort if it takes too long
  // or to at least allocate as many as available on the system.
  mi_msecs_t start_t = _mi_clock_start();
  size_t page = 0;
  bool all_zero = true;
  while (page < pages) {
    // allocate a page
    bool is_zero = false;
    void* addr = start + (page * MI_HUGE_OS_PAGE_SIZE);
    void* p = NULL;
    int err = _mi_prim_alloc_huge_os_pages(addr, MI_HUGE_OS_PAGE_SIZE, numa_node, &is_zero, &p);
    if (!is_zero) { all_zero = false;  }
    if (err != 0) {
      _mi_warning_message("unable to allocate huge OS page (error: %d (0x%x), address: %p, size: %zx bytes)\n", err, err, addr, MI_HUGE_OS_PAGE_SIZE);
      break;
    }

    // Did we succeed at a contiguous address?
    if (p != addr) {
      // no success, issue a warning and break
      if (p != NULL) {
        _mi_warning_message("could not allocate contiguous huge OS page %zu at %p\n", page, addr);
        mi_os_prim_free(p, MI_HUGE_OS_PAGE_SIZE, MI_HUGE_OS_PAGE_SIZE, NULL);
      }
      break;
    }

    // success, record it
    page++;  // increase before timeout check (see issue #711)
    mi_os_stat_increase(committed, MI_HUGE_OS_PAGE_SIZE);
    mi_os_stat_increase(reserved, MI_HUGE_OS_PAGE_SIZE);

    // check for timeout
    if (max_msecs > 0) {
      mi_msecs_t elapsed = _mi_clock_end(start_t);
      if (page >= 1) {
        mi_msecs_t estimate = ((elapsed / (page+1)) * pages);
        if (estimate > 2*max_msecs) { // seems like we are going to timeout, break
          elapsed = max_msecs + 1;
        }
      }
      if (elapsed > max_msecs) {
        _mi_warning_message("huge OS page allocation timed out (after allocating %zu page(s))\n", page);
        break;
      }
    }
  }
  mi_assert_internal(page*MI_HUGE_OS_PAGE_SIZE <= size);
  if (pages_reserved != NULL) { *pages_reserved = page; }
  if (psize != NULL) { *psize = page * MI_HUGE_OS_PAGE_SIZE; }
  if (page != 0) {
    mi_assert(start != NULL);
    *memid = _mi_memid_create_os(start, size, true /* is committed */, all_zero, true /* is_large */);
    memid->memkind = MI_MEM_OS_HUGE;
    mi_assert(memid->is_pinned);
    #ifdef MI_TRACK_ASAN
    if (all_zero) { mi_track_mem_defined(start,size); }
    #endif
  }
  return (page == 0 ? NULL : start);
}

// free every huge page in a range individually (as we allocated per page)
// note: needed with VirtualAlloc but could potentially be done in one go on mmap'd systems.
static void mi_os_free_huge_os_pages(void* p, size_t size, mi_subproc_t* subproc) {
  if (p==NULL || size==0) return;
  uint8_t* base = (uint8_t*)p;
  while (size >= MI_HUGE_OS_PAGE_SIZE) {
    mi_os_prim_free(base, MI_HUGE_OS_PAGE_SIZE, MI_HUGE_OS_PAGE_SIZE, subproc);
    size -= MI_HUGE_OS_PAGE_SIZE;
    base += MI_HUGE_OS_PAGE_SIZE;
  }
}


/* ----------------------------------------------------------------------------
Support NUMA aware allocation
-----------------------------------------------------------------------------*/

static _Atomic(size_t) mi_numa_node_count; // = 0   // cache the node count

int _mi_os_numa_node_count(void) {
  size_t count = mi_atomic_load_acquire(&mi_numa_node_count);
  if mi_unlikely(count == 0) {
    long ncount = mi_option_get(mi_option_use_numa_nodes); // given explicitly?
    if (ncount > 0 && ncount < INT_MAX) {
      count = (size_t)ncount;
    }
    else {
      const size_t n = _mi_prim_numa_node_count(); // or detect dynamically
      if (n == 0 || n > INT_MAX) { count = 1; }
                            else { count = n; }
    }
    mi_atomic_store_release(&mi_numa_node_count, count); // save it
    _mi_verbose_message("using %zd numa regions\n", count);
  }
  mi_assert_internal(count > 0 && count <= INT_MAX);
  return (int)count;
}

static int mi_os_numa_node_get(void) {
  int numa_count = _mi_os_numa_node_count();
  if (numa_count<=1) return 0; // optimize on single numa node systems: always node 0
  // never more than the node count and >= 0
  const size_t n = _mi_prim_numa_node();
  int numa_node = (n < INT_MAX ? (int)n : 0);
  if (numa_node >= numa_count) { numa_node = numa_node % numa_count; }
  return numa_node;
}

int _mi_os_numa_node(void) {
  if mi_likely(mi_atomic_load_relaxed(&mi_numa_node_count) == 1) {
    return 0;
  }
  else {
    return mi_os_numa_node_get();
  }
}


/* ----------------------------------------------------------------------------
  Public API
-----------------------------------------------------------------------------*/
#if 0
mi_decl_export void* mi_os_alloc(size_t size, bool commit, size_t* full_size) {
  return mi_os_alloc_aligned(size, mi_os_mem_config.alloc_granularity, commit, NULL, full_size);
}

static void* mi_os_alloc_aligned_ex(size_t size, size_t alignment, bool commit, bool allow_large, bool* is_committed, bool* is_pinned, void** base, size_t* full_size) {
  mi_memid_t memid = _mi_memid_none();
  void* p = _mi_os_alloc_aligned(size, alignment, commit, allow_large, &memid);
  if (p == NULL) return p;
  if (is_committed != NULL) { *is_committed = memid.initially_committed;  }
  if (is_pinned != NULL) { *is_pinned = memid.is_pinned;  }
  if (base != NULL) { *base = memid.mem.os.base;  }
  if (full_size != NULL) { *full_size = memid.mem.os.size;  }
  if (!memid.initially_zero && memid.initially_committed) {
    _mi_memzero_aligned(memid.mem.os.base, memid.mem.os.size);
  }
  return p;
}

mi_decl_export void* mi_os_alloc_aligned(size_t size, size_t alignment, bool commit, void** base, size_t* full_size) {
  return mi_os_alloc_aligned_ex(size, alignment, commit, false, NULL, NULL, base, full_size);
}

mi_decl_export void* mi_os_alloc_aligned_allow_large(size_t size, size_t alignment, bool commit, bool* is_committed, bool* is_pinned, void** base, size_t* full_size) {
  return mi_os_alloc_aligned_ex(size, alignment, commit, true, is_committed, is_pinned, base, full_size);
}

mi_decl_export void  mi_os_free(void* p, size_t size) {
  if (p==NULL || size == 0) return;
  mi_memid_t memid = _mi_memid_create_os(p, size, true, false, false);
  _mi_os_free(p, size, memid);
}

mi_decl_export void  mi_os_commit(void* p, size_t size) {
  _mi_os_commit(p, size, NULL);
}

mi_decl_export void  mi_os_decommit(void* p, size_t size) {
  _mi_os_decommit(p, size);
}
#endif<|MERGE_RESOLUTION|>--- conflicted
+++ resolved
@@ -371,13 +371,6 @@
   bool os_is_large = false;
   bool os_is_zero  = false;
   void* os_base = NULL;
-<<<<<<< HEAD
-  void* p = mi_os_prim_alloc_aligned(size, alignment, commit, allow_large, &os_is_large, &os_is_zero, &os_base);
-  if (p != NULL) {
-    *memid = _mi_memid_create_os(p, size, commit, os_is_zero, os_is_large);
-    memid->mem.os.base = os_base;
-    memid->mem.os.size += ((uint8_t*)p - (uint8_t*)os_base);  // todo: return from prim_alloc_aligned?
-=======
   void* p = mi_os_prim_alloc_aligned(size, alignment, commit, allow_large, &os_is_large, &os_is_zero, &os_base );
   if (p == NULL) return NULL;
 
@@ -402,29 +395,15 @@
       return NULL;
     }
     memid->initially_committed = true;
->>>>>>> 2f0540c4
   }
   _mi_memzero_aligned(p,size);
   memid->initially_zero = true;
   return p;
 }
 
-<<<<<<< HEAD
-void* _mi_os_zalloc(size_t size, mi_memid_t* memid) {
-  void* p = _mi_os_alloc(size, memid);
-  if (p == NULL) return NULL;
-
-  // zero the OS memory if needed
-  if (!memid->initially_zero) {
-    _mi_memzero_aligned(p, size);
-    memid->initially_zero = true;
-  }
-  return p;
-=======
 void*  _mi_os_zalloc(size_t size, mi_memid_t* memid) {
   void* p = _mi_os_alloc(size,memid);
   return mi_os_ensure_zero(p, size, memid);
->>>>>>> 2f0540c4
 }
 
 /* -----------------------------------------------------------
