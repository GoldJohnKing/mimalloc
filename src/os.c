/* ----------------------------------------------------------------------------
Copyright (c) 2018-2021, Microsoft Research, Daan Leijen
This is free software; you can redistribute it and/or modify it under the
terms of the MIT license. A copy of the license can be found in the file
"LICENSE" at the root of this distribution.
-----------------------------------------------------------------------------*/
#ifndef _DEFAULT_SOURCE
#define _DEFAULT_SOURCE   // ensure mmap flags are defined
#endif

#if defined(__sun)
// illumos provides new mman.h api when any of these are defined
// otherwise the old api based on caddr_t which predates the void pointers one.
// stock solaris provides only the former, chose to atomically to discard those
// flags only here rather than project wide tough.
#undef _XOPEN_SOURCE
#undef _POSIX_C_SOURCE
#endif
#include "mimalloc.h"
#include "mimalloc-internal.h"
#include "mimalloc-atomic.h"

#include <string.h>  // strerror

#ifdef _MSC_VER
#pragma warning(disable:4996)  // strerror
#endif

#if defined(__wasi__)
#define MI_USE_SBRK
#endif

#if defined(_WIN32)
#include <windows.h>
#elif defined(__wasi__)
#include <unistd.h>    // sbrk
#else
#include <sys/mman.h>  // mmap
#include <unistd.h>    // sysconf
#if defined(__linux__)
#include <features.h>
#include <fcntl.h>
#if defined(__GLIBC__)
#include <linux/mman.h> // linux mmap flags
#else
#include <sys/mman.h>
#endif
#endif
#if defined(__APPLE__)
#include <TargetConditionals.h>
#if !TARGET_IOS_IPHONE && !TARGET_IOS_SIMULATOR
#include <mach/vm_statistics.h>
#endif
#endif
#if defined(__FreeBSD__) || defined(__DragonFly__)
#include <sys/param.h>
#if __FreeBSD_version >= 1200000
#include <sys/cpuset.h>
#include <sys/domainset.h>
#endif
#include <sys/sysctl.h>
#endif
#endif

/* -----------------------------------------------------------
  Initialization.
  On windows initializes support for aligned allocation and
  large OS pages (if MIMALLOC_LARGE_OS_PAGES is true).
----------------------------------------------------------- */
bool _mi_os_decommit(void* addr, size_t size, mi_stats_t* stats);
bool _mi_os_commit(void* addr, size_t size, bool* is_zero, mi_stats_t* tld_stats);

static void* mi_align_up_ptr(void* p, size_t alignment) {
  return (void*)_mi_align_up((uintptr_t)p, alignment);
}

static void* mi_align_down_ptr(void* p, size_t alignment) {
  return (void*)_mi_align_down((uintptr_t)p, alignment);
}


// page size (initialized properly in `os_init`)
static size_t os_page_size = 4096;

// minimal allocation granularity
static size_t os_alloc_granularity = 4096;

// if non-zero, use large page allocation
static size_t large_os_page_size = 0;

// is memory overcommit allowed? 
// set dynamically in _mi_os_init (and if true we use MAP_NORESERVE)
static bool os_overcommit = true;

bool _mi_os_has_overcommit(void) {
  return os_overcommit;
}

// OS (small) page size
size_t _mi_os_page_size(void) {
  return os_page_size;
}

// if large OS pages are supported (2 or 4MiB), then return the size, otherwise return the small page size (4KiB)
size_t _mi_os_large_page_size(void) {
  return (large_os_page_size != 0 ? large_os_page_size : _mi_os_page_size());
}

#if !defined(MI_USE_SBRK) && !defined(__wasi__)
static bool use_large_os_page(size_t size, size_t alignment) {
  // if we have access, check the size and alignment requirements
  if (large_os_page_size == 0 || !mi_option_is_enabled(mi_option_large_os_pages)) return false;
  return ((size % large_os_page_size) == 0 && (alignment % large_os_page_size) == 0);
}
#endif

// round to a good OS allocation size (bounded by max 12.5% waste)
size_t _mi_os_good_alloc_size(size_t size) {
  size_t align_size;
  if (size < 512*MI_KiB) align_size = _mi_os_page_size();
  else if (size < 2*MI_MiB) align_size = 64*MI_KiB;
  else if (size < 8*MI_MiB) align_size = 256*MI_KiB;
  else if (size < 32*MI_MiB) align_size = 1*MI_MiB;
  else align_size = 4*MI_MiB;
  if mi_unlikely(size >= (SIZE_MAX - align_size)) return size; // possible overflow?
  return _mi_align_up(size, align_size);
}

#if defined(_WIN32)
// We use VirtualAlloc2 for aligned allocation, but it is only supported on Windows 10 and Windows Server 2016.
// So, we need to look it up dynamically to run on older systems. (use __stdcall for 32-bit compatibility)
// NtAllocateVirtualAllocEx is used for huge OS page allocation (1GiB)
// We define a minimal MEM_EXTENDED_PARAMETER ourselves in order to be able to compile with older SDK's.
typedef enum MI_MEM_EXTENDED_PARAMETER_TYPE_E {
  MiMemExtendedParameterInvalidType = 0,
  MiMemExtendedParameterAddressRequirements,
  MiMemExtendedParameterNumaNode,
  MiMemExtendedParameterPartitionHandle,
  MiMemExtendedParameterUserPhysicalHandle,
  MiMemExtendedParameterAttributeFlags,
  MiMemExtendedParameterMax
} MI_MEM_EXTENDED_PARAMETER_TYPE; 

typedef struct DECLSPEC_ALIGN(8) MI_MEM_EXTENDED_PARAMETER_S {
  struct { DWORD64 Type : 8; DWORD64 Reserved : 56; } Type;
  union  { DWORD64 ULong64; PVOID Pointer; SIZE_T Size; HANDLE Handle; DWORD ULong; } Arg;
} MI_MEM_EXTENDED_PARAMETER;

typedef struct MI_MEM_ADDRESS_REQUIREMENTS_S {
  PVOID  LowestStartingAddress;
  PVOID  HighestEndingAddress;
  SIZE_T Alignment;
} MI_MEM_ADDRESS_REQUIREMENTS;

#define MI_MEM_EXTENDED_PARAMETER_NONPAGED_HUGE   0x00000010

#include <winternl.h>
typedef PVOID    (__stdcall *PVirtualAlloc2)(HANDLE, PVOID, SIZE_T, ULONG, ULONG, MI_MEM_EXTENDED_PARAMETER*, ULONG);
typedef NTSTATUS (__stdcall *PNtAllocateVirtualMemoryEx)(HANDLE, PVOID*, SIZE_T*, ULONG, ULONG, MI_MEM_EXTENDED_PARAMETER*, ULONG);
static PVirtualAlloc2 pVirtualAlloc2 = NULL;
static PNtAllocateVirtualMemoryEx pNtAllocateVirtualMemoryEx = NULL;

// Similarly, GetNumaProcesorNodeEx is only supported since Windows 7
typedef struct MI_PROCESSOR_NUMBER_S { WORD Group; BYTE Number; BYTE Reserved; } MI_PROCESSOR_NUMBER;

typedef VOID (__stdcall *PGetCurrentProcessorNumberEx)(MI_PROCESSOR_NUMBER* ProcNumber);
typedef BOOL (__stdcall *PGetNumaProcessorNodeEx)(MI_PROCESSOR_NUMBER* Processor, PUSHORT NodeNumber);
typedef BOOL (__stdcall* PGetNumaNodeProcessorMaskEx)(USHORT Node, PGROUP_AFFINITY ProcessorMask);
static PGetCurrentProcessorNumberEx pGetCurrentProcessorNumberEx = NULL;
static PGetNumaProcessorNodeEx      pGetNumaProcessorNodeEx = NULL;
static PGetNumaNodeProcessorMaskEx  pGetNumaNodeProcessorMaskEx = NULL;

static bool mi_win_enable_large_os_pages(void)
{
  if (large_os_page_size > 0) return true;

  // Try to see if large OS pages are supported
  // To use large pages on Windows, we first need access permission
  // Set "Lock pages in memory" permission in the group policy editor
  // <https://devblogs.microsoft.com/oldnewthing/20110128-00/?p=11643>
  unsigned long err = 0;
  HANDLE token = NULL;
  BOOL ok = OpenProcessToken(GetCurrentProcess(), TOKEN_ADJUST_PRIVILEGES | TOKEN_QUERY, &token);
  if (ok) {
    TOKEN_PRIVILEGES tp;
    ok = LookupPrivilegeValue(NULL, TEXT("SeLockMemoryPrivilege"), &tp.Privileges[0].Luid);
    if (ok) {
      tp.PrivilegeCount = 1;
      tp.Privileges[0].Attributes = SE_PRIVILEGE_ENABLED;
      ok = AdjustTokenPrivileges(token, FALSE, &tp, 0, (PTOKEN_PRIVILEGES)NULL, 0);
      if (ok) {
        err = GetLastError();
        ok = (err == ERROR_SUCCESS);
        if (ok) {
          large_os_page_size = GetLargePageMinimum();
        }
      }
    }
    CloseHandle(token);
  }
  if (!ok) {
    if (err == 0) err = GetLastError();
    _mi_warning_message("cannot enable large OS page support, error %lu\n", err);
  }
  return (ok!=0);
}

void _mi_os_init(void) 
{
  os_overcommit = false;
  // get the page size
  SYSTEM_INFO si;
  GetSystemInfo(&si);
  if (si.dwPageSize > 0) os_page_size = si.dwPageSize;
  if (si.dwAllocationGranularity > 0) os_alloc_granularity = si.dwAllocationGranularity;
  // get the VirtualAlloc2 function
  HINSTANCE  hDll;
  hDll = LoadLibrary(TEXT("kernelbase.dll"));
  if (hDll != NULL) {
    // use VirtualAlloc2FromApp if possible as it is available to Windows store apps
    pVirtualAlloc2 = (PVirtualAlloc2)(void (*)(void))GetProcAddress(hDll, "VirtualAlloc2FromApp");
    if (pVirtualAlloc2==NULL) pVirtualAlloc2 = (PVirtualAlloc2)(void (*)(void))GetProcAddress(hDll, "VirtualAlloc2");
    FreeLibrary(hDll);
  }
  // NtAllocateVirtualMemoryEx is used for huge page allocation
  hDll = LoadLibrary(TEXT("ntdll.dll"));
  if (hDll != NULL) {
    pNtAllocateVirtualMemoryEx = (PNtAllocateVirtualMemoryEx)(void (*)(void))GetProcAddress(hDll, "NtAllocateVirtualMemoryEx");
    FreeLibrary(hDll);
  }
  // Try to use Win7+ numa API
  hDll = LoadLibrary(TEXT("kernel32.dll"));
  if (hDll != NULL) {
    pGetCurrentProcessorNumberEx = (PGetCurrentProcessorNumberEx)(void (*)(void))GetProcAddress(hDll, "GetCurrentProcessorNumberEx");
    pGetNumaProcessorNodeEx = (PGetNumaProcessorNodeEx)(void (*)(void))GetProcAddress(hDll, "GetNumaProcessorNodeEx");
    pGetNumaNodeProcessorMaskEx = (PGetNumaNodeProcessorMaskEx)(void (*)(void))GetProcAddress(hDll, "GetNumaNodeProcessorMaskEx");
    FreeLibrary(hDll);
  }
  if (mi_option_is_enabled(mi_option_large_os_pages) || mi_option_is_enabled(mi_option_reserve_huge_os_pages)) {
    mi_win_enable_large_os_pages();
  }
}
#elif defined(__wasi__)
void _mi_os_init(void) {
  os_overcommit = false;
  os_page_size = 64*MI_KiB; // WebAssembly has a fixed page size: 64KiB
  os_alloc_granularity = 16;
}

#else  // generic unix

static void os_detect_overcommit(void) {
#if defined(__linux__)
  int fd = open("/proc/sys/vm/overcommit_memory", O_RDONLY);
	if (fd < 0) return;
  char buf[32];
  ssize_t nread = read(fd, &buf, sizeof(buf));
	close(fd);
  // <https://www.kernel.org/doc/Documentation/vm/overcommit-accounting>
  // 0: heuristic overcommit, 1: always overcommit, 2: never overcommit (ignore NORESERVE)
  if (nread >= 1) {
    os_overcommit = (buf[0] == '0' || buf[0] == '1');
  }
#elif defined(__FreeBSD__)
  int val = 0;
  size_t olen = sizeof(val);
  if (sysctlbyname("vm.overcommit", &val, &olen, NULL, 0) == 0) {
    os_overcommit = (val != 0);
  }  
#else
  // default: overcommit is true  
#endif
}

void _mi_os_init(void) {
  // get the page size
  long result = sysconf(_SC_PAGESIZE);
  if (result > 0) {
    os_page_size = (size_t)result;
    os_alloc_granularity = os_page_size;
  }
  large_os_page_size = 2*MI_MiB; // TODO: can we query the OS for this?
  os_detect_overcommit();
}
#endif


#if defined(MADV_NORMAL)
static int mi_madvise(void* addr, size_t length, int advice) {
  #if defined(__sun)
  return madvise((caddr_t)addr, length, advice);  // Solaris needs cast (issue #520)
  #else
  return madvise(addr, length, advice);
  #endif
}
#endif


/* -----------------------------------------------------------
  aligned hinting
-------------------------------------------------------------- */

// On 64-bit systems, we can do efficient aligned allocation by using
// the 2TiB to 30TiB area to allocate those.
#if (MI_INTPTR_SIZE >= 8)
static mi_decl_cache_align _Atomic(uintptr_t)aligned_base;

// Return a MI_SEGMENT_SIZE aligned address that is probably available.
// If this returns NULL, the OS will determine the address but on some OS's that may not be 
// properly aligned which can be more costly as it needs to be adjusted afterwards.
// For a size > 1GiB this always returns NULL in order to guarantee good ASLR randomization; 
// (otherwise an initial large allocation of say 2TiB has a 50% chance to include (known) addresses 
//  in the middle of the 2TiB - 6TiB address range (see issue #372))

#define MI_HINT_BASE ((uintptr_t)2 << 40)  // 2TiB start
#define MI_HINT_AREA ((uintptr_t)4 << 40)  // upto 6TiB   (since before win8 there is "only" 8TiB available to processes)
#define MI_HINT_MAX  ((uintptr_t)30 << 40) // wrap after 30TiB (area after 32TiB is used for huge OS pages)

static void* mi_os_get_aligned_hint(size_t try_alignment, size_t size)
{
  if (try_alignment <= 1 || try_alignment > MI_SEGMENT_SIZE) return NULL;
  size = _mi_align_up(size, MI_SEGMENT_SIZE);
  if (size > 1*MI_GiB) return NULL;  // guarantee the chance of fixed valid address is at most 1/(MI_HINT_AREA / 1<<30) = 1/4096.
  #if (MI_SECURE>0)
  size += MI_SEGMENT_SIZE;        // put in `MI_SEGMENT_SIZE` virtual gaps between hinted blocks; this splits VLA's but increases guarded areas.
  #endif

  uintptr_t hint = mi_atomic_add_acq_rel(&aligned_base, size);
  if (hint == 0 || hint > MI_HINT_MAX) {   // wrap or initialize
    uintptr_t init = MI_HINT_BASE;
    #if (MI_SECURE>0 || MI_DEBUG==0)       // security: randomize start of aligned allocations unless in debug mode
    uintptr_t r = _mi_heap_random_next(mi_get_default_heap());
    init = init + ((MI_SEGMENT_SIZE * ((r>>17) & 0xFFFFF)) % MI_HINT_AREA);  // (randomly 20 bits)*4MiB == 0 to 4TiB
    #endif
    uintptr_t expected = hint + size;
    mi_atomic_cas_strong_acq_rel(&aligned_base, &expected, init);
    hint = mi_atomic_add_acq_rel(&aligned_base, size); // this may still give 0 or > MI_HINT_MAX but that is ok, it is a hint after all
  }
  if (hint%try_alignment != 0) return NULL;
  return (void*)hint;
}
#else
static void* mi_os_get_aligned_hint(size_t try_alignment, size_t size) {
  MI_UNUSED(try_alignment); MI_UNUSED(size);
  return NULL;
}
#endif

/* -----------------------------------------------------------
  Free memory
-------------------------------------------------------------- */

static bool mi_os_mem_free(void* addr, size_t size, bool was_committed, mi_stats_t* stats)
{
  if (addr == NULL || size == 0) return true; // || _mi_os_is_huge_reserved(addr)
  bool err = false;
#if defined(_WIN32)
  DWORD errcode = 0;
  err = (VirtualFree(addr, 0, MEM_RELEASE) == 0);
  if (err) { errcode = GetLastError(); }
  if (errcode == ERROR_INVALID_ADDRESS) {
    // In mi_os_mem_alloc_aligned the fallback path may have returned a pointer inside
    // the memory region returned by VirtualAlloc; in that case we need to free using
    // the start of the region.
    MEMORY_BASIC_INFORMATION info = { 0 };
    VirtualQuery(addr, &info, sizeof(info));
    if (info.AllocationBase < addr && ((uint8_t*)addr - (uint8_t*)info.AllocationBase) < (ptrdiff_t)MI_SEGMENT_SIZE) {
      errcode = 0;
      err = (VirtualFree(info.AllocationBase, 0, MEM_RELEASE) == 0);
      if (err) { errcode = GetLastError(); }
    }
  }
  if (errcode != 0) {
    _mi_warning_message("unable to release OS memory: error code 0x%x, addr: %p, size: %zu\n", errcode, addr, size);
  }
#elif defined(MI_USE_SBRK) || defined(__wasi__)
  err = false; // sbrk heap cannot be shrunk
#else
  err = (munmap(addr, size) == -1);
  if (err) {
    _mi_warning_message("unable to release OS memory: %s, addr: %p, size: %zu\n", strerror(errno), addr, size);
  }
#endif
  if (was_committed) { _mi_stat_decrease(&stats->committed, size); }
  _mi_stat_decrease(&stats->reserved, size);
  return !err;  
}


/* -----------------------------------------------------------
  Raw allocation on Windows (VirtualAlloc) 
-------------------------------------------------------------- */

#ifdef _WIN32
 
#define MEM_COMMIT_RESERVE  (MEM_COMMIT|MEM_RESERVE)

static void* mi_win_virtual_allocx(void* addr, size_t size, size_t try_alignment, DWORD flags) {
#if (MI_INTPTR_SIZE >= 8)
  // on 64-bit systems, try to use the virtual address area after 2TiB for 4MiB aligned allocations
  if (addr == NULL) {
    void* hint = mi_os_get_aligned_hint(try_alignment,size);
    if (hint != NULL) {
      void* p = VirtualAlloc(hint, size, flags, PAGE_READWRITE);
      if (p != NULL) return p;
      _mi_verbose_message("warning: unable to allocate hinted aligned OS memory (%zu bytes, error code: 0x%x, address: %p, alignment: %zu, flags: 0x%x)\n", size, GetLastError(), hint, try_alignment, flags);
      // fall through on error
    }
  } 
#endif
  // on modern Windows try use VirtualAlloc2 for aligned allocation
  if (try_alignment > 1 && (try_alignment % _mi_os_page_size()) == 0 && pVirtualAlloc2 != NULL) {
    MI_MEM_ADDRESS_REQUIREMENTS reqs = { 0, 0, 0 };
    reqs.Alignment = try_alignment;
    MI_MEM_EXTENDED_PARAMETER param = { {0, 0}, {0} };
    param.Type.Type = MiMemExtendedParameterAddressRequirements;
    param.Arg.Pointer = &reqs;
    void* p = (*pVirtualAlloc2)(GetCurrentProcess(), addr, size, flags, PAGE_READWRITE, &param, 1);
    if (p != NULL) return p;
    _mi_warning_message("unable to allocate aligned OS memory (%zu bytes, error code: 0x%x, address: %p, alignment: %zu, flags: 0x%x)\n", size, GetLastError(), addr, try_alignment, flags);
    // fall through on error
  }
  // last resort
  return VirtualAlloc(addr, size, flags, PAGE_READWRITE);
}

static void* mi_win_virtual_alloc(void* addr, size_t size, size_t try_alignment, DWORD flags, bool large_only, bool allow_large, bool* is_large) {
  mi_assert_internal(!(large_only && !allow_large));
  static _Atomic(size_t) large_page_try_ok; // = 0;
  void* p = NULL;
  // Try to allocate large OS pages (2MiB) if allowed or required.
  if ((large_only || use_large_os_page(size, try_alignment))
      && allow_large && (flags&MEM_COMMIT)!=0 && (flags&MEM_RESERVE)!=0) {
    size_t try_ok = mi_atomic_load_acquire(&large_page_try_ok);
    if (!large_only && try_ok > 0) {
      // if a large page allocation fails, it seems the calls to VirtualAlloc get very expensive.
      // therefore, once a large page allocation failed, we don't try again for `large_page_try_ok` times.
      mi_atomic_cas_strong_acq_rel(&large_page_try_ok, &try_ok, try_ok - 1);
    }
    else {
      // large OS pages must always reserve and commit.
      *is_large = true;
      p = mi_win_virtual_allocx(addr, size, try_alignment, flags | MEM_LARGE_PAGES);
      if (large_only) return p;
      // fall back to non-large page allocation on error (`p == NULL`).
      if (p == NULL) {
        mi_atomic_store_release(&large_page_try_ok,10UL);  // on error, don't try again for the next N allocations
      }
    }
  }
  // Fall back to regular page allocation
  if (p == NULL) {
    *is_large = ((flags&MEM_LARGE_PAGES) != 0);
    p = mi_win_virtual_allocx(addr, size, try_alignment, flags);
  }
  if (p == NULL) {
    _mi_warning_message("unable to allocate OS memory (%zu bytes, error code: 0x%x, address: %p, alignment: %zu, flags: 0x%x, large only: %d, allow large: %d)\n", size, GetLastError(), addr, try_alignment, flags, large_only, allow_large);
  }
  return p;
}

/* -----------------------------------------------------------
  Raw allocation using `sbrk` or `wasm_memory_grow`
-------------------------------------------------------------- */

#elif defined(MI_USE_SBRK) || defined(__wasi__)
#if defined(MI_USE_SBRK) 
  static void* mi_memory_grow( size_t size ) {
    void* p = sbrk(size);
    if (p == (void*)(-1)) return NULL;
    #if !defined(__wasi__) // on wasi this is always zero initialized already (?)
    memset(p,0,size); 
    #endif
    return p;
  }
#elif defined(__wasi__)
  static void* mi_memory_grow( size_t size ) {
    size_t base = (size > 0 ? __builtin_wasm_memory_grow(0,_mi_divide_up(size, _mi_os_page_size()))
                            : __builtin_wasm_memory_size(0));
    if (base == SIZE_MAX) return NULL;     
    return (void*)(base * _mi_os_page_size());    
  }
#endif

#if defined(MI_USE_PTHREADS)
static pthread_mutex_t mi_heap_grow_mutex = PTHREAD_MUTEX_INITIALIZER;
#endif

static void* mi_heap_grow(size_t size, size_t try_alignment) {
  void* p = NULL;
  if (try_alignment <= 1) {
    // `sbrk` is not thread safe in general so try to protect it (we could skip this on WASM but leave it in for now)
    #if defined(MI_USE_PTHREADS) 
    pthread_mutex_lock(&mi_heap_grow_mutex);
    #endif
    p = mi_memory_grow(size);
    #if defined(MI_USE_PTHREADS)
    pthread_mutex_unlock(&mi_heap_grow_mutex);
    #endif
  }
  else {
    void* base = NULL;
    size_t alloc_size = 0;
    // to allocate aligned use a lock to try to avoid thread interaction
    // between getting the current size and actual allocation
    // (also, `sbrk` is not thread safe in general)
    #if defined(MI_USE_PTHREADS)
    pthread_mutex_lock(&mi_heap_grow_mutex);
    #endif
    {
      void* current = mi_memory_grow(0);  // get current size
      if (current != NULL) {
        void* aligned_current = mi_align_up_ptr(current, try_alignment);  // and align from there to minimize wasted space
        alloc_size = _mi_align_up( ((uint8_t*)aligned_current - (uint8_t*)current) + size, _mi_os_page_size());
        base = mi_memory_grow(alloc_size);        
      }
    }
    #if defined(MI_USE_PTHREADS)
    pthread_mutex_unlock(&mi_heap_grow_mutex);
    #endif
    if (base != NULL) {
      p = mi_align_up_ptr(base, try_alignment);
      if ((uint8_t*)p + size > (uint8_t*)base + alloc_size) {
        // another thread used wasm_memory_grow/sbrk in-between and we do not have enough
        // space after alignment. Give up (and waste the space as we cannot shrink :-( )
        // (in `mi_os_mem_alloc_aligned` this will fall back to overallocation to align)
        p = NULL;
      }
    }
  }
  if (p == NULL) {
    _mi_warning_message("unable to allocate sbrk/wasm_memory_grow OS memory (%zu bytes, %zu alignment)\n", size, try_alignment);    
    errno = ENOMEM;
    return NULL;
  }
  mi_assert_internal( try_alignment == 0 || (uintptr_t)p % try_alignment == 0 );
  return p;
}

/* -----------------------------------------------------------
  Raw allocation on Unix's (mmap)
-------------------------------------------------------------- */
#else 
#define MI_OS_USE_MMAP
static void* mi_unix_mmapx(void* addr, size_t size, size_t try_alignment, int protect_flags, int flags, int fd) {
  MI_UNUSED(try_alignment);  
  #if defined(MAP_ALIGNED)  // BSD
  if (addr == NULL && try_alignment > 1 && (try_alignment % _mi_os_page_size()) == 0) {
    size_t n = mi_bsr(try_alignment);
    if (((size_t)1 << n) == try_alignment && n >= 12 && n <= 30) {  // alignment is a power of 2 and 4096 <= alignment <= 1GiB
      flags |= MAP_ALIGNED(n);
      void* p = mmap(addr, size, protect_flags, flags | MAP_ALIGNED(n), fd, 0);
      if (p!=MAP_FAILED) return p;
      // fall back to regular mmap
    }
  }
  #elif defined(MAP_ALIGN)  // Solaris
  if (addr == NULL && try_alignment > 1 && (try_alignment % _mi_os_page_size()) == 0) {
    void* p = mmap((void*)try_alignment, size, protect_flags, flags | MAP_ALIGN, fd, 0);  // addr parameter is the required alignment
    if (p!=MAP_FAILED) return p;
    // fall back to regular mmap
  }
  #endif
  #if (MI_INTPTR_SIZE >= 8) && !defined(MAP_ALIGNED)
  // on 64-bit systems, use the virtual address area after 2TiB for 4MiB aligned allocations
  if (addr == NULL) {
    void* hint = mi_os_get_aligned_hint(try_alignment, size);
    if (hint != NULL) {
      void* p = mmap(hint, size, protect_flags, flags, fd, 0);
      if (p!=MAP_FAILED) return p;
      // fall back to regular mmap
    }
  }
  #endif
  // regular mmap
  void* p = mmap(addr, size, protect_flags, flags, fd, 0);
  if (p!=MAP_FAILED) return p;  
  // failed to allocate
  return NULL;
}

static int mi_unix_mmap_fd(void) {
#if defined(VM_MAKE_TAG)
  // macOS: tracking anonymous page with a specific ID. (All up to 98 are taken officially but LLVM sanitizers had taken 99)
  int os_tag = (int)mi_option_get(mi_option_os_tag);
  if (os_tag < 100 || os_tag > 255) os_tag = 100;
  return VM_MAKE_TAG(os_tag);
#else
  return -1;
#endif
}

static void* mi_unix_mmap(void* addr, size_t size, size_t try_alignment, int protect_flags, bool large_only, bool allow_large, bool* is_large) {
  void* p = NULL;
  #if !defined(MAP_ANONYMOUS)
  #define MAP_ANONYMOUS  MAP_ANON
  #endif
  #if !defined(MAP_NORESERVE)
  #define MAP_NORESERVE  0
  #endif
  const int fd = mi_unix_mmap_fd();
  int flags = MAP_PRIVATE | MAP_ANONYMOUS;
  if (_mi_os_has_overcommit()) {
    flags |= MAP_NORESERVE;
  }  
  #if defined(PROT_MAX)
  protect_flags |= PROT_MAX(PROT_READ | PROT_WRITE); // BSD
  #endif    
  // huge page allocation
  if ((large_only || use_large_os_page(size, try_alignment)) && allow_large) {
    static _Atomic(size_t) large_page_try_ok; // = 0;
    size_t try_ok = mi_atomic_load_acquire(&large_page_try_ok);
    if (!large_only && try_ok > 0) {
      // If the OS is not configured for large OS pages, or the user does not have
      // enough permission, the `mmap` will always fail (but it might also fail for other reasons).
      // Therefore, once a large page allocation failed, we don't try again for `large_page_try_ok` times
      // to avoid too many failing calls to mmap.
      mi_atomic_cas_strong_acq_rel(&large_page_try_ok, &try_ok, try_ok - 1);
    }
    else {
      int lflags = flags & ~MAP_NORESERVE;  // using NORESERVE on huge pages seems to fail on Linux
      int lfd = fd;
      #ifdef MAP_ALIGNED_SUPER
      lflags |= MAP_ALIGNED_SUPER;
      #endif
      #ifdef MAP_HUGETLB
      lflags |= MAP_HUGETLB;
      #endif
      #ifdef MAP_HUGE_1GB
      static bool mi_huge_pages_available = true;
      if ((size % MI_GiB) == 0 && mi_huge_pages_available) {
        lflags |= MAP_HUGE_1GB;
      }
      else
      #endif
      {
        #ifdef MAP_HUGE_2MB
        lflags |= MAP_HUGE_2MB;
        #endif
      }
      #ifdef VM_FLAGS_SUPERPAGE_SIZE_2MB
      lfd |= VM_FLAGS_SUPERPAGE_SIZE_2MB;
      #endif
      if (large_only || lflags != flags) {
        // try large OS page allocation
        *is_large = true;
        p = mi_unix_mmapx(addr, size, try_alignment, protect_flags, lflags, lfd);
        #ifdef MAP_HUGE_1GB
        if (p == NULL && (lflags & MAP_HUGE_1GB) != 0) {
          mi_huge_pages_available = false; // don't try huge 1GiB pages again
          _mi_warning_message("unable to allocate huge (1GiB) page, trying large (2MiB) pages instead (error %i)\n", errno);
          lflags = ((lflags & ~MAP_HUGE_1GB) | MAP_HUGE_2MB);
          p = mi_unix_mmapx(addr, size, try_alignment, protect_flags, lflags, lfd);
        }
        #endif
        if (large_only) return p;
        if (p == NULL) {
          mi_atomic_store_release(&large_page_try_ok, (size_t)8);  // on error, don't try again for the next N allocations
        }
      }
    }
  }
  // regular allocation
  if (p == NULL) {
    *is_large = false;
    p = mi_unix_mmapx(addr, size, try_alignment, protect_flags, flags, fd);
    if (p != NULL) {
      #if defined(MADV_HUGEPAGE)
      // Many Linux systems don't allow MAP_HUGETLB but they support instead
      // transparent huge pages (THP). Generally, it is not required to call `madvise` with MADV_HUGE
      // though since properly aligned allocations will already use large pages if available
      // in that case -- in particular for our large regions (in `memory.c`).
      // However, some systems only allow THP if called with explicit `madvise`, so
      // when large OS pages are enabled for mimalloc, we call `madvise` anyways.
      if (allow_large && use_large_os_page(size, try_alignment)) {
        if (mi_madvise(p, size, MADV_HUGEPAGE) == 0) {
          *is_large = true; // possibly
        };
      }
      #elif defined(__sun)
      if (allow_large && use_large_os_page(size, try_alignment)) {
        struct memcntl_mha cmd = {0};
        cmd.mha_pagesize = large_os_page_size;
        cmd.mha_cmd = MHA_MAPSIZE_VA;
        if (memcntl((caddr_t)p, size, MC_HAT_ADVISE, (caddr_t)&cmd, 0, 0) == 0) {
          *is_large = true;
        }
      }      
      #endif
    }
  }
  if (p == NULL) {
    _mi_warning_message("unable to allocate OS memory (%zu bytes, error code: %i, address: %p, large only: %d, allow large: %d)\n", size, errno, addr, large_only, allow_large);
  }
  return p;
}
#endif


/* -----------------------------------------------------------
   Primitive allocation from the OS.
-------------------------------------------------------------- */

// Note: the `try_alignment` is just a hint and the returned pointer is not guaranteed to be aligned.
static void* mi_os_mem_alloc(size_t size, size_t try_alignment, bool commit, bool allow_large, bool* is_large, mi_stats_t* stats) {
  mi_assert_internal(size > 0 && (size % _mi_os_page_size()) == 0);
  if (size == 0) return NULL;
  if (!commit) allow_large = false;
  if (try_alignment == 0) try_alignment = 1; // avoid 0 to ensure there will be no divide by zero when aligning

  void* p = NULL;
  /*
  if (commit && allow_large) {
    p = _mi_os_try_alloc_from_huge_reserved(size, try_alignment);
    if (p != NULL) {
      *is_large = true;
      return p;
    }
  }
  */

  #if defined(_WIN32)
    int flags = MEM_RESERVE;
    if (commit) { flags |= MEM_COMMIT; }
    p = mi_win_virtual_alloc(NULL, size, try_alignment, flags, false, allow_large, is_large);
  #elif defined(MI_USE_SBRK) || defined(__wasi__)
    MI_UNUSED(allow_large);
    *is_large = false;
    p = mi_heap_grow(size, try_alignment);
  #else
    int protect_flags = (commit ? (PROT_WRITE | PROT_READ) : PROT_NONE);
    p = mi_unix_mmap(NULL, size, try_alignment, protect_flags, false, allow_large, is_large);
  #endif
  mi_stat_counter_increase(stats->mmap_calls, 1);
  if (p != NULL) {
    _mi_stat_increase(&stats->reserved, size);
    if (commit) { _mi_stat_increase(&stats->committed, size); }
  }
  return p;
}


// Primitive aligned allocation from the OS.
// This function guarantees the allocated memory is aligned.
static void* mi_os_mem_alloc_aligned(size_t size, size_t alignment, bool commit, bool allow_large, bool* is_large, mi_stats_t* stats) {
  mi_assert_internal(alignment >= _mi_os_page_size() && ((alignment & (alignment - 1)) == 0));
  mi_assert_internal(size > 0 && (size % _mi_os_page_size()) == 0);
  mi_assert_internal(is_large != NULL);
  if (!commit) allow_large = false;
  if (!(alignment >= _mi_os_page_size() && ((alignment & (alignment - 1)) == 0))) return NULL;
  size = _mi_align_up(size, _mi_os_page_size());

  // try first with a hint (this will be aligned directly on Win 10+ or BSD)
  void* p = mi_os_mem_alloc(size, alignment, commit, allow_large, is_large, stats);
  if (p == NULL) return NULL;
  
  // if not aligned, free it, overallocate, and unmap around it
  if (((uintptr_t)p % alignment != 0)) {
    mi_os_mem_free(p, size, commit, stats);
    _mi_warning_message("unable to allocate aligned OS memory directly, fall back to over-allocation (%zu bytes, address: %p, alignment: %zu, commit: %d)\n", size, p, alignment, commit);
    if (size >= (SIZE_MAX - alignment)) return NULL; // overflow
    const size_t over_size = size + alignment;

#if _WIN32
    // over-allocate uncommitted (virtual) memory
    p = mi_os_mem_alloc(over_size, 0 /*alignment*/, false /* commit? */, false /* allow_large */, is_large, stats);
    if (p == NULL) return NULL;
    
    // set p to the aligned part in the full region
    // note: this is dangerous on Windows as VirtualFree needs the actual region pointer
    // but in mi_os_mem_free we handle this (hopefully exceptional) situation.
    p = mi_align_up_ptr(p, alignment);

    // explicitly commit only the aligned part
    if (commit) {
      _mi_os_commit(p, size, NULL, stats);
    }
#else
    // overallocate...
    p = mi_os_mem_alloc(over_size, 1, commit, false, is_large, stats);
    if (p == NULL) return NULL;
    // and selectively unmap parts around the over-allocated area. (noop on sbrk)
    void* aligned_p = mi_align_up_ptr(p, alignment);
    size_t pre_size = (uint8_t*)aligned_p - (uint8_t*)p;
    size_t mid_size = _mi_align_up(size, _mi_os_page_size());
    size_t post_size = over_size - pre_size - mid_size;
    mi_assert_internal(pre_size < over_size && post_size < over_size && mid_size >= size);
    if (pre_size > 0)  mi_os_mem_free(p, pre_size, commit, stats);
    if (post_size > 0) mi_os_mem_free((uint8_t*)aligned_p + mid_size, post_size, commit, stats);
    // we can return the aligned pointer on `mmap` (and sbrk) systems
    p = aligned_p;
#endif
  }

  mi_assert_internal(p == NULL || (p != NULL && ((uintptr_t)p % alignment) == 0));
  return p;
}


/* -----------------------------------------------------------
  OS API: alloc, free, alloc_aligned
----------------------------------------------------------- */

void* _mi_os_alloc(size_t size, mi_stats_t* tld_stats) {
  MI_UNUSED(tld_stats);
  mi_stats_t* stats = &_mi_stats_main;
  if (size == 0) return NULL;
  size = _mi_os_good_alloc_size(size);
  bool is_large = false;
  return mi_os_mem_alloc(size, 0, true, false, &is_large, stats);
}

void  _mi_os_free_ex(void* p, size_t size, bool was_committed, mi_stats_t* tld_stats) {
  MI_UNUSED(tld_stats);
  mi_stats_t* stats = &_mi_stats_main;
  if (size == 0 || p == NULL) return;
  size = _mi_os_good_alloc_size(size);
  mi_os_mem_free(p, size, was_committed, stats);
}

void  _mi_os_free(void* p, size_t size, mi_stats_t* stats) {
  _mi_os_free_ex(p, size, true, stats);
}

void* _mi_os_alloc_aligned(size_t size, size_t alignment, bool commit, bool* large, mi_stats_t* tld_stats)
{
  MI_UNUSED(&mi_os_get_aligned_hint); // suppress unused warnings
  MI_UNUSED(tld_stats);
  if (size == 0) return NULL;
  size = _mi_os_good_alloc_size(size);
  alignment = _mi_align_up(alignment, _mi_os_page_size());
  bool allow_large = false;
  if (large != NULL) {
    allow_large = *large;
    *large = false;
  }
  return mi_os_mem_alloc_aligned(size, alignment, commit, allow_large, (large!=NULL?large:&allow_large), &_mi_stats_main /*tld->stats*/ );
}

/* -----------------------------------------------------------
  OS aligned allocation with an offset. This is used
  for large alignments > MI_ALIGNMENT_MAX. We use a large mimalloc
  page where the object can be aligned at an offset from the start of the segment.
  As we may need to overallocate, we need to free such pointers using `mi_free_aligned` 
  to use the actual start of the memory region.
----------------------------------------------------------- */

void* _mi_os_alloc_aligned_offset(size_t size, size_t alignment, size_t offset, bool commit, bool* large, mi_stats_t* tld_stats) {
  mi_assert(offset <= MI_SEGMENT_SIZE);
  mi_assert(offset <= size);
  mi_assert((alignment % _mi_os_page_size()) == 0);
  if (offset > MI_SEGMENT_SIZE) return NULL;
  if (offset == 0) {
    // regular aligned allocation
    return _mi_os_alloc_aligned(size, alignment, commit, large, tld_stats);
  }
  else {
    // overallocate to align at an offset
    const size_t extra = _mi_align_up(offset, alignment) - offset;
    const size_t oversize = size + extra;
    void* start = _mi_os_alloc_aligned(oversize, alignment, commit, large, tld_stats);
    if (start == NULL) return NULL;
    void* p = (uint8_t*)start + extra;
    mi_assert(_mi_is_aligned((uint8_t*)p + offset, alignment));
    // decommit the overallocation at the start
    if (commit && extra > _mi_os_page_size()) {
      _mi_os_decommit(start, extra, tld_stats);
    }
    return p;
  }
}

void _mi_os_free_aligned(void* p, size_t size, size_t alignment, size_t align_offset, bool was_committed, mi_stats_t* tld_stats) {
  mi_assert(align_offset <= MI_SEGMENT_SIZE);
  const size_t extra = _mi_align_up(align_offset, alignment) - align_offset;
  void* start = (uint8_t*)p - extra;
  _mi_os_free_ex(start, size + extra, was_committed, tld_stats);  
}

/* -----------------------------------------------------------
  OS memory API: reset, commit, decommit, protect, unprotect.
----------------------------------------------------------- */


// OS page align within a given area, either conservative (pages inside the area only),
// or not (straddling pages outside the area is possible)
static void* mi_os_page_align_areax(bool conservative, void* addr, size_t size, size_t* newsize) {
  mi_assert(addr != NULL && size > 0);
  if (newsize != NULL) *newsize = 0;
  if (size == 0 || addr == NULL) return NULL;

  // page align conservatively within the range
  void* start = (conservative ? mi_align_up_ptr(addr, _mi_os_page_size())
    : mi_align_down_ptr(addr, _mi_os_page_size()));
  void* end = (conservative ? mi_align_down_ptr((uint8_t*)addr + size, _mi_os_page_size())
    : mi_align_up_ptr((uint8_t*)addr + size, _mi_os_page_size()));
  ptrdiff_t diff = (uint8_t*)end - (uint8_t*)start;
  if (diff <= 0) return NULL;

  mi_assert_internal((conservative && (size_t)diff <= size) || (!conservative && (size_t)diff >= size));
  if (newsize != NULL) *newsize = (size_t)diff;
  return start;
}

static void* mi_os_page_align_area_conservative(void* addr, size_t size, size_t* newsize) {
  return mi_os_page_align_areax(true, addr, size, newsize);
}

static void mi_mprotect_hint(int err) {
#if defined(MI_OS_USE_MMAP) && (MI_SECURE>=2) // guard page around every mimalloc page
  if (err == ENOMEM) {
    _mi_warning_message("the previous warning may have been caused by a low memory map limit.\n"
                        "  On Linux this is controlled by the vm.max_map_count. For example:\n"
                        "  > sudo sysctl -w vm.max_map_count=262144\n");
  }
#else
  MI_UNUSED(err);
#endif
}

// Commit/Decommit memory.
// Usually commit is aligned liberal, while decommit is aligned conservative.
// (but not for the reset version where we want commit to be conservative as well)
static bool mi_os_commitx(void* addr, size_t size, bool commit, bool conservative, bool* is_zero, mi_stats_t* stats) {
  // page align in the range, commit liberally, decommit conservative
  if (is_zero != NULL) { *is_zero = false; }
  size_t csize;
  void* start = mi_os_page_align_areax(conservative, addr, size, &csize);
  if (csize == 0) return true;  // || _mi_os_is_huge_reserved(addr))
  int err = 0;
  if (commit) {
    _mi_stat_increase(&stats->committed, size);  // use size for precise commit vs. decommit
    _mi_stat_counter_increase(&stats->commit_calls, 1);
  }
  else {
    _mi_stat_decrease(&stats->committed, size);
  }

  #if defined(_WIN32)
  if (commit) {
    // *is_zero = true;  // note: if the memory was already committed, the call succeeds but the memory is not zero'd
    void* p = VirtualAlloc(start, csize, MEM_COMMIT, PAGE_READWRITE);
    err = (p == start ? 0 : GetLastError());
  }
  else {
    BOOL ok = VirtualFree(start, csize, MEM_DECOMMIT);
    err = (ok ? 0 : GetLastError());
  }
  #elif defined(__wasi__)
  // WebAssembly guests can't control memory protection
  #elif 0 && defined(MAP_FIXED) && !defined(__APPLE__)
  // Linux: disabled for now as mmap fixed seems much more expensive than MADV_DONTNEED (and splits VMA's?)
  if (commit) {
    // commit: just change the protection
    err = mprotect(start, csize, (PROT_READ | PROT_WRITE));
    if (err != 0) { err = errno; }
  } 
  else {
    // decommit: use mmap with MAP_FIXED to discard the existing memory (and reduce rss)
    const int fd = mi_unix_mmap_fd();
    void* p = mmap(start, csize, PROT_NONE, (MAP_FIXED | MAP_PRIVATE | MAP_ANONYMOUS | MAP_NORESERVE), fd, 0);
    if (p != start) { err = errno; }
  }
  #else
  // Linux, macOSX and others.
  if (commit) {
    // commit: ensure we can access the area    
    err = mprotect(start, csize, (PROT_READ | PROT_WRITE));
    if (err != 0) { err = errno; }
  } 
  else {
    #if defined(MADV_DONTNEED) && MI_DEBUG == 0 && MI_SECURE == 0
    // decommit: use MADV_DONTNEED as it decreases rss immediately (unlike MADV_FREE)
    // (on the other hand, MADV_FREE would be good enough.. it is just not reflected in the stats :-( )
    err = madvise(start, csize, MADV_DONTNEED);
    #else
    // decommit: just disable access (also used in debug and secure mode to trap on illegal access)
    err = mprotect(start, csize, PROT_NONE);
    if (err != 0) { err = errno; }
    #endif
    //#if defined(MADV_FREE_REUSE)
    //  while ((err = mi_madvise(start, csize, MADV_FREE_REUSE)) != 0 && errno == EAGAIN) { errno = 0; }
    //#endif
  }
  #endif
  if (err != 0) {
    _mi_warning_message("%s error: start: %p, csize: 0x%zx, err: %i\n", commit ? "commit" : "decommit", start, csize, err);
    mi_mprotect_hint(err);
  }
  mi_assert_internal(err == 0);
  return (err == 0);
}

bool _mi_os_commit(void* addr, size_t size, bool* is_zero, mi_stats_t* tld_stats) {
  MI_UNUSED(tld_stats);
  mi_stats_t* stats = &_mi_stats_main;
  return mi_os_commitx(addr, size, true, false /* liberal */, is_zero, stats);
}

bool _mi_os_decommit(void* addr, size_t size, mi_stats_t* tld_stats) {
  MI_UNUSED(tld_stats);
  mi_stats_t* stats = &_mi_stats_main;
  bool is_zero;
  return mi_os_commitx(addr, size, false, true /* conservative */, &is_zero, stats);
}

<<<<<<< HEAD
/*
static bool mi_os_commit_unreset(void* addr, size_t size, bool* is_zero, mi_stats_t* stats) {  
  return mi_os_commitx(addr, size, true, true // conservative
                      , is_zero, stats);
=======
bool _mi_os_commit_unreset(void* addr, size_t size, bool* is_zero, mi_stats_t* stats) {  
  return mi_os_commitx(addr, size, true, true /* conservative */, is_zero, stats);
>>>>>>> e7dac7c4
}
*/

// Signal to the OS that the address range is no longer in use
// but may be used later again. This will release physical memory
// pages and reduce swapping while keeping the memory committed.
// We page align to a conservative area inside the range to reset.
static bool mi_os_resetx(void* addr, size_t size, bool reset, mi_stats_t* stats) {
  // page align conservatively within the range
  size_t csize;
  void* start = mi_os_page_align_area_conservative(addr, size, &csize);
  if (csize == 0) return true;  // || _mi_os_is_huge_reserved(addr)
  if (reset) _mi_stat_increase(&stats->reset, csize);
        else _mi_stat_decrease(&stats->reset, csize);
  if (!reset) return true; // nothing to do on unreset!

  #if (MI_DEBUG>1) && !MI_TRACK_ENABLED
  if (MI_SECURE==0) {
    memset(start, 0, csize); // pretend it is eagerly reset
  }
  #endif

#if defined(_WIN32)
  // Testing shows that for us (on `malloc-large`) MEM_RESET is 2x faster than DiscardVirtualMemory
  void* p = VirtualAlloc(start, csize, MEM_RESET, PAGE_READWRITE);
  mi_assert_internal(p == start);
  #if 1
  if (p == start && start != NULL) {
    VirtualUnlock(start,csize); // VirtualUnlock after MEM_RESET removes the memory from the working set
  }
  #endif
  if (p != start) return false;
#else
#if defined(MADV_FREE)
  static _Atomic(size_t) advice = MI_ATOMIC_VAR_INIT(MADV_FREE);
  int oadvice = (int)mi_atomic_load_relaxed(&advice);
  int err;
  while ((err = mi_madvise(start, csize, oadvice)) != 0 && errno == EAGAIN) { errno = 0;  };
  if (err != 0 && errno == EINVAL && oadvice == MADV_FREE) {  
    // if MADV_FREE is not supported, fall back to MADV_DONTNEED from now on
    mi_atomic_store_release(&advice, (size_t)MADV_DONTNEED);
    err = mi_madvise(start, csize, MADV_DONTNEED);
  }
#elif defined(__wasi__)
  int err = 0;
#else
  int err = mi_madvise(start, csize, MADV_DONTNEED);
#endif
  if (err != 0) {
    _mi_warning_message("madvise reset error: start: %p, csize: 0x%zx, errno: %i\n", start, csize, errno);
  }
  //mi_assert(err == 0);
  if (err != 0) return false;
#endif
  return true;
}

// Signal to the OS that the address range is no longer in use
// but may be used later again. This will release physical memory
// pages and reduce swapping while keeping the memory committed.
// We page align to a conservative area inside the range to reset.
bool _mi_os_reset(void* addr, size_t size, mi_stats_t* tld_stats) {
  MI_UNUSED(tld_stats);
  mi_stats_t* stats = &_mi_stats_main;
  return mi_os_resetx(addr, size, true, stats);
}

/*
bool _mi_os_unreset(void* addr, size_t size, bool* is_zero, mi_stats_t* tld_stats) {
  MI_UNUSED(tld_stats);
  mi_stats_t* stats = &_mi_stats_main;
  *is_zero = false;
  return mi_os_resetx(addr, size, false, stats);  
}
*/

// Protect a region in memory to be not accessible.
static  bool mi_os_protectx(void* addr, size_t size, bool protect) {
  // page align conservatively within the range
  size_t csize = 0;
  void* start = mi_os_page_align_area_conservative(addr, size, &csize);
  if (csize == 0) return false;
  /*
  if (_mi_os_is_huge_reserved(addr)) {
	  _mi_warning_message("cannot mprotect memory allocated in huge OS pages\n");
  }
  */
  int err = 0;
#ifdef _WIN32
  DWORD oldprotect = 0;
  BOOL ok = VirtualProtect(start, csize, protect ? PAGE_NOACCESS : PAGE_READWRITE, &oldprotect);
  err = (ok ? 0 : GetLastError());
#elif defined(__wasi__)
  err = 0;
#else
  err = mprotect(start, csize, protect ? PROT_NONE : (PROT_READ | PROT_WRITE));
  if (err != 0) { err = errno; }
#endif
  if (err != 0) {
    _mi_warning_message("mprotect error: start: %p, csize: 0x%zx, err: %i\n", start, csize, err);
    mi_mprotect_hint(err);
  }
  return (err == 0);
}

bool _mi_os_protect(void* addr, size_t size) {
  return mi_os_protectx(addr, size, true);
}

bool _mi_os_unprotect(void* addr, size_t size) {
  return mi_os_protectx(addr, size, false);
}



bool _mi_os_shrink(void* p, size_t oldsize, size_t newsize, mi_stats_t* stats) {
  // page align conservatively within the range
  mi_assert_internal(oldsize > newsize && p != NULL);
  if (oldsize < newsize || p == NULL) return false;
  if (oldsize == newsize) return true;

  // oldsize and newsize should be page aligned or we cannot shrink precisely
  void* addr = (uint8_t*)p + newsize;
  size_t size = 0;
  void* start = mi_os_page_align_area_conservative(addr, oldsize - newsize, &size);
  if (size == 0 || start != addr) return false;

#ifdef _WIN32
  // we cannot shrink on windows, but we can decommit
  return _mi_os_decommit(start, size, stats);
#else
  return mi_os_mem_free(start, size, true, stats);
#endif
}


/* ----------------------------------------------------------------------------
Support for allocating huge OS pages (1Gib) that are reserved up-front
and possibly associated with a specific NUMA node. (use `numa_node>=0`)
-----------------------------------------------------------------------------*/
#define MI_HUGE_OS_PAGE_SIZE  (MI_GiB)

#if defined(_WIN32) && (MI_INTPTR_SIZE >= 8)
static void* mi_os_alloc_huge_os_pagesx(void* addr, size_t size, int numa_node)
{
  mi_assert_internal(size%MI_GiB == 0);
  mi_assert_internal(addr != NULL);
  const DWORD flags = MEM_LARGE_PAGES | MEM_COMMIT | MEM_RESERVE;

  mi_win_enable_large_os_pages();

  MI_MEM_EXTENDED_PARAMETER params[3] = { {{0,0},{0}},{{0,0},{0}},{{0,0},{0}} };
  // on modern Windows try use NtAllocateVirtualMemoryEx for 1GiB huge pages
  static bool mi_huge_pages_available = true;
  if (pNtAllocateVirtualMemoryEx != NULL && mi_huge_pages_available) {
    params[0].Type.Type = MiMemExtendedParameterAttributeFlags;
    params[0].Arg.ULong64 = MI_MEM_EXTENDED_PARAMETER_NONPAGED_HUGE;
    ULONG param_count = 1;
    if (numa_node >= 0) {
      param_count++;
      params[1].Type.Type = MiMemExtendedParameterNumaNode;
      params[1].Arg.ULong = (unsigned)numa_node;
    }
    SIZE_T psize = size;
    void* base = addr;
    NTSTATUS err = (*pNtAllocateVirtualMemoryEx)(GetCurrentProcess(), &base, &psize, flags, PAGE_READWRITE, params, param_count);
    if (err == 0 && base != NULL) {
      return base;
    }
    else {
      // fall back to regular large pages
      mi_huge_pages_available = false; // don't try further huge pages
      _mi_warning_message("unable to allocate using huge (1GiB) pages, trying large (2MiB) pages instead (status 0x%lx)\n", err);
    }
  }
  // on modern Windows try use VirtualAlloc2 for numa aware large OS page allocation
  if (pVirtualAlloc2 != NULL && numa_node >= 0) {
    params[0].Type.Type = MiMemExtendedParameterNumaNode;
    params[0].Arg.ULong = (unsigned)numa_node;
    return (*pVirtualAlloc2)(GetCurrentProcess(), addr, size, flags, PAGE_READWRITE, params, 1);
  }
  
  // otherwise use regular virtual alloc on older windows
  return VirtualAlloc(addr, size, flags, PAGE_READWRITE);
}

#elif defined(MI_OS_USE_MMAP) && (MI_INTPTR_SIZE >= 8) && !defined(__HAIKU__)
#include <sys/syscall.h>
#ifndef MPOL_PREFERRED
#define MPOL_PREFERRED 1
#endif
#if defined(SYS_mbind)
static long mi_os_mbind(void* start, unsigned long len, unsigned long mode, const unsigned long* nmask, unsigned long maxnode, unsigned flags) {
  return syscall(SYS_mbind, start, len, mode, nmask, maxnode, flags);
}
#else
static long mi_os_mbind(void* start, unsigned long len, unsigned long mode, const unsigned long* nmask, unsigned long maxnode, unsigned flags) {
  MI_UNUSED(start); MI_UNUSED(len); MI_UNUSED(mode); MI_UNUSED(nmask); MI_UNUSED(maxnode); MI_UNUSED(flags);
  return 0;
}
#endif
static void* mi_os_alloc_huge_os_pagesx(void* addr, size_t size, int numa_node) {
  mi_assert_internal(size%MI_GiB == 0);
  bool is_large = true;
  void* p = mi_unix_mmap(addr, size, MI_SEGMENT_SIZE, PROT_READ | PROT_WRITE, true, true, &is_large);
  if (p == NULL) return NULL;
  if (numa_node >= 0 && numa_node < 8*MI_INTPTR_SIZE) { // at most 64 nodes
    unsigned long numa_mask = (1UL << numa_node);
    // TODO: does `mbind` work correctly for huge OS pages? should we
    // use `set_mempolicy` before calling mmap instead?
    // see: <https://lkml.org/lkml/2017/2/9/875>
    long err = mi_os_mbind(p, size, MPOL_PREFERRED, &numa_mask, 8*MI_INTPTR_SIZE, 0);
    if (err != 0) {
      _mi_warning_message("failed to bind huge (1GiB) pages to numa node %d: %s\n", numa_node, strerror(errno));
    }
  }
  return p;
}
#else
static void* mi_os_alloc_huge_os_pagesx(void* addr, size_t size, int numa_node) {
  MI_UNUSED(addr); MI_UNUSED(size); MI_UNUSED(numa_node);
  return NULL;
}
#endif

#if (MI_INTPTR_SIZE >= 8)
// To ensure proper alignment, use our own area for huge OS pages
static mi_decl_cache_align _Atomic(uintptr_t)  mi_huge_start; // = 0

// Claim an aligned address range for huge pages
static uint8_t* mi_os_claim_huge_pages(size_t pages, size_t* total_size) {
  if (total_size != NULL) *total_size = 0;
  const size_t size = pages * MI_HUGE_OS_PAGE_SIZE;

  uintptr_t start = 0;
  uintptr_t end = 0;
  uintptr_t huge_start = mi_atomic_load_relaxed(&mi_huge_start);
  do {
    start = huge_start;
    if (start == 0) {
      // Initialize the start address after the 32TiB area
      start = ((uintptr_t)32 << 40);  // 32TiB virtual start address
#if (MI_SECURE>0 || MI_DEBUG==0)      // security: randomize start of huge pages unless in debug mode
      uintptr_t r = _mi_heap_random_next(mi_get_default_heap());
      start = start + ((uintptr_t)MI_HUGE_OS_PAGE_SIZE * ((r>>17) & 0x0FFF));  // (randomly 12bits)*1GiB == between 0 to 4TiB
#endif
    }
    end = start + size;
    mi_assert_internal(end % MI_SEGMENT_SIZE == 0);
  } while (!mi_atomic_cas_strong_acq_rel(&mi_huge_start, &huge_start, end));

  if (total_size != NULL) *total_size = size;
  return (uint8_t*)start;
}
#else
static uint8_t* mi_os_claim_huge_pages(size_t pages, size_t* total_size) {
  MI_UNUSED(pages);
  if (total_size != NULL) *total_size = 0;
  return NULL;
}
#endif

// Allocate MI_SEGMENT_SIZE aligned huge pages
void* _mi_os_alloc_huge_os_pages(size_t pages, int numa_node, mi_msecs_t max_msecs, size_t* pages_reserved, size_t* psize) {
  if (psize != NULL) *psize = 0;
  if (pages_reserved != NULL) *pages_reserved = 0;
  size_t size = 0;
  uint8_t* start = mi_os_claim_huge_pages(pages, &size);
  if (start == NULL) return NULL; // or 32-bit systems

  // Allocate one page at the time but try to place them contiguously
  // We allocate one page at the time to be able to abort if it takes too long
  // or to at least allocate as many as available on the system.
  mi_msecs_t start_t = _mi_clock_start();
  size_t page;
  for (page = 0; page < pages; page++) {
    // allocate a page
    void* addr = start + (page * MI_HUGE_OS_PAGE_SIZE);
    void* p = mi_os_alloc_huge_os_pagesx(addr, MI_HUGE_OS_PAGE_SIZE, numa_node);

    // Did we succeed at a contiguous address?
    if (p != addr) {
      // no success, issue a warning and break
      if (p != NULL) {
        _mi_warning_message("could not allocate contiguous huge page %zu at %p\n", page, addr);
        _mi_os_free(p, MI_HUGE_OS_PAGE_SIZE, &_mi_stats_main);
      }
      break;
    }

    // success, record it
    _mi_stat_increase(&_mi_stats_main.committed, MI_HUGE_OS_PAGE_SIZE);
    _mi_stat_increase(&_mi_stats_main.reserved, MI_HUGE_OS_PAGE_SIZE);

    // check for timeout
    if (max_msecs > 0) {
      mi_msecs_t elapsed = _mi_clock_end(start_t);
      if (page >= 1) {
        mi_msecs_t estimate = ((elapsed / (page+1)) * pages);
        if (estimate > 2*max_msecs) { // seems like we are going to timeout, break
          elapsed = max_msecs + 1;
        }
      }
      if (elapsed > max_msecs) {
        _mi_warning_message("huge page allocation timed out\n");
        break;
      }
    }
  }
  mi_assert_internal(page*MI_HUGE_OS_PAGE_SIZE <= size);
  if (pages_reserved != NULL) { *pages_reserved = page; }
  if (psize != NULL) { *psize = page * MI_HUGE_OS_PAGE_SIZE; }
  return (page == 0 ? NULL : start);
}

// free every huge page in a range individually (as we allocated per page)
// note: needed with VirtualAlloc but could potentially be done in one go on mmap'd systems.
void _mi_os_free_huge_pages(void* p, size_t size, mi_stats_t* stats) {
  if (p==NULL || size==0) return;
  uint8_t* base = (uint8_t*)p;
  while (size >= MI_HUGE_OS_PAGE_SIZE) {
    _mi_os_free(base, MI_HUGE_OS_PAGE_SIZE, stats);
    size -= MI_HUGE_OS_PAGE_SIZE;
    base += MI_HUGE_OS_PAGE_SIZE;
  }
}

/* ----------------------------------------------------------------------------
Support NUMA aware allocation
-----------------------------------------------------------------------------*/
#ifdef _WIN32  
static size_t mi_os_numa_nodex(void) {
  USHORT numa_node = 0;
  if (pGetCurrentProcessorNumberEx != NULL && pGetNumaProcessorNodeEx != NULL) {
    // Extended API is supported
    MI_PROCESSOR_NUMBER pnum;
    (*pGetCurrentProcessorNumberEx)(&pnum);
    USHORT nnode = 0;
    BOOL ok = (*pGetNumaProcessorNodeEx)(&pnum, &nnode);
    if (ok) numa_node = nnode;
  }
  else {
    // Vista or earlier, use older API that is limited to 64 processors. Issue #277
    DWORD pnum = GetCurrentProcessorNumber();
    UCHAR nnode = 0;
    BOOL ok = GetNumaProcessorNode((UCHAR)pnum, &nnode);
    if (ok) numa_node = nnode;    
  }
  return numa_node;
}

static size_t mi_os_numa_node_countx(void) {
  ULONG numa_max = 0;
  GetNumaHighestNodeNumber(&numa_max);
  // find the highest node number that has actual processors assigned to it. Issue #282
  while(numa_max > 0) {
    if (pGetNumaNodeProcessorMaskEx != NULL) {
      // Extended API is supported
      GROUP_AFFINITY affinity;
      if ((*pGetNumaNodeProcessorMaskEx)((USHORT)numa_max, &affinity)) {
        if (affinity.Mask != 0) break;  // found the maximum non-empty node
      }
    }
    else {
      // Vista or earlier, use older API that is limited to 64 processors.
      ULONGLONG mask;
      if (GetNumaNodeProcessorMask((UCHAR)numa_max, &mask)) {
        if (mask != 0) break; // found the maximum non-empty node
      };
    }
    // max node was invalid or had no processor assigned, try again
    numa_max--;
  }
  return ((size_t)numa_max + 1);
}
#elif defined(__linux__)
#include <sys/syscall.h>  // getcpu
#include <stdio.h>        // access

static size_t mi_os_numa_nodex(void) {
#ifdef SYS_getcpu
  unsigned long node = 0;
  unsigned long ncpu = 0;
  long err = syscall(SYS_getcpu, &ncpu, &node, NULL);
  if (err != 0) return 0;
  return node;
#else
  return 0;
#endif
}
static size_t mi_os_numa_node_countx(void) {
  char buf[128];
  unsigned node = 0;
  for(node = 0; node < 256; node++) {
    // enumerate node entries -- todo: it there a more efficient way to do this? (but ensure there is no allocation)
    snprintf(buf, 127, "/sys/devices/system/node/node%u", node + 1);
    if (access(buf,R_OK) != 0) break;
  }
  return (node+1);
}
#elif defined(__FreeBSD__) && __FreeBSD_version >= 1200000
static size_t mi_os_numa_nodex(void) {
  domainset_t dom;
  size_t node;
  int policy;
  if (cpuset_getdomain(CPU_LEVEL_CPUSET, CPU_WHICH_PID, -1, sizeof(dom), &dom, &policy) == -1) return 0ul;
  for (node = 0; node < MAXMEMDOM; node++) {
    if (DOMAINSET_ISSET(node, &dom)) return node;
  }
  return 0ul;
}
static size_t mi_os_numa_node_countx(void) {
  size_t ndomains = 0;
  size_t len = sizeof(ndomains);
  if (sysctlbyname("vm.ndomains", &ndomains, &len, NULL, 0) == -1) return 0ul;
  return ndomains;
}
#elif defined(__DragonFly__)
static size_t mi_os_numa_nodex(void) {
  // TODO: DragonFly does not seem to provide any userland means to get this information.
  return 0ul;
}
static size_t mi_os_numa_node_countx(void) {
  size_t ncpus = 0, nvirtcoresperphys = 0;
  size_t len = sizeof(size_t);
  if (sysctlbyname("hw.ncpu", &ncpus, &len, NULL, 0) == -1) return 0ul;
  if (sysctlbyname("hw.cpu_topology_ht_ids", &nvirtcoresperphys, &len, NULL, 0) == -1) return 0ul;
  return nvirtcoresperphys * ncpus;
}
#else
static size_t mi_os_numa_nodex(void) {
  return 0;
}
static size_t mi_os_numa_node_countx(void) {
  return 1;
}
#endif

_Atomic(size_t)  _mi_numa_node_count; // = 0   // cache the node count

size_t _mi_os_numa_node_count_get(void) {
  size_t count = mi_atomic_load_acquire(&_mi_numa_node_count);
  if (count <= 0) {
    long ncount = mi_option_get(mi_option_use_numa_nodes); // given explicitly?
    if (ncount > 0) {
      count = (size_t)ncount;
    }
    else {
      count = mi_os_numa_node_countx(); // or detect dynamically
      if (count == 0) count = 1;
    }    
    mi_atomic_store_release(&_mi_numa_node_count, count); // save it
    _mi_verbose_message("using %zd numa regions\n", count);
  }
  return count;
}

int _mi_os_numa_node_get(mi_os_tld_t* tld) {
  MI_UNUSED(tld);
  size_t numa_count = _mi_os_numa_node_count();
  if (numa_count<=1) return 0; // optimize on single numa node systems: always node 0
  // never more than the node count and >= 0
  size_t numa_node = mi_os_numa_nodex();
  if (numa_node >= numa_count) { numa_node = numa_node % numa_count; }
  return (int)numa_node;
}<|MERGE_RESOLUTION|>--- conflicted
+++ resolved
@@ -1004,15 +1004,10 @@
   return mi_os_commitx(addr, size, false, true /* conservative */, &is_zero, stats);
 }
 
-<<<<<<< HEAD
 /*
 static bool mi_os_commit_unreset(void* addr, size_t size, bool* is_zero, mi_stats_t* stats) {  
   return mi_os_commitx(addr, size, true, true // conservative
                       , is_zero, stats);
-=======
-bool _mi_os_commit_unreset(void* addr, size_t size, bool* is_zero, mi_stats_t* stats) {  
-  return mi_os_commitx(addr, size, true, true /* conservative */, is_zero, stats);
->>>>>>> e7dac7c4
 }
 */
 
