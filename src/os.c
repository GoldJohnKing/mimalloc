/* ----------------------------------------------------------------------------
Copyright (c) 2018-2023, Microsoft Research, Daan Leijen
This is free software; you can redistribute it and/or modify it under the
terms of the MIT license. A copy of the license can be found in the file
"LICENSE" at the root of this distribution.
-----------------------------------------------------------------------------*/
#include "mimalloc.h"
#include "mimalloc/internal.h"
#include "mimalloc/atomic.h"
#include "mimalloc/prim.h"

/* -----------------------------------------------------------
  Initialization.
----------------------------------------------------------- */
#ifndef MI_DEFAULT_PHYSICAL_MEMORY_IN_KIB
#if MI_INTPTR_SIZE < 8
#define MI_DEFAULT_PHYSICAL_MEMORY_IN_KIB   4*MI_MiB    // 4 GiB
#else
#define MI_DEFAULT_PHYSICAL_MEMORY_IN_KIB   32*MI_MiB   // 32 GiB
#endif
#endif

static mi_os_mem_config_t mi_os_mem_config = {
  4096,     // page size
  0,        // large page size (usually 2MiB)
  4096,     // allocation granularity
  MI_DEFAULT_PHYSICAL_MEMORY_IN_KIB,
  MI_MAX_VABITS, // in `bits.h`
  true,     // has overcommit?  (if true we use MAP_NORESERVE on mmap systems)
  false,    // can we partially free allocated blocks? (on mmap systems we can free anywhere in a mapped range, but on Windows we must free the entire span)
  true      // has virtual reserve? (if true we can reserve virtual address space without using commit or physical memory)
};

bool _mi_os_has_overcommit(void) {
  return mi_os_mem_config.has_overcommit;
}

bool _mi_os_has_virtual_reserve(void) {
  return mi_os_mem_config.has_virtual_reserve;
}


// OS (small) page size
size_t _mi_os_page_size(void) {
  return mi_os_mem_config.page_size;
}

// if large OS pages are supported (2 or 4MiB), then return the size, otherwise return the small page size (4KiB)
size_t _mi_os_large_page_size(void) {
  return (mi_os_mem_config.large_page_size != 0 ? mi_os_mem_config.large_page_size : _mi_os_page_size());
}

size_t _mi_os_guard_page_size(void) {
  const size_t gsize = _mi_os_page_size();
  mi_assert(gsize <= (MI_ARENA_SLICE_SIZE/8));
  return gsize;
}

size_t _mi_os_virtual_address_bits(void) {
  const size_t vbits = mi_os_mem_config.virtual_address_bits;
  mi_assert(vbits <= MI_MAX_VABITS);
  return vbits;
}

bool _mi_os_use_large_page(size_t size, size_t alignment) {
  // if we have access, check the size and alignment requirements
  if (mi_os_mem_config.large_page_size == 0 || !mi_option_is_enabled(mi_option_allow_large_os_pages)) return false;
  return ((size % mi_os_mem_config.large_page_size) == 0 && (alignment % mi_os_mem_config.large_page_size) == 0);
}

// round to a good OS allocation size (bounded by max 12.5% waste)
size_t _mi_os_good_alloc_size(size_t size) {
  size_t align_size;
  if (size < 512*MI_KiB) align_size = _mi_os_page_size();
  else if (size < 2*MI_MiB) align_size = 64*MI_KiB;
  else if (size < 8*MI_MiB) align_size = 256*MI_KiB;
  else if (size < 32*MI_MiB) align_size = 1*MI_MiB;
  else align_size = 4*MI_MiB;
  if mi_unlikely(size >= (SIZE_MAX - align_size)) return size; // possible overflow?
  return _mi_align_up(size, align_size);
}

void _mi_os_init(void) {
  _mi_prim_mem_init(&mi_os_mem_config);
}


/* -----------------------------------------------------------
  Util
-------------------------------------------------------------- */
bool _mi_os_decommit(void* addr, size_t size);
bool _mi_os_commit(void* addr, size_t size, bool* is_zero);

void* _mi_os_get_aligned_hint(size_t try_alignment, size_t size) {
  MI_UNUSED(try_alignment); MI_UNUSED(size);
  return NULL;
}


/* -----------------------------------------------------------
  Guard page allocation
----------------------------------------------------------- */

// In secure mode, return the size of a guard page, otherwise 0
size_t _mi_os_secure_guard_page_size(void) {
  #if MI_SECURE > 0
  return _mi_os_guard_page_size();
  #else
  return 0;
  #endif
}
  
// In secure mode, try to decommit an area and output a warning if this fails.
bool _mi_os_secure_guard_page_set_at(void* addr, mi_memid_t memid) {
  if (addr == NULL) return true;
  #if MI_SECURE > 0
  bool ok = false;
  if (!memid.is_pinned) {
    mi_arena_t* const arena = mi_memid_arena(memid);
    if (arena != NULL && arena->commit_fun != NULL) {
      ok = (*(arena->commit_fun))(false /* decommit */, addr, _mi_os_secure_guard_page_size(), NULL, arena->commit_fun_arg);
    }
    else {
      ok = _mi_os_decommit(addr, _mi_os_secure_guard_page_size());
    }
  }
  if (!ok) {
    _mi_error_message(EINVAL, "secure level %d, but failed to commit guard page (at %p of size %zu)\n", MI_SECURE, addr, _mi_os_secure_guard_page_size());
  }
  return ok;
  #else
  MI_UNUSED(memid);
  return true;
  #endif
}

// In secure mode, try to decommit an area and output a warning if this fails.
bool _mi_os_secure_guard_page_set_before(void* addr, mi_memid_t memid) {
  return _mi_os_secure_guard_page_set_at((uint8_t*)addr - _mi_os_secure_guard_page_size(), memid);
}

// In secure mode, try to recommit an area
bool _mi_os_secure_guard_page_reset_at(void* addr, mi_memid_t memid) {
  if (addr == NULL) return true;
  #if MI_SECURE > 0
  if (!memid.is_pinned) {
    mi_arena_t* const arena = mi_memid_arena(memid);
    if (arena != NULL && arena->commit_fun != NULL) {
      return (*(arena->commit_fun))(true, addr, _mi_os_secure_guard_page_size(), NULL, arena->commit_fun_arg);
    }
    else {
      return _mi_os_commit(addr, _mi_os_secure_guard_page_size(), NULL);
    }
  }
  #else
  MI_UNUSED(memid);
  #endif
  return true;
}

// In secure mode, try to recommit an area
bool _mi_os_secure_guard_page_reset_before(void* addr, mi_memid_t memid) {
  return _mi_os_secure_guard_page_reset_at((uint8_t*)addr - _mi_os_secure_guard_page_size(), memid);
}


/* -----------------------------------------------------------
  Free memory
-------------------------------------------------------------- */

static void mi_os_free_huge_os_pages(void* p, size_t size);

static void mi_os_prim_free(void* addr, size_t size, size_t commit_size) {
  mi_assert_internal((size % _mi_os_page_size()) == 0);
  if (addr == NULL || size == 0) return; // || _mi_os_is_huge_reserved(addr)
  int err = _mi_prim_free(addr, size);
  if (err != 0) {
    _mi_warning_message("unable to free OS memory (error: %d (0x%x), size: 0x%zx bytes, address: %p)\n", err, err, size, addr);
  }
  if (commit_size > 0) {
    mi_os_stat_decrease(committed, commit_size);
  }
  mi_os_stat_decrease(reserved, size);
}

void _mi_os_free_ex(void* addr, size_t size, bool still_committed, mi_memid_t memid) {
  if (mi_memkind_is_os(memid.memkind)) {
    size_t csize = memid.mem.os.size;
    if (csize==0) { _mi_os_good_alloc_size(size); }
    size_t commit_size = (still_committed ? csize : 0);
    void* base = addr;
    // different base? (due to alignment)
    if (memid.mem.os.base != base) {
      mi_assert(memid.mem.os.base <= addr);
      base = memid.mem.os.base;
      const size_t diff = (uint8_t*)addr - (uint8_t*)memid.mem.os.base;
      if (memid.mem.os.size==0) {
        csize += diff;
      }
      if (still_committed) {
        commit_size -= diff;  // the (addr-base) part was already un-committed
      }
    }
    // free it
    if (memid.memkind == MI_MEM_OS_HUGE) {
      mi_assert(memid.is_pinned);
      mi_os_free_huge_os_pages(base, csize);
    }
    else {
      mi_os_prim_free(base, csize, (still_committed ? commit_size : 0));
    }
  }
  else {
    // nothing to do
    mi_assert(memid.memkind < MI_MEM_OS);
  }
}

void  _mi_os_free(void* p, size_t size, mi_memid_t memid) {
  _mi_os_free_ex(p, size, true, memid);
}


/* -----------------------------------------------------------
   Primitive allocation from the OS.
-------------------------------------------------------------- */

// Note: the `try_alignment` is just a hint and the returned pointer is not guaranteed to be aligned.
// Also `hint_addr` is a hint and may be ignored.
static void* mi_os_prim_alloc_at(void* hint_addr, size_t size, size_t try_alignment, bool commit, bool allow_large, bool* is_large, bool* is_zero) {
  mi_assert_internal(size > 0 && (size % _mi_os_page_size()) == 0);
  mi_assert_internal(is_zero != NULL);
  mi_assert_internal(is_large != NULL);
  if (size == 0) return NULL;
  if (!commit) { allow_large = false; }
  if (try_alignment == 0) { try_alignment = 1; } // avoid 0 to ensure there will be no divide by zero when aligning
  *is_zero = false;
  void* p = NULL;
  int err = _mi_prim_alloc(hint_addr, size, try_alignment, commit, allow_large, is_large, is_zero, &p);
  if (err != 0) {
    _mi_warning_message("unable to allocate OS memory (error: %d (0x%x), addr: %p, size: 0x%zx bytes, align: 0x%zx, commit: %d, allow large: %d)\n", err, err, hint_addr, size, try_alignment, commit, allow_large);
  }

  mi_os_stat_counter_increase(mmap_calls, 1);
  if (p != NULL) {
    mi_os_stat_increase(reserved, size);
    if (commit) {
      mi_os_stat_increase(committed, size);
      // seems needed for asan (or `mimalloc-test-api` fails)
      #ifdef MI_TRACK_ASAN
      if (*is_zero) { mi_track_mem_defined(p,size); }
               else { mi_track_mem_undefined(p,size); }
      #endif
    }
  }
  return p;
}

static void* mi_os_prim_alloc(size_t size, size_t try_alignment, bool commit, bool allow_large, bool* is_large, bool* is_zero) {
  return mi_os_prim_alloc_at(NULL, size, try_alignment, commit, allow_large, is_large, is_zero);
}


// Primitive aligned allocation from the OS.
// This function guarantees the allocated memory is aligned.
static void* mi_os_prim_alloc_aligned(size_t size, size_t alignment, bool commit, bool allow_large, bool* is_large, bool* is_zero, void** base) {
  mi_assert_internal(alignment >= _mi_os_page_size() && ((alignment & (alignment - 1)) == 0));
  mi_assert_internal(size > 0 && (size % _mi_os_page_size()) == 0);
  mi_assert_internal(is_large != NULL);
  mi_assert_internal(is_zero != NULL);
  mi_assert_internal(base != NULL);
  if (!commit) allow_large = false;
  if (!(alignment >= _mi_os_page_size() && ((alignment & (alignment - 1)) == 0))) return NULL;
  size = _mi_align_up(size, _mi_os_page_size());

  // try a direct allocation if the alignment is below the default, or if larger than 1/8 fraction of the size.
  const bool try_direct_alloc = (alignment <= mi_os_mem_config.alloc_granularity || alignment > size/8);

  void* p = NULL;
  if (try_direct_alloc) {
    p = mi_os_prim_alloc(size, alignment, commit, allow_large, is_large, is_zero);
  }

  // aligned already?
  if (p != NULL && ((uintptr_t)p % alignment) == 0) {
    *base = p;
  }
  else {
    // if not aligned, free it, overallocate, and unmap around it
    #if !MI_TRACK_ASAN
    if (try_direct_alloc) {
      _mi_warning_message("unable to allocate aligned OS memory directly, fall back to over-allocation (size: 0x%zx bytes, address: %p, alignment: 0x%zx, commit: %d)\n", size, p, alignment, commit);
    }
    #endif
    if (p != NULL) { mi_os_prim_free(p, size, (commit ? size : 0)); }
    if (size >= (SIZE_MAX - alignment)) return NULL; // overflow
    const size_t over_size = size + alignment;

    if (!mi_os_mem_config.has_partial_free) {  // win32 virtualAlloc cannot free parts of an allocated block
      // over-allocate uncommitted (virtual) memory
      p = mi_os_prim_alloc(over_size, 1 /*alignment*/, false /* commit? */, false /* allow_large */, is_large, is_zero);
      if (p == NULL) return NULL;

      // set p to the aligned part in the full region
      // note: on Windows VirtualFree needs the actual base pointer
      // this is handledby having the `base` field in the memid.
      *base = p; // remember the base
      p = _mi_align_up_ptr(p, alignment);

      // explicitly commit only the aligned part
      if (commit) {
        _mi_os_commit(p, size, NULL);
      }
    }
    else  { // mmap can free inside an allocation
      // overallocate...
      p = mi_os_prim_alloc(over_size, 1, commit, false, is_large, is_zero);
      if (p == NULL) return NULL;

      // and selectively unmap parts around the over-allocated area.
      void* aligned_p = _mi_align_up_ptr(p, alignment);
      size_t pre_size = (uint8_t*)aligned_p - (uint8_t*)p;
      size_t mid_size = _mi_align_up(size, _mi_os_page_size());
      size_t post_size = over_size - pre_size - mid_size;
      mi_assert_internal(pre_size < over_size&& post_size < over_size&& mid_size >= size);
      if (pre_size > 0)  { mi_os_prim_free(p, pre_size, (commit ? pre_size : 0)); }
      if (post_size > 0) { mi_os_prim_free((uint8_t*)aligned_p + mid_size, post_size, (commit ? post_size : 0)); }
      // we can return the aligned pointer on `mmap` systems
      p = aligned_p;
      *base = aligned_p; // since we freed the pre part, `*base == p`.
    }
  }

  mi_assert_internal(p == NULL || (p != NULL && *base != NULL && ((uintptr_t)p % alignment) == 0));
  return p;
}


/* -----------------------------------------------------------
  OS API: alloc and alloc_aligned
----------------------------------------------------------- */

void* _mi_os_alloc(size_t size, mi_memid_t* memid) {
  *memid = _mi_memid_none();
  if (size == 0) return NULL;
  size = _mi_os_good_alloc_size(size);
  bool os_is_large = false;
  bool os_is_zero  = false;
  void* p = mi_os_prim_alloc(size, 0, true, false, &os_is_large, &os_is_zero);
  if (p != NULL) {
    *memid = _mi_memid_create_os(p, size, true, os_is_zero, os_is_large);
  }
  return p;
}

void* _mi_os_alloc_aligned(size_t size, size_t alignment, bool commit, bool allow_large, mi_memid_t* memid)
{
  MI_UNUSED(&_mi_os_get_aligned_hint); // suppress unused warnings
  *memid = _mi_memid_none();
  if (size == 0) return NULL;
  size = _mi_os_good_alloc_size(size);
  alignment = _mi_align_up(alignment, _mi_os_page_size());

  bool os_is_large = false;
  bool os_is_zero  = false;
  void* os_base = NULL;
  void* p = mi_os_prim_alloc_aligned(size, alignment, commit, allow_large, &os_is_large, &os_is_zero, &os_base);
  if (p != NULL) {
    *memid = _mi_memid_create_os(p, size, commit, os_is_zero, os_is_large);
    memid->mem.os.base = os_base;
    // memid->mem.os.alignment = alignment;
    memid->mem.os.size += ((uint8_t*)p - (uint8_t*)os_base);  // todo: return from prim_alloc_aligned
  }
  return p;
}

void* _mi_os_zalloc(size_t size, mi_memid_t* memid) {
  void* p = _mi_os_alloc(size, memid);
  if (p == NULL) return NULL;

  // zero the OS memory if needed
  if (!memid->initially_zero) {
    _mi_memzero_aligned(p, size);
    memid->initially_zero = true;
  }
  return p;
}

/* -----------------------------------------------------------
  OS aligned allocation with an offset. This is used
  for large alignments > MI_BLOCK_ALIGNMENT_MAX. We use a large mimalloc
  page where the object can be aligned at an offset from the start of the segment.
  As we may need to overallocate, we need to free such pointers using `mi_free_aligned`
  to use the actual start of the memory region.
----------------------------------------------------------- */

void* _mi_os_alloc_aligned_at_offset(size_t size, size_t alignment, size_t offset, bool commit, bool allow_large, mi_memid_t* memid) {
  mi_assert(offset <= size);
  mi_assert((alignment % _mi_os_page_size()) == 0);
  *memid = _mi_memid_none();
  if (offset == 0) {
    // regular aligned allocation
    return _mi_os_alloc_aligned(size, alignment, commit, allow_large, memid);
  }
  else {
    // overallocate to align at an offset
    const size_t extra = _mi_align_up(offset, alignment) - offset;
    const size_t oversize = size + extra;
    void* const start = _mi_os_alloc_aligned(oversize, alignment, commit, allow_large, memid);
    if (start == NULL) return NULL;

    void* const p = (uint8_t*)start + extra;
    mi_assert(_mi_is_aligned((uint8_t*)p + offset, alignment));
    // decommit the overallocation at the start
    if (commit && extra > _mi_os_page_size()) {
      _mi_os_decommit(start, extra);
    }
    return p;
  }
}

/* -----------------------------------------------------------
  OS memory API: reset, commit, decommit, protect, unprotect.
----------------------------------------------------------- */

// OS page align within a given area, either conservative (pages inside the area only),
// or not (straddling pages outside the area is possible)
static void* mi_os_page_align_areax(bool conservative, void* addr, size_t size, size_t* newsize) {
  mi_assert(addr != NULL && size > 0);
  if (newsize != NULL) *newsize = 0;
  if (size == 0 || addr == NULL) return NULL;

  // page align conservatively within the range, or liberally straddling pages outside the range
  void* start = (conservative ? _mi_align_up_ptr(addr, _mi_os_page_size())
    : mi_align_down_ptr(addr, _mi_os_page_size()));
  void* end = (conservative ? mi_align_down_ptr((uint8_t*)addr + size, _mi_os_page_size())
    : _mi_align_up_ptr((uint8_t*)addr + size, _mi_os_page_size()));
  ptrdiff_t diff = (uint8_t*)end - (uint8_t*)start;
  if (diff <= 0) return NULL;

  mi_assert_internal((conservative && (size_t)diff <= size) || (!conservative && (size_t)diff >= size));
  if (newsize != NULL) *newsize = (size_t)diff;
  return start;
}

static void* mi_os_page_align_area_conservative(void* addr, size_t size, size_t* newsize) {
  return mi_os_page_align_areax(true, addr, size, newsize);
}

bool _mi_os_commit_ex(void* addr, size_t size, bool* is_zero, size_t stat_size) {
  if (is_zero != NULL) { *is_zero = false; }
  mi_os_stat_increase(committed, stat_size);  // use size for precise commit vs. decommit
  mi_os_stat_counter_increase(commit_calls, 1);

  // page align range
  size_t csize;
  void* start = mi_os_page_align_areax(false /* conservative? */, addr, size, &csize);
  if (csize == 0) return true;

  // commit
  bool os_is_zero = false;
  int err = _mi_prim_commit(start, csize, &os_is_zero);
  if (err != 0) {
    _mi_warning_message("cannot commit OS memory (error: %d (0x%x), address: %p, size: 0x%zx bytes)\n", err, err, start, csize);
    return false;
  }
  if (os_is_zero && is_zero != NULL) {
    *is_zero = true;
    mi_assert_expensive(mi_mem_is_zero(start, csize));
  }
  // note: the following seems required for asan (otherwise `mimalloc-test-stress` fails)
  #ifdef MI_TRACK_ASAN
  if (os_is_zero) { mi_track_mem_defined(start,csize); }
             else { mi_track_mem_undefined(start,csize); }
  #endif
  return true;
}

bool _mi_os_commit(void* addr, size_t size, bool* is_zero) {
  return _mi_os_commit_ex(addr, size, is_zero, size);
}

static bool mi_os_decommit_ex(void* addr, size_t size, bool* needs_recommit, size_t stat_size) {
  mi_assert_internal(needs_recommit!=NULL);
  mi_os_stat_decrease(committed, stat_size);

  // page align
  size_t csize;
  void* start = mi_os_page_align_area_conservative(addr, size, &csize);
  if (csize == 0) return true;

  // decommit
  *needs_recommit = true;
  int err = _mi_prim_decommit(start,csize,needs_recommit);
  if (err != 0) {
    _mi_warning_message("cannot decommit OS memory (error: %d (0x%x), address: %p, size: 0x%zx bytes)\n", err, err, start, csize);
  }
  mi_assert_internal(err == 0);
  return (err == 0);
}

bool _mi_os_decommit(void* addr, size_t size) {
  bool needs_recommit;
  return mi_os_decommit_ex(addr, size, &needs_recommit, size);
}


// Signal to the OS that the address range is no longer in use
// but may be used later again. This will release physical memory
// pages and reduce swapping while keeping the memory committed.
// We page align to a conservative area inside the range to reset.
bool _mi_os_reset(void* addr, size_t size) {
  // page align conservatively within the range
  size_t csize;
  void* start = mi_os_page_align_area_conservative(addr, size, &csize);
  if (csize == 0) return true;  // || _mi_os_is_huge_reserved(addr)
  mi_os_stat_increase(reset, csize);
  mi_os_stat_counter_increase(reset_calls, 1);

  #if (MI_DEBUG>1) && !MI_SECURE && !MI_TRACK_ENABLED // && !MI_TSAN
  memset(start, 0, csize); // pretend it is eagerly reset
  #endif

  int err = _mi_prim_reset(start, csize);
  if (err != 0) {
    _mi_warning_message("cannot reset OS memory (error: %d (0x%x), address: %p, size: 0x%zx bytes)\n", err, err, start, csize);
  }
  return (err == 0);
}


// either resets or decommits memory, returns true if the memory needs
// to be recommitted if it is to be re-used later on.
bool _mi_os_purge_ex(void* p, size_t size, bool allow_reset, size_t stat_size, mi_commit_fun_t* commit_fun, void* commit_fun_arg)
{
  if (mi_option_get(mi_option_purge_delay) < 0) return false;  // is purging allowed?
  mi_os_stat_counter_increase(purge_calls, 1);
  mi_os_stat_increase(purged, size);

  if (commit_fun != NULL) {
    bool decommitted = (*commit_fun)(false, p, size, NULL, commit_fun_arg);
    return decommitted; // needs_recommit?
  }
  else if (mi_option_is_enabled(mi_option_purge_decommits) &&   // should decommit?
           !_mi_preloading())                                   // don't decommit during preloading (unsafe)
  {
    bool needs_recommit = true;
    mi_os_decommit_ex(p, size, &needs_recommit, stat_size);
    return needs_recommit;
  }
  else {
    if (allow_reset) {  // this can sometimes be not allowed if the range is not fully committed (on Windows, we cannot reset uncommitted memory)
      _mi_os_reset(p, size);
    }
    return false;  // needs no recommit
  }
}

// either resets or decommits memory, returns true if the memory needs
// to be recommitted if it is to be re-used later on.
bool _mi_os_purge(void* p, size_t size) {
  return _mi_os_purge_ex(p, size, true, size, NULL, NULL);
}


// Protect a region in memory to be not accessible.
static  bool mi_os_protectx(void* addr, size_t size, bool protect) {
  // page align conservatively within the range
  size_t csize = 0;
  void* start = mi_os_page_align_area_conservative(addr, size, &csize);
  if (csize == 0) return false;
  /*
  if (_mi_os_is_huge_reserved(addr)) {
	  _mi_warning_message("cannot mprotect memory allocated in huge OS pages\n");
  }
  */
  int err = _mi_prim_protect(start,csize,protect);
  if (err != 0) {
    _mi_warning_message("cannot %s OS memory (error: %d (0x%x), address: %p, size: 0x%zx bytes)\n", (protect ? "protect" : "unprotect"), err, err, start, csize);
  }
  return (err == 0);
}

bool _mi_os_protect(void* addr, size_t size) {
  return mi_os_protectx(addr, size, true);
}

bool _mi_os_unprotect(void* addr, size_t size) {
  return mi_os_protectx(addr, size, false);
}



/* ----------------------------------------------------------------------------
Support for allocating huge OS pages (1Gib) that are reserved up-front
and possibly associated with a specific NUMA node. (use `numa_node>=0`)
-----------------------------------------------------------------------------*/
#define MI_HUGE_OS_PAGE_SIZE  (MI_GiB)


#if (MI_INTPTR_SIZE >= 8)
// To ensure proper alignment, use our own area for huge OS pages
static mi_decl_cache_align _Atomic(uintptr_t)  mi_huge_start; // = 0

// Claim an aligned address range for huge pages
static uint8_t* mi_os_claim_huge_pages(size_t pages, size_t* total_size) {
  if (total_size != NULL) *total_size = 0;
  const size_t size = pages * MI_HUGE_OS_PAGE_SIZE;

  uintptr_t start = 0;
  uintptr_t end = 0;
  uintptr_t huge_start = mi_atomic_load_relaxed(&mi_huge_start);
  do {
    start = huge_start;
    if (start == 0) {
      // Initialize the start address after the 32TiB area
      start = ((uintptr_t)8 << 40);   // 8TiB virtual start address
    #if (MI_SECURE>0 || MI_DEBUG==0)  // security: randomize start of huge pages unless in debug mode
      uintptr_t r = _mi_heap_random_next(mi_prim_get_default_heap());
      start = start + ((uintptr_t)MI_HUGE_OS_PAGE_SIZE * ((r>>17) & 0x0FFF));  // (randomly 12bits)*1GiB == between 0 to 4TiB
    #endif
    }
    end = start + size;
  } while (!mi_atomic_cas_weak_acq_rel(&mi_huge_start, &huge_start, end));

  if (total_size != NULL) *total_size = size;
  return (uint8_t*)start;
}
#else
static uint8_t* mi_os_claim_huge_pages(size_t pages, size_t* total_size) {
  MI_UNUSED(pages);
  if (total_size != NULL) *total_size = 0;
  return NULL;
}
#endif

// Allocate MI_ARENA_SLICE_ALIGN aligned huge pages
void* _mi_os_alloc_huge_os_pages(size_t pages, int numa_node, mi_msecs_t max_msecs, size_t* pages_reserved, size_t* psize, mi_memid_t* memid) {
  *memid = _mi_memid_none();
  if (psize != NULL) *psize = 0;
  if (pages_reserved != NULL) *pages_reserved = 0;
  size_t size = 0;
  uint8_t* start = mi_os_claim_huge_pages(pages, &size);
  if (start == NULL) return NULL; // or 32-bit systems

  // Allocate one page at the time but try to place them contiguously
  // We allocate one page at the time to be able to abort if it takes too long
  // or to at least allocate as many as available on the system.
  mi_msecs_t start_t = _mi_clock_start();
  size_t page = 0;
  bool all_zero = true;
  while (page < pages) {
    // allocate a page
    bool is_zero = false;
    void* addr = start + (page * MI_HUGE_OS_PAGE_SIZE);
    void* p = NULL;
    int err = _mi_prim_alloc_huge_os_pages(addr, MI_HUGE_OS_PAGE_SIZE, numa_node, &is_zero, &p);
    if (!is_zero) { all_zero = false;  }
    if (err != 0) {
      _mi_warning_message("unable to allocate huge OS page (error: %d (0x%x), address: %p, size: %zx bytes)\n", err, err, addr, MI_HUGE_OS_PAGE_SIZE);
      break;
    }

    // Did we succeed at a contiguous address?
    if (p != addr) {
      // no success, issue a warning and break
      if (p != NULL) {
        _mi_warning_message("could not allocate contiguous huge OS page %zu at %p\n", page, addr);
        mi_os_prim_free(p, MI_HUGE_OS_PAGE_SIZE, MI_HUGE_OS_PAGE_SIZE);
      }
      break;
    }

    // success, record it
    page++;  // increase before timeout check (see issue #711)
    mi_os_stat_increase(committed, MI_HUGE_OS_PAGE_SIZE);
    mi_os_stat_increase(reserved, MI_HUGE_OS_PAGE_SIZE);

    // check for timeout
    if (max_msecs > 0) {
      mi_msecs_t elapsed = _mi_clock_end(start_t);
      if (page >= 1) {
        mi_msecs_t estimate = ((elapsed / (page+1)) * pages);
        if (estimate > 2*max_msecs) { // seems like we are going to timeout, break
          elapsed = max_msecs + 1;
        }
      }
      if (elapsed > max_msecs) {
        _mi_warning_message("huge OS page allocation timed out (after allocating %zu page(s))\n", page);
        break;
      }
    }
  }
  mi_assert_internal(page*MI_HUGE_OS_PAGE_SIZE <= size);
  if (pages_reserved != NULL) { *pages_reserved = page; }
  if (psize != NULL) { *psize = page * MI_HUGE_OS_PAGE_SIZE; }
  if (page != 0) {
    mi_assert(start != NULL);
    *memid = _mi_memid_create_os(start, *psize, true /* is committed */, all_zero, true /* is_large */);
    memid->memkind = MI_MEM_OS_HUGE;
    mi_assert(memid->is_pinned);
    #ifdef MI_TRACK_ASAN
    if (all_zero) { mi_track_mem_defined(start,size); }
    #endif
  }
  return (page == 0 ? NULL : start);
}

// free every huge page in a range individually (as we allocated per page)
// note: needed with VirtualAlloc but could potentially be done in one go on mmap'd systems.
static void mi_os_free_huge_os_pages(void* p, size_t size) {
  if (p==NULL || size==0) return;
  uint8_t* base = (uint8_t*)p;
  while (size >= MI_HUGE_OS_PAGE_SIZE) {
    mi_os_prim_free(base, MI_HUGE_OS_PAGE_SIZE, MI_HUGE_OS_PAGE_SIZE);
    size -= MI_HUGE_OS_PAGE_SIZE;
    base += MI_HUGE_OS_PAGE_SIZE;
  }
}


/* ----------------------------------------------------------------------------
Support NUMA aware allocation
-----------------------------------------------------------------------------*/

<<<<<<< HEAD
static _Atomic(int)  _mi_numa_node_count; // = 0   // cache the node count

int _mi_os_numa_node_count(void) {
  int count = mi_atomic_load_acquire(&_mi_numa_node_count);
  if mi_unlikely(count <= 0) {
    long ncount = mi_option_get(mi_option_use_numa_nodes); // given explicitly?
    if (ncount > 0 && ncount < INT_MAX) {
      count = (int)ncount;
=======
static _Atomic(size_t) mi_numa_node_count; // = 0   // cache the node count

int _mi_os_numa_node_count(void) {
  size_t count = mi_atomic_load_acquire(&mi_numa_node_count);
  if mi_unlikely(count == 0) {
    long ncount = mi_option_get(mi_option_use_numa_nodes); // given explicitly?
    if (ncount > 0 && ncount < INT_MAX) {
      count = (size_t)ncount;
>>>>>>> 5a58df65
    }
    else {
      const size_t n = _mi_prim_numa_node_count(); // or detect dynamically
      if (n == 0 || n > INT_MAX) { count = 1; }
<<<<<<< HEAD
                            else { count = (int)n; }
=======
                            else { count = n; }
>>>>>>> 5a58df65
    }
    mi_atomic_store_release(&mi_numa_node_count, count); // save it
    _mi_verbose_message("using %zd numa regions\n", count);
  }
  mi_assert_internal(count > 0 && count <= INT_MAX);
  return (int)count;
}

<<<<<<< HEAD

=======
>>>>>>> 5a58df65
static int mi_os_numa_node_get(void) {
  int numa_count = _mi_os_numa_node_count();
  if (numa_count<=1) return 0; // optimize on single numa node systems: always node 0
  // never more than the node count and >= 0
  const size_t n = _mi_prim_numa_node();
  int numa_node = (n < INT_MAX ? (int)n : 0);
  if (numa_node >= numa_count) { numa_node = numa_node % numa_count; }
  return numa_node;
}

int _mi_os_numa_node(void) {
<<<<<<< HEAD
  if mi_likely(mi_atomic_load_relaxed(&_mi_numa_node_count) == 1) { return 0; }
  else return mi_os_numa_node_get();
}




/* ----------------------------------------------------------------------------
  Public API
-----------------------------------------------------------------------------*/
#if 0
mi_decl_export void* mi_os_alloc(size_t size, bool commit, size_t* full_size) {
  return mi_os_alloc_aligned(size, mi_os_mem_config.alloc_granularity, commit, NULL, full_size);
}

static void* mi_os_alloc_aligned_ex(size_t size, size_t alignment, bool commit, bool allow_large, bool* is_committed, bool* is_pinned, void** base, size_t* full_size) {
  mi_memid_t memid = _mi_memid_none();
  void* p = _mi_os_alloc_aligned(size, alignment, commit, allow_large, &memid);
  if (p == NULL) return p;
  if (is_committed != NULL) { *is_committed = memid.initially_committed;  }
  if (is_pinned != NULL) { *is_pinned = memid.is_pinned;  }
  if (base != NULL) { *base = memid.mem.os.base;  }
  if (full_size != NULL) { *full_size = memid.mem.os.size;  }
  if (!memid.initially_zero && memid.initially_committed) {
    _mi_memzero_aligned(memid.mem.os.base, memid.mem.os.size);
  }
  return p;
}

mi_decl_export void* mi_os_alloc_aligned(size_t size, size_t alignment, bool commit, void** base, size_t* full_size) {
  return mi_os_alloc_aligned_ex(size, alignment, commit, false, NULL, NULL, base, full_size);
}

mi_decl_export void* mi_os_alloc_aligned_allow_large(size_t size, size_t alignment, bool commit, bool* is_committed, bool* is_pinned, void** base, size_t* full_size) {
  return mi_os_alloc_aligned_ex(size, alignment, commit, true, is_committed, is_pinned, base, full_size);
}

mi_decl_export void  mi_os_free(void* p, size_t size) {
  if (p==NULL || size == 0) return;
  mi_memid_t memid = _mi_memid_create_os(p, size, true, false, false);
  _mi_os_free(p, size, memid);
}

mi_decl_export void  mi_os_commit(void* p, size_t size) {
  _mi_os_commit(p, size, NULL);
}

mi_decl_export void  mi_os_decommit(void* p, size_t size) {
  _mi_os_decommit(p, size);
}
#endif
=======
  if mi_likely(mi_atomic_load_relaxed(&mi_numa_node_count) == 1) { 
    return 0; 
  }
  else {
    return mi_os_numa_node_get();
  }
}
>>>>>>> 5a58df65
<|MERGE_RESOLUTION|>--- conflicted
+++ resolved
@@ -109,7 +109,7 @@
   return 0;
   #endif
 }
-  
+
 // In secure mode, try to decommit an area and output a warning if this fails.
 bool _mi_os_secure_guard_page_set_at(void* addr, mi_memid_t memid) {
   if (addr == NULL) return true;
@@ -723,16 +723,6 @@
 Support NUMA aware allocation
 -----------------------------------------------------------------------------*/
 
-<<<<<<< HEAD
-static _Atomic(int)  _mi_numa_node_count; // = 0   // cache the node count
-
-int _mi_os_numa_node_count(void) {
-  int count = mi_atomic_load_acquire(&_mi_numa_node_count);
-  if mi_unlikely(count <= 0) {
-    long ncount = mi_option_get(mi_option_use_numa_nodes); // given explicitly?
-    if (ncount > 0 && ncount < INT_MAX) {
-      count = (int)ncount;
-=======
 static _Atomic(size_t) mi_numa_node_count; // = 0   // cache the node count
 
 int _mi_os_numa_node_count(void) {
@@ -741,16 +731,11 @@
     long ncount = mi_option_get(mi_option_use_numa_nodes); // given explicitly?
     if (ncount > 0 && ncount < INT_MAX) {
       count = (size_t)ncount;
->>>>>>> 5a58df65
     }
     else {
       const size_t n = _mi_prim_numa_node_count(); // or detect dynamically
       if (n == 0 || n > INT_MAX) { count = 1; }
-<<<<<<< HEAD
-                            else { count = (int)n; }
-=======
                             else { count = n; }
->>>>>>> 5a58df65
     }
     mi_atomic_store_release(&mi_numa_node_count, count); // save it
     _mi_verbose_message("using %zd numa regions\n", count);
@@ -759,10 +744,6 @@
   return (int)count;
 }
 
-<<<<<<< HEAD
-
-=======
->>>>>>> 5a58df65
 static int mi_os_numa_node_get(void) {
   int numa_count = _mi_os_numa_node_count();
   if (numa_count<=1) return 0; // optimize on single numa node systems: always node 0
@@ -774,12 +755,13 @@
 }
 
 int _mi_os_numa_node(void) {
-<<<<<<< HEAD
-  if mi_likely(mi_atomic_load_relaxed(&_mi_numa_node_count) == 1) { return 0; }
-  else return mi_os_numa_node_get();
-}
-
-
+  if mi_likely(mi_atomic_load_relaxed(&mi_numa_node_count) == 1) {
+    return 0;
+  }
+  else {
+    return mi_os_numa_node_get();
+  }
+}
 
 
 /* ----------------------------------------------------------------------------
@@ -825,13 +807,4 @@
 mi_decl_export void  mi_os_decommit(void* p, size_t size) {
   _mi_os_decommit(p, size);
 }
-#endif
-=======
-  if mi_likely(mi_atomic_load_relaxed(&mi_numa_node_count) == 1) { 
-    return 0; 
-  }
-  else {
-    return mi_os_numa_node_get();
-  }
-}
->>>>>>> 5a58df65
+#endif