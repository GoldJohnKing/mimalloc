/* ----------------------------------------------------------------------------
Copyright (c) 2018-2025, Microsoft Research, Daan Leijen
This is free software; you can redistribute it and/or modify it under the
terms of the MIT license. A copy of the license can be found in the file
"LICENSE" at the root of this distribution.
-----------------------------------------------------------------------------*/
#include "mimalloc.h"
#include "mimalloc/internal.h"
#include "mimalloc/atomic.h"
#include "mimalloc/prim.h"

/* -----------------------------------------------------------
  Initialization.
----------------------------------------------------------- */
#ifndef MI_DEFAULT_PHYSICAL_MEMORY_IN_KIB
#if MI_INTPTR_SIZE < 8
#define MI_DEFAULT_PHYSICAL_MEMORY_IN_KIB   4*MI_MiB    // 4 GiB
#else
#define MI_DEFAULT_PHYSICAL_MEMORY_IN_KIB   32*MI_MiB   // 32 GiB
#endif
#endif

static mi_os_mem_config_t mi_os_mem_config = {
  4096,     // page size
  0,        // large page size (usually 2MiB)
  4096,     // allocation granularity
  MI_DEFAULT_PHYSICAL_MEMORY_IN_KIB,
  MI_MAX_VABITS, // in `bits.h`
  true,     // has overcommit?  (if true we use MAP_NORESERVE on mmap systems)
  false,    // can we partially free allocated blocks? (on mmap systems we can free anywhere in a mapped range, but on Windows we must free the entire span)
  true      // has virtual reserve? (if true we can reserve virtual address space without using commit or physical memory)
};

bool _mi_os_has_overcommit(void) {
  return mi_os_mem_config.has_overcommit;
}

bool _mi_os_has_virtual_reserve(void) {
  return mi_os_mem_config.has_virtual_reserve;
}


// OS (small) page size
size_t _mi_os_page_size(void) {
  return mi_os_mem_config.page_size;
}

// if large OS pages are supported (2 or 4MiB), then return the size, otherwise return the small page size (4KiB)
size_t _mi_os_large_page_size(void) {
  return (mi_os_mem_config.large_page_size != 0 ? mi_os_mem_config.large_page_size : _mi_os_page_size());
}

size_t _mi_os_guard_page_size(void) {
  const size_t gsize = _mi_os_page_size();
  mi_assert(gsize <= (MI_ARENA_SLICE_SIZE/8));
  return gsize;
}

size_t _mi_os_virtual_address_bits(void) {
  const size_t vbits = mi_os_mem_config.virtual_address_bits;
  mi_assert(vbits <= MI_MAX_VABITS);
  return vbits;
}

bool _mi_os_use_large_page(size_t size, size_t alignment) {
  // if we have access, check the size and alignment requirements
  if (mi_os_mem_config.large_page_size == 0 || !mi_option_is_enabled(mi_option_allow_large_os_pages)) return false;
  return ((size % mi_os_mem_config.large_page_size) == 0 && (alignment % mi_os_mem_config.large_page_size) == 0);
}

// round to a good OS allocation size (bounded by max 12.5% waste)
size_t _mi_os_good_alloc_size(size_t size) {
  size_t align_size;
  if (size < 512*MI_KiB) align_size = _mi_os_page_size();
  else if (size < 2*MI_MiB) align_size = 64*MI_KiB;
  else if (size < 8*MI_MiB) align_size = 256*MI_KiB;
  else if (size < 32*MI_MiB) align_size = 1*MI_MiB;
  else align_size = 4*MI_MiB;
  if mi_unlikely(size >= (SIZE_MAX - align_size)) return size; // possible overflow?
  return _mi_align_up(size, align_size);
}

void _mi_os_init(void) {
  _mi_prim_mem_init(&mi_os_mem_config);
}


/* -----------------------------------------------------------
  Util
-------------------------------------------------------------- */
bool _mi_os_decommit(void* addr, size_t size);
bool _mi_os_commit(void* addr, size_t size, bool* is_zero);

void* _mi_os_get_aligned_hint(size_t try_alignment, size_t size) {
  MI_UNUSED(try_alignment); MI_UNUSED(size);
  return NULL;
}


/* -----------------------------------------------------------
  Guard page allocation
----------------------------------------------------------- */

// In secure mode, return the size of a guard page, otherwise 0
size_t _mi_os_secure_guard_page_size(void) {
  #if MI_SECURE > 0
  return _mi_os_guard_page_size();
  #else
  return 0;
  #endif
}

// In secure mode, try to decommit an area and output a warning if this fails.
bool _mi_os_secure_guard_page_set_at(void* addr, mi_memid_t memid) {
  if (addr == NULL) return true;
  #if MI_SECURE > 0
  bool ok = false;
  if (!memid.is_pinned) {
    mi_arena_t* const arena = mi_memid_arena(memid);
    if (arena != NULL && arena->commit_fun != NULL) {
      ok = (*(arena->commit_fun))(false /* decommit */, addr, _mi_os_secure_guard_page_size(), NULL, arena->commit_fun_arg);
    }
    else {
      ok = _mi_os_decommit(addr, _mi_os_secure_guard_page_size());
    }
  }
  if (!ok) {
    _mi_error_message(EINVAL, "secure level %d, but failed to commit guard page (at %p of size %zu)\n", MI_SECURE, addr, _mi_os_secure_guard_page_size());
  }
  return ok;
  #else
  MI_UNUSED(memid);
  return true;
  #endif
}

// In secure mode, try to decommit an area and output a warning if this fails.
bool _mi_os_secure_guard_page_set_before(void* addr, mi_memid_t memid) {
  return _mi_os_secure_guard_page_set_at((uint8_t*)addr - _mi_os_secure_guard_page_size(), memid);
}

// In secure mode, try to recommit an area
bool _mi_os_secure_guard_page_reset_at(void* addr, mi_memid_t memid) {
  if (addr == NULL) return true;
  #if MI_SECURE > 0
  if (!memid.is_pinned) {
    mi_arena_t* const arena = mi_memid_arena(memid);
    if (arena != NULL && arena->commit_fun != NULL) {
      return (*(arena->commit_fun))(true, addr, _mi_os_secure_guard_page_size(), NULL, arena->commit_fun_arg);
    }
    else {
      return _mi_os_commit(addr, _mi_os_secure_guard_page_size(), NULL);
    }
  }
  #else
  MI_UNUSED(memid);
  #endif
  return true;
}

// In secure mode, try to recommit an area
bool _mi_os_secure_guard_page_reset_before(void* addr, mi_memid_t memid) {
  return _mi_os_secure_guard_page_reset_at((uint8_t*)addr - _mi_os_secure_guard_page_size(), memid);
}


/* -----------------------------------------------------------
  Free memory
-------------------------------------------------------------- */

static void mi_os_free_huge_os_pages(void* p, size_t size);

static void mi_os_prim_free(void* addr, size_t size, size_t commit_size) {
  mi_assert_internal((size % _mi_os_page_size()) == 0);
  if (addr == NULL) return; // || _mi_os_is_huge_reserved(addr)
  int err = _mi_prim_free(addr, size);  // allow size==0 (issue #1041)
  if (err != 0) {
    _mi_warning_message("unable to free OS memory (error: %d (0x%x), size: 0x%zx bytes, address: %p)\n", err, err, size, addr);
  }
  if (commit_size > 0) {
    mi_os_stat_decrease(committed, commit_size);
  }
  mi_os_stat_decrease(reserved, size);
}

void _mi_os_free_ex(void* addr, size_t size, bool still_committed, mi_memid_t memid) {
  if (mi_memkind_is_os(memid.memkind)) {
    size_t csize = memid.mem.os.size;
    if (csize==0) { _mi_os_good_alloc_size(size); }
    size_t commit_size = (still_committed ? csize : 0);
    void* base = addr;
    // different base? (due to alignment)
    if (memid.mem.os.base != base) {
      mi_assert(memid.mem.os.base <= addr);
      base = memid.mem.os.base;
      const size_t diff = (uint8_t*)addr - (uint8_t*)memid.mem.os.base;
      if (memid.mem.os.size==0) {
        csize += diff;
      }
      if (still_committed) {
        commit_size -= diff;  // the (addr-base) part was already un-committed
      }
    }
    // free it
    if (memid.memkind == MI_MEM_OS_HUGE) {
      mi_assert(memid.is_pinned);
      mi_os_free_huge_os_pages(base, csize);
    }
    else {
      mi_os_prim_free(base, csize, (still_committed ? commit_size : 0));
    }
  }
  else {
    // nothing to do
    mi_assert(memid.memkind < MI_MEM_OS);
  }
}

void  _mi_os_free(void* p, size_t size, mi_memid_t memid) {
  _mi_os_free_ex(p, size, true, memid);
}


/* -----------------------------------------------------------
   Primitive allocation from the OS.
-------------------------------------------------------------- */

// Note: the `try_alignment` is just a hint and the returned pointer is not guaranteed to be aligned.
// Also `hint_addr` is a hint and may be ignored.
static void* mi_os_prim_alloc_at(void* hint_addr, size_t size, size_t try_alignment, bool commit, bool allow_large, bool* is_large, bool* is_zero) {
  mi_assert_internal(size > 0 && (size % _mi_os_page_size()) == 0);
  mi_assert_internal(is_zero != NULL);
  mi_assert_internal(is_large != NULL);
  if (size == 0) return NULL;
  if (!commit) { allow_large = false; }
  if (try_alignment == 0) { try_alignment = 1; } // avoid 0 to ensure there will be no divide by zero when aligning
  *is_zero = false;
  void* p = NULL;
  int err = _mi_prim_alloc(hint_addr, size, try_alignment, commit, allow_large, is_large, is_zero, &p);
  if (err != 0) {
    _mi_warning_message("unable to allocate OS memory (error: %d (0x%x), addr: %p, size: 0x%zx bytes, align: 0x%zx, commit: %d, allow large: %d)\n", err, err, hint_addr, size, try_alignment, commit, allow_large);
  }

  mi_os_stat_counter_increase(mmap_calls, 1);
  if (p != NULL) {
    mi_os_stat_increase(reserved, size);
    if (commit) {
      mi_os_stat_increase(committed, size);
      // seems needed for asan (or `mimalloc-test-api` fails)
      #ifdef MI_TRACK_ASAN
      if (*is_zero) { mi_track_mem_defined(p,size); }
               else { mi_track_mem_undefined(p,size); }
      #endif
    }
  }
  return p;
}

static void* mi_os_prim_alloc(size_t size, size_t try_alignment, bool commit, bool allow_large, bool* is_large, bool* is_zero) {
  return mi_os_prim_alloc_at(NULL, size, try_alignment, commit, allow_large, is_large, is_zero);
}


// Primitive aligned allocation from the OS.
// This function guarantees the allocated memory is aligned.
static void* mi_os_prim_alloc_aligned(size_t size, size_t alignment, bool commit, bool allow_large, bool* is_large, bool* is_zero, void** base) {
  mi_assert_internal(alignment >= _mi_os_page_size() && ((alignment & (alignment - 1)) == 0));
  mi_assert_internal(size > 0 && (size % _mi_os_page_size()) == 0);
  mi_assert_internal(is_large != NULL);
  mi_assert_internal(is_zero != NULL);
  mi_assert_internal(base != NULL);
  if (!commit) allow_large = false;
  if (!(alignment >= _mi_os_page_size() && ((alignment & (alignment - 1)) == 0))) return NULL;
  size = _mi_align_up(size, _mi_os_page_size());

  // try a direct allocation if the alignment is below the default, or if larger than 1/8 fraction of the size.
  const bool try_direct_alloc = (alignment <= mi_os_mem_config.alloc_granularity || alignment > size/8);

  void* p = NULL;
  if (try_direct_alloc) {
    p = mi_os_prim_alloc(size, alignment, commit, allow_large, is_large, is_zero);
  }

  // aligned already?
  if (p != NULL && ((uintptr_t)p % alignment) == 0) {
    *base = p;
  }
  else {
    // if not aligned, free it, overallocate, and unmap around it
    #if !MI_TRACK_ASAN
    if (try_direct_alloc) {
      _mi_warning_message("unable to allocate aligned OS memory directly, fall back to over-allocation (size: 0x%zx bytes, address: %p, alignment: 0x%zx, commit: %d)\n", size, p, alignment, commit);
    }
    #endif
    if (p != NULL) { mi_os_prim_free(p, size, (commit ? size : 0)); }
    if (size >= (SIZE_MAX - alignment)) return NULL; // overflow
    const size_t over_size = size + alignment;

    if (!mi_os_mem_config.has_partial_free) {  // win32 virtualAlloc cannot free parts of an allocated block
      // over-allocate uncommitted (virtual) memory
      p = mi_os_prim_alloc(over_size, 1 /*alignment*/, false /* commit? */, false /* allow_large */, is_large, is_zero);
      if (p == NULL) return NULL;

      // set p to the aligned part in the full region
      // note: on Windows VirtualFree needs the actual base pointer
      // this is handledby having the `base` field in the memid.
      *base = p; // remember the base
      p = _mi_align_up_ptr(p, alignment);

      // explicitly commit only the aligned part
      if (commit) {
        _mi_os_commit(p, size, NULL);
      }
    }
    else  { // mmap can free inside an allocation
      // overallocate...
      p = mi_os_prim_alloc(over_size, 1, commit, false, is_large, is_zero);
      if (p == NULL) return NULL;

      // and selectively unmap parts around the over-allocated area.
      void* aligned_p = _mi_align_up_ptr(p, alignment);
      size_t pre_size = (uint8_t*)aligned_p - (uint8_t*)p;
      size_t mid_size = _mi_align_up(size, _mi_os_page_size());
      size_t post_size = over_size - pre_size - mid_size;
      mi_assert_internal(pre_size < over_size&& post_size < over_size&& mid_size >= size);
      if (pre_size > 0)  { mi_os_prim_free(p, pre_size, (commit ? pre_size : 0)); }
      if (post_size > 0) { mi_os_prim_free((uint8_t*)aligned_p + mid_size, post_size, (commit ? post_size : 0)); }
      // we can return the aligned pointer on `mmap` systems
      p = aligned_p;
      *base = aligned_p; // since we freed the pre part, `*base == p`.
    }
  }

  mi_assert_internal(p == NULL || (p != NULL && *base != NULL && ((uintptr_t)p % alignment) == 0));
  return p;
}


/* -----------------------------------------------------------
  OS API: alloc and alloc_aligned
----------------------------------------------------------- */

void* _mi_os_alloc(size_t size, mi_memid_t* memid) {
  *memid = _mi_memid_none();
  if (size == 0) return NULL;
  size = _mi_os_good_alloc_size(size);
  bool os_is_large = false;
  bool os_is_zero  = false;
  void* p = mi_os_prim_alloc(size, 0, true, false, &os_is_large, &os_is_zero);
  if (p != NULL) {
    *memid = _mi_memid_create_os(p, size, true, os_is_zero, os_is_large);
  }
  return p;
}

void* _mi_os_alloc_aligned(size_t size, size_t alignment, bool commit, bool allow_large, mi_memid_t* memid)
{
  MI_UNUSED(&_mi_os_get_aligned_hint); // suppress unused warnings
  *memid = _mi_memid_none();
  if (size == 0) return NULL;
  size = _mi_os_good_alloc_size(size);
  alignment = _mi_align_up(alignment, _mi_os_page_size());

  bool os_is_large = false;
  bool os_is_zero  = false;
  void* os_base = NULL;
  void* p = mi_os_prim_alloc_aligned(size, alignment, commit, allow_large, &os_is_large, &os_is_zero, &os_base);
  if (p != NULL) {
    *memid = _mi_memid_create_os(p, size, commit, os_is_zero, os_is_large);
    memid->mem.os.base = os_base;
    memid->mem.os.size += ((uint8_t*)p - (uint8_t*)os_base);  // todo: return from prim_alloc_aligned?
  }
  return p;
}

void* _mi_os_zalloc(size_t size, mi_memid_t* memid) {
  void* p = _mi_os_alloc(size, memid);
  if (p == NULL) return NULL;

  // zero the OS memory if needed
  if (!memid->initially_zero) {
    _mi_memzero_aligned(p, size);
    memid->initially_zero = true;
  }
  return p;
}

/* -----------------------------------------------------------
  OS aligned allocation with an offset. This is used
  for large alignments > MI_BLOCK_ALIGNMENT_MAX. We use a large mimalloc
  page where the object can be aligned at an offset from the start of the segment.
  As we may need to overallocate, we need to free such pointers using `mi_free_aligned`
  to use the actual start of the memory region.
----------------------------------------------------------- */

void* _mi_os_alloc_aligned_at_offset(size_t size, size_t alignment, size_t offset, bool commit, bool allow_large, mi_memid_t* memid) {
  mi_assert(offset <= size);
  mi_assert((alignment % _mi_os_page_size()) == 0);
  *memid = _mi_memid_none();
  if (offset == 0) {
    // regular aligned allocation
    return _mi_os_alloc_aligned(size, alignment, commit, allow_large, memid);
  }
  else {
    // overallocate to align at an offset
    const size_t extra = _mi_align_up(offset, alignment) - offset;
    const size_t oversize = size + extra;
    void* const start = _mi_os_alloc_aligned(oversize, alignment, commit, allow_large, memid);
    if (start == NULL) return NULL;

    void* const p = (uint8_t*)start + extra;
    mi_assert(_mi_is_aligned((uint8_t*)p + offset, alignment));
    // decommit the overallocation at the start
    if (commit && extra > _mi_os_page_size()) {
      _mi_os_decommit(start, extra);
    }
    return p;
  }
}

/* -----------------------------------------------------------
  OS memory API: reset, commit, decommit, protect, unprotect.
----------------------------------------------------------- */

// OS page align within a given area, either conservative (pages inside the area only),
// or not (straddling pages outside the area is possible)
static void* mi_os_page_align_areax(bool conservative, void* addr, size_t size, size_t* newsize) {
  mi_assert(addr != NULL && size > 0);
  if (newsize != NULL) *newsize = 0;
  if (size == 0 || addr == NULL) return NULL;

  // page align conservatively within the range, or liberally straddling pages outside the range
  void* start = (conservative ? _mi_align_up_ptr(addr, _mi_os_page_size())
    : mi_align_down_ptr(addr, _mi_os_page_size()));
  void* end = (conservative ? mi_align_down_ptr((uint8_t*)addr + size, _mi_os_page_size())
    : _mi_align_up_ptr((uint8_t*)addr + size, _mi_os_page_size()));
  ptrdiff_t diff = (uint8_t*)end - (uint8_t*)start;
  if (diff <= 0) return NULL;

  mi_assert_internal((conservative && (size_t)diff <= size) || (!conservative && (size_t)diff >= size));
  if (newsize != NULL) *newsize = (size_t)diff;
  return start;
}

static void* mi_os_page_align_area_conservative(void* addr, size_t size, size_t* newsize) {
  return mi_os_page_align_areax(true, addr, size, newsize);
}

bool _mi_os_commit_ex(void* addr, size_t size, bool* is_zero, size_t stat_size) {
  if (is_zero != NULL) { *is_zero = false; }
  mi_os_stat_increase(committed, stat_size);  // use size for precise commit vs. decommit
  mi_os_stat_counter_increase(commit_calls, 1);

  // page align range
  size_t csize;
  void* start = mi_os_page_align_areax(false /* conservative? */, addr, size, &csize);
  if (csize == 0) return true;

  // commit
  bool os_is_zero = false;
  int err = _mi_prim_commit(start, csize, &os_is_zero);
  if (err != 0) {
    _mi_warning_message("cannot commit OS memory (error: %d (0x%x), address: %p, size: 0x%zx bytes)\n", err, err, start, csize);
    return false;
  }
  if (os_is_zero && is_zero != NULL) {
    *is_zero = true;
    mi_assert_expensive(mi_mem_is_zero(start, csize));
  }
  // note: the following seems required for asan (otherwise `mimalloc-test-stress` fails)
  #ifdef MI_TRACK_ASAN
  if (os_is_zero) { mi_track_mem_defined(start,csize); }
             else { mi_track_mem_undefined(start,csize); }
  #endif
  return true;
}

bool _mi_os_commit(void* addr, size_t size, bool* is_zero) {
  return _mi_os_commit_ex(addr, size, is_zero, size);
}

static bool mi_os_decommit_ex(void* addr, size_t size, bool* needs_recommit, size_t stat_size) {
  mi_assert_internal(needs_recommit!=NULL);
  mi_os_stat_decrease(committed, stat_size);

  // page align
  size_t csize;
  void* start = mi_os_page_align_area_conservative(addr, size, &csize);
  if (csize == 0) return true;

  // decommit
  *needs_recommit = true;
  int err = _mi_prim_decommit(start,csize,needs_recommit);
  if (err != 0) {
    _mi_warning_message("cannot decommit OS memory (error: %d (0x%x), address: %p, size: 0x%zx bytes)\n", err, err, start, csize);
  }
  mi_assert_internal(err == 0);
  return (err == 0);
}

bool _mi_os_decommit(void* addr, size_t size) {
  bool needs_recommit;
  return mi_os_decommit_ex(addr, size, &needs_recommit, size);
}


// Signal to the OS that the address range is no longer in use
// but may be used later again. This will release physical memory
// pages and reduce swapping while keeping the memory committed.
// We page align to a conservative area inside the range to reset.
bool _mi_os_reset(void* addr, size_t size) {
  // page align conservatively within the range
  size_t csize;
  void* start = mi_os_page_align_area_conservative(addr, size, &csize);
  if (csize == 0) return true;  // || _mi_os_is_huge_reserved(addr)
  mi_os_stat_increase(reset, csize);
  mi_os_stat_counter_increase(reset_calls, 1);

  #if (MI_DEBUG>1) && !MI_SECURE && !MI_TRACK_ENABLED // && !MI_TSAN
  memset(start, 0, csize); // pretend it is eagerly reset
  #endif

  int err = _mi_prim_reset(start, csize);
  if (err != 0) {
    _mi_warning_message("cannot reset OS memory (error: %d (0x%x), address: %p, size: 0x%zx bytes)\n", err, err, start, csize);
  }
  return (err == 0);
}


// either resets or decommits memory, returns true if the memory needs
// to be recommitted if it is to be re-used later on.
bool _mi_os_purge_ex(void* p, size_t size, bool allow_reset, size_t stat_size, mi_commit_fun_t* commit_fun, void* commit_fun_arg)
{
  if (mi_option_get(mi_option_purge_delay) < 0) return false;  // is purging allowed?
  mi_os_stat_counter_increase(purge_calls, 1);
  mi_os_stat_increase(purged, size);

  if (commit_fun != NULL) {
    bool decommitted = (*commit_fun)(false, p, size, NULL, commit_fun_arg);
    return decommitted; // needs_recommit?
  }
  else if (mi_option_is_enabled(mi_option_purge_decommits) &&   // should decommit?
           !_mi_preloading())                                   // don't decommit during preloading (unsafe)
  {
    bool needs_recommit = true;
    mi_os_decommit_ex(p, size, &needs_recommit, stat_size);
    return needs_recommit;
  }
  else {
    if (allow_reset) {  // this can sometimes be not allowed if the range is not fully committed (on Windows, we cannot reset uncommitted memory)
      _mi_os_reset(p, size);
    }
    return false;  // needs no recommit
  }
}

// either resets or decommits memory, returns true if the memory needs
// to be recommitted if it is to be re-used later on.
bool _mi_os_purge(void* p, size_t size) {
  return _mi_os_purge_ex(p, size, true, size, NULL, NULL);
}


// Protect a region in memory to be not accessible.
static  bool mi_os_protectx(void* addr, size_t size, bool protect) {
  // page align conservatively within the range
  size_t csize = 0;
  void* start = mi_os_page_align_area_conservative(addr, size, &csize);
  if (csize == 0) return false;
  /*
  if (_mi_os_is_huge_reserved(addr)) {
	  _mi_warning_message("cannot mprotect memory allocated in huge OS pages\n");
  }
  */
  int err = _mi_prim_protect(start,csize,protect);
  if (err != 0) {
    _mi_warning_message("cannot %s OS memory (error: %d (0x%x), address: %p, size: 0x%zx bytes)\n", (protect ? "protect" : "unprotect"), err, err, start, csize);
  }
  return (err == 0);
}

bool _mi_os_protect(void* addr, size_t size) {
  return mi_os_protectx(addr, size, true);
}

bool _mi_os_unprotect(void* addr, size_t size) {
  return mi_os_protectx(addr, size, false);
}



/* ----------------------------------------------------------------------------
Support for allocating huge OS pages (1Gib) that are reserved up-front
and possibly associated with a specific NUMA node. (use `numa_node>=0`)
-----------------------------------------------------------------------------*/
#define MI_HUGE_OS_PAGE_SIZE  (MI_GiB)


#if (MI_INTPTR_SIZE >= 8)
// To ensure proper alignment, use our own area for huge OS pages
static mi_decl_cache_align _Atomic(uintptr_t)  mi_huge_start; // = 0

// Claim an aligned address range for huge pages
static uint8_t* mi_os_claim_huge_pages(size_t pages, size_t* total_size) {
  if (total_size != NULL) *total_size = 0;
  const size_t size = pages * MI_HUGE_OS_PAGE_SIZE;

  uintptr_t start = 0;
  uintptr_t end = 0;
  uintptr_t huge_start = mi_atomic_load_relaxed(&mi_huge_start);
  do {
    start = huge_start;
    if (start == 0) {
      // Initialize the start address after the 32TiB area
      start = ((uintptr_t)8 << 40);   // 8TiB virtual start address
    #if (MI_SECURE>0 || MI_DEBUG==0)  // security: randomize start of huge pages unless in debug mode
      uintptr_t r = _mi_heap_random_next(mi_prim_get_default_heap());
      start = start + ((uintptr_t)MI_HUGE_OS_PAGE_SIZE * ((r>>17) & 0x0FFF));  // (randomly 12bits)*1GiB == between 0 to 4TiB
    #endif
    }
    end = start + size;
  } while (!mi_atomic_cas_weak_acq_rel(&mi_huge_start, &huge_start, end));

  if (total_size != NULL) *total_size = size;
  return (uint8_t*)start;
}
#else
static uint8_t* mi_os_claim_huge_pages(size_t pages, size_t* total_size) {
  MI_UNUSED(pages);
  if (total_size != NULL) *total_size = 0;
  return NULL;
}
#endif

// Allocate MI_ARENA_SLICE_ALIGN aligned huge pages
void* _mi_os_alloc_huge_os_pages(size_t pages, int numa_node, mi_msecs_t max_msecs, size_t* pages_reserved, size_t* psize, mi_memid_t* memid) {
  *memid = _mi_memid_none();
  if (psize != NULL) *psize = 0;
  if (pages_reserved != NULL) *pages_reserved = 0;
  size_t size = 0;
  uint8_t* const start = mi_os_claim_huge_pages(pages, &size);
  if (start == NULL) return NULL; // or 32-bit systems

  // Allocate one page at the time but try to place them contiguously
  // We allocate one page at the time to be able to abort if it takes too long
  // or to at least allocate as many as available on the system.
  mi_msecs_t start_t = _mi_clock_start();
  size_t page = 0;
  bool all_zero = true;
  while (page < pages) {
    // allocate a page
    bool is_zero = false;
    void* addr = start + (page * MI_HUGE_OS_PAGE_SIZE);
    void* p = NULL;
    int err = _mi_prim_alloc_huge_os_pages(addr, MI_HUGE_OS_PAGE_SIZE, numa_node, &is_zero, &p);
    if (!is_zero) { all_zero = false;  }
    if (err != 0) {
      _mi_warning_message("unable to allocate huge OS page (error: %d (0x%x), address: %p, size: %zx bytes)\n", err, err, addr, MI_HUGE_OS_PAGE_SIZE);
      break;
    }

    // Did we succeed at a contiguous address?
    if (p != addr) {
      // no success, issue a warning and break
      if (p != NULL) {
        _mi_warning_message("could not allocate contiguous huge OS page %zu at %p\n", page, addr);
        mi_os_prim_free(p, MI_HUGE_OS_PAGE_SIZE, MI_HUGE_OS_PAGE_SIZE);
      }
      break;
    }

    // success, record it
    page++;  // increase before timeout check (see issue #711)
    mi_os_stat_increase(committed, MI_HUGE_OS_PAGE_SIZE);
    mi_os_stat_increase(reserved, MI_HUGE_OS_PAGE_SIZE);

    // check for timeout
    if (max_msecs > 0) {
      mi_msecs_t elapsed = _mi_clock_end(start_t);
      if (page >= 1) {
        mi_msecs_t estimate = ((elapsed / (page+1)) * pages);
        if (estimate > 2*max_msecs) { // seems like we are going to timeout, break
          elapsed = max_msecs + 1;
        }
      }
      if (elapsed > max_msecs) {
        _mi_warning_message("huge OS page allocation timed out (after allocating %zu page(s))\n", page);
        break;
      }
    }
  }
  mi_assert_internal(page*MI_HUGE_OS_PAGE_SIZE <= size);
  if (pages_reserved != NULL) { *pages_reserved = page; }
  if (psize != NULL) { *psize = page * MI_HUGE_OS_PAGE_SIZE; }
  if (page != 0) {
    mi_assert(start != NULL);
<<<<<<< HEAD
    *memid = _mi_memid_create_os(start, *psize, true /* is committed */, all_zero, true /* is_large */);
=======
    *memid = _mi_memid_create_os(start, size, true /* is committed */, all_zero, true /* is_large */);
>>>>>>> 3e32b4c3
    memid->memkind = MI_MEM_OS_HUGE;
    mi_assert(memid->is_pinned);
    #ifdef MI_TRACK_ASAN
    if (all_zero) { mi_track_mem_defined(start,size); }
    #endif
  }
  return (page == 0 ? NULL : start);
}

// free every huge page in a range individually (as we allocated per page)
// note: needed with VirtualAlloc but could potentially be done in one go on mmap'd systems.
static void mi_os_free_huge_os_pages(void* p, size_t size) {
  if (p==NULL || size==0) return;
  uint8_t* base = (uint8_t*)p;
  while (size >= MI_HUGE_OS_PAGE_SIZE) {
    mi_os_prim_free(base, MI_HUGE_OS_PAGE_SIZE, MI_HUGE_OS_PAGE_SIZE);
    size -= MI_HUGE_OS_PAGE_SIZE;
    base += MI_HUGE_OS_PAGE_SIZE;
  }
}


/* ----------------------------------------------------------------------------
Support NUMA aware allocation
-----------------------------------------------------------------------------*/

static _Atomic(size_t) mi_numa_node_count; // = 0   // cache the node count

int _mi_os_numa_node_count(void) {
  size_t count = mi_atomic_load_acquire(&mi_numa_node_count);
  if mi_unlikely(count == 0) {
    long ncount = mi_option_get(mi_option_use_numa_nodes); // given explicitly?
    if (ncount > 0 && ncount < INT_MAX) {
      count = (size_t)ncount;
    }
    else {
      const size_t n = _mi_prim_numa_node_count(); // or detect dynamically
      if (n == 0 || n > INT_MAX) { count = 1; }
                            else { count = n; }
    }
    mi_atomic_store_release(&mi_numa_node_count, count); // save it
    _mi_verbose_message("using %zd numa regions\n", count);
  }
  mi_assert_internal(count > 0 && count <= INT_MAX);
  return (int)count;
}

static int mi_os_numa_node_get(void) {
  int numa_count = _mi_os_numa_node_count();
  if (numa_count<=1) return 0; // optimize on single numa node systems: always node 0
  // never more than the node count and >= 0
  const size_t n = _mi_prim_numa_node();
  int numa_node = (n < INT_MAX ? (int)n : 0);
  if (numa_node >= numa_count) { numa_node = numa_node % numa_count; }
  return numa_node;
}

int _mi_os_numa_node(void) {
  if mi_likely(mi_atomic_load_relaxed(&mi_numa_node_count) == 1) {
    return 0;
  }
  else {
    return mi_os_numa_node_get();
  }
}


/* ----------------------------------------------------------------------------
  Public API
-----------------------------------------------------------------------------*/
#if 0
mi_decl_export void* mi_os_alloc(size_t size, bool commit, size_t* full_size) {
  return mi_os_alloc_aligned(size, mi_os_mem_config.alloc_granularity, commit, NULL, full_size);
}

static void* mi_os_alloc_aligned_ex(size_t size, size_t alignment, bool commit, bool allow_large, bool* is_committed, bool* is_pinned, void** base, size_t* full_size) {
  mi_memid_t memid = _mi_memid_none();
  void* p = _mi_os_alloc_aligned(size, alignment, commit, allow_large, &memid);
  if (p == NULL) return p;
  if (is_committed != NULL) { *is_committed = memid.initially_committed;  }
  if (is_pinned != NULL) { *is_pinned = memid.is_pinned;  }
  if (base != NULL) { *base = memid.mem.os.base;  }
  if (full_size != NULL) { *full_size = memid.mem.os.size;  }
  if (!memid.initially_zero && memid.initially_committed) {
    _mi_memzero_aligned(memid.mem.os.base, memid.mem.os.size);
  }
  return p;
}

mi_decl_export void* mi_os_alloc_aligned(size_t size, size_t alignment, bool commit, void** base, size_t* full_size) {
  return mi_os_alloc_aligned_ex(size, alignment, commit, false, NULL, NULL, base, full_size);
}

mi_decl_export void* mi_os_alloc_aligned_allow_large(size_t size, size_t alignment, bool commit, bool* is_committed, bool* is_pinned, void** base, size_t* full_size) {
  return mi_os_alloc_aligned_ex(size, alignment, commit, true, is_committed, is_pinned, base, full_size);
}

mi_decl_export void  mi_os_free(void* p, size_t size) {
  if (p==NULL || size == 0) return;
  mi_memid_t memid = _mi_memid_create_os(p, size, true, false, false);
  _mi_os_free(p, size, memid);
}

mi_decl_export void  mi_os_commit(void* p, size_t size) {
  _mi_os_commit(p, size, NULL);
}

mi_decl_export void  mi_os_decommit(void* p, size_t size) {
  _mi_os_decommit(p, size);
}
#endif<|MERGE_RESOLUTION|>--- conflicted
+++ resolved
@@ -695,11 +695,7 @@
   if (psize != NULL) { *psize = page * MI_HUGE_OS_PAGE_SIZE; }
   if (page != 0) {
     mi_assert(start != NULL);
-<<<<<<< HEAD
-    *memid = _mi_memid_create_os(start, *psize, true /* is committed */, all_zero, true /* is_large */);
-=======
     *memid = _mi_memid_create_os(start, size, true /* is committed */, all_zero, true /* is_large */);
->>>>>>> 3e32b4c3
     memid->memkind = MI_MEM_OS_HUGE;
     mi_assert(memid->is_pinned);
     #ifdef MI_TRACK_ASAN
