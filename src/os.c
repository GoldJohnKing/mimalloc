/* ----------------------------------------------------------------------------
Copyright (c) 2018-2023, Microsoft Research, Daan Leijen
This is free software; you can redistribute it and/or modify it under the
terms of the MIT license. A copy of the license can be found in the file
"LICENSE" at the root of this distribution.
-----------------------------------------------------------------------------*/
#include "mimalloc.h"
#include "mimalloc/internal.h"
#include "mimalloc/atomic.h"
#include "mimalloc/prim.h"

// always use main stats for OS calls
#define os_stats   (&_mi_stats_main)

/* -----------------------------------------------------------
  Initialization.
----------------------------------------------------------- */
#ifndef MI_DEFAULT_PHYSICAL_MEMORY
#if MI_INTPTR_SIZE < 8
#define MI_DEFAULT_PHYSICAL_MEMORY    4*MI_GiB
#else
#define MI_DEFAULT_PHYSICAL_MEMORY    32*MI_GiB
#endif
#endif

static mi_os_mem_config_t mi_os_mem_config = {
  4096,     // page size
  0,        // large page size (usually 2MiB)
  4096,     // allocation granularity
  MI_DEFAULT_PHYSICAL_MEMORY,
  MI_MAX_VABITS,  // in `bits.h`
  true,     // has overcommit?  (if true we use MAP_NORESERVE on mmap systems)
  false,    // can we partially free allocated blocks? (on mmap systems we can free anywhere in a mapped range, but on Windows we must free the entire span)
  true      // has virtual reserve? (if true we can reserve virtual address space without using commit or physical memory)
};

bool _mi_os_has_overcommit(void) {
  return mi_os_mem_config.has_overcommit;
}

bool _mi_os_has_virtual_reserve(void) {
  return mi_os_mem_config.has_virtual_reserve;
}


// OS (small) page size
size_t _mi_os_page_size(void) {
  return mi_os_mem_config.page_size;
}

// if large OS pages are supported (2 or 4MiB), then return the size, otherwise return the small page size (4KiB)
size_t _mi_os_large_page_size(void) {
  return (mi_os_mem_config.large_page_size != 0 ? mi_os_mem_config.large_page_size : _mi_os_page_size());
}

size_t _mi_os_guard_page_size(void) {
  const size_t gsize = _mi_os_page_size();
  mi_assert(gsize <= (MI_ARENA_SLICE_SIZE/8));
  return gsize;
}

size_t _mi_os_virtual_address_bits(void) {
  const size_t vbits = mi_os_mem_config.virtual_address_bits;
  mi_assert(vbits <= MI_MAX_VABITS);
  return vbits;
}

bool _mi_os_use_large_page(size_t size, size_t alignment) {
  // if we have access, check the size and alignment requirements
  if (mi_os_mem_config.large_page_size == 0 || !mi_option_is_enabled(mi_option_allow_large_os_pages)) return false;
  return ((size % mi_os_mem_config.large_page_size) == 0 && (alignment % mi_os_mem_config.large_page_size) == 0);
}

// round to a good OS allocation size (bounded by max 12.5% waste)
size_t _mi_os_good_alloc_size(size_t size) {
  size_t align_size;
  if (size < 512*MI_KiB) align_size = _mi_os_page_size();
  else if (size < 2*MI_MiB) align_size = 64*MI_KiB;
  else if (size < 8*MI_MiB) align_size = 256*MI_KiB;
  else if (size < 32*MI_MiB) align_size = 1*MI_MiB;
  else align_size = 4*MI_MiB;
  if mi_unlikely(size >= (SIZE_MAX - align_size)) return size; // possible overflow?
  return _mi_align_up(size, align_size);
}

void _mi_os_init(void) {
  _mi_prim_mem_init(&mi_os_mem_config);
}


/* -----------------------------------------------------------
  Util
-------------------------------------------------------------- */
bool _mi_os_decommit(void* addr, size_t size);
bool _mi_os_commit(void* addr, size_t size, bool* is_zero);

<<<<<<< HEAD
=======
void* _mi_os_get_aligned_hint(size_t try_alignment, size_t size) {
  MI_UNUSED(try_alignment); MI_UNUSED(size);
  return NULL;
}

// In secure mode, return the size of a guard page, otherwise 0
size_t _mi_os_secure_guard_page_size(void) {
  #if MI_SECURE > 0
  return _mi_os_guard_page_size();
  #else
  return 0;
  #endif
}

// In secure mode, try to decommit an area and output a warning if this fails.
bool _mi_os_secure_guard_page_set_at(void* addr, bool is_pinned) {
  if (addr == NULL) return true;
  #if MI_SECURE > 0
  const bool ok = (is_pinned ? false : _mi_os_decommit(addr, _mi_os_secure_guard_page_size()));
  if (!ok) {
    _mi_error_message(EINVAL, "secure level %d, but failed to commit guard page (at %p of size %zu)\n", MI_SECURE, addr, _mi_os_secure_guard_page_size());
  }
  return ok;
  #else
  MI_UNUSED(is_pinned);
  return true;
  #endif
}
>>>>>>> e14cfd25

// In secure mode, try to decommit an area and output a warning if this fails.
bool _mi_os_secure_guard_page_set_before(void* addr, bool is_pinned) {
  return _mi_os_secure_guard_page_set_at((uint8_t*)addr - _mi_os_secure_guard_page_size(), is_pinned);
}

// In secure mode, try to recommit an area
bool _mi_os_secure_guard_page_reset_at(void* addr) {
  if (addr == NULL) return true;
  #if MI_SECURE > 0
  return _mi_os_commit(addr, _mi_os_secure_guard_page_size(), NULL);
  #else
  return true;
  #endif
}

// In secure mode, try to recommit an area
bool _mi_os_secure_guard_page_reset_before(void* addr) {
  return _mi_os_secure_guard_page_reset_at((uint8_t*)addr - _mi_os_secure_guard_page_size());
}

/* -----------------------------------------------------------
  Free memory
-------------------------------------------------------------- */

static void mi_os_free_huge_os_pages(void* p, size_t size);

static void mi_os_prim_free(void* addr, size_t size, size_t commit_size) {
  mi_assert_internal((size % _mi_os_page_size()) == 0);
  if (addr == NULL || size == 0) return; // || _mi_os_is_huge_reserved(addr)
  int err = _mi_prim_free(addr, size);
  if (err != 0) {
    _mi_warning_message("unable to free OS memory (error: %d (0x%x), size: 0x%zx bytes, address: %p)\n", err, err, size, addr);
  }
  if (commit_size > 0) {
    mi_os_stat_decrease(committed, commit_size);
  }
  mi_os_stat_decrease(reserved, size);
}

void _mi_os_free_ex(void* addr, size_t size, bool still_committed, mi_memid_t memid) {
  if (mi_memkind_is_os(memid.memkind)) {
    size_t csize = memid.mem.os.size;
    if (csize==0) { _mi_os_good_alloc_size(size); }
    size_t commit_size = (still_committed ? csize : 0);
    void* base = addr;
    // different base? (due to alignment)
    if (memid.mem.os.base != base) {
      mi_assert(memid.mem.os.base <= addr);
      base = memid.mem.os.base;
      const size_t diff = (uint8_t*)addr - (uint8_t*)memid.mem.os.base;
      if (memid.mem.os.size==0) {
        csize += diff;
      }
      if (still_committed) {
        commit_size -= diff;  // the (addr-base) part was already un-committed
      }
    }
    // free it
    if (memid.memkind == MI_MEM_OS_HUGE) {
      mi_assert(memid.is_pinned);
      mi_os_free_huge_os_pages(base, csize);
    }
    else {
      mi_os_prim_free(base, csize, (still_committed ? commit_size : 0));
    }
  }
  else {
    // nothing to do
    mi_assert(memid.memkind < MI_MEM_OS);
  }
}

void  _mi_os_free(void* p, size_t size, mi_memid_t memid) {
  _mi_os_free_ex(p, size, true, memid);
}


/* -----------------------------------------------------------
   Primitive allocation from the OS.
-------------------------------------------------------------- */

// Note: the `try_alignment` is just a hint and the returned pointer is not guaranteed to be aligned.
// Also `hint_addr` is a hint and may be ignored.
static void* mi_os_prim_alloc_at(void* hint_addr, size_t size, size_t try_alignment, bool commit, bool allow_large, bool* is_large, bool* is_zero) {
  mi_assert_internal(size > 0 && (size % _mi_os_page_size()) == 0);
  mi_assert_internal(is_zero != NULL);
  mi_assert_internal(is_large != NULL);
  if (size == 0) return NULL;
  if (!commit) { allow_large = false; }
  if (try_alignment == 0) { try_alignment = 1; } // avoid 0 to ensure there will be no divide by zero when aligning
  *is_zero = false;
  void* p = NULL;
  int err = _mi_prim_alloc(hint_addr, size, try_alignment, commit, allow_large, is_large, is_zero, &p);
  if (err != 0) {
    _mi_warning_message("unable to allocate OS memory (error: %d (0x%x), addr: %p, size: 0x%zx bytes, align: 0x%zx, commit: %d, allow large: %d)\n", err, err, hint_addr, size, try_alignment, commit, allow_large);
  }

  mi_os_stat_counter_increase(mmap_calls, 1);
  if (p != NULL) {
    mi_os_stat_increase(reserved, size);
    if (commit) {
      mi_os_stat_increase(committed, size);
      // seems needed for asan (or `mimalloc-test-api` fails)
      #ifdef MI_TRACK_ASAN
      if (*is_zero) { mi_track_mem_defined(p,size); }
               else { mi_track_mem_undefined(p,size); }
      #endif
    }
  }
  return p;
}

static void* mi_os_prim_alloc(size_t size, size_t try_alignment, bool commit, bool allow_large, bool* is_large, bool* is_zero) {
  return mi_os_prim_alloc_at(NULL, size, try_alignment, commit, allow_large, is_large, is_zero);
}


// Primitive aligned allocation from the OS.
// This function guarantees the allocated memory is aligned.
static void* mi_os_prim_alloc_aligned(size_t size, size_t alignment, bool commit, bool allow_large, bool* is_large, bool* is_zero, void** base) {
  mi_assert_internal(alignment >= _mi_os_page_size() && ((alignment & (alignment - 1)) == 0));
  mi_assert_internal(size > 0 && (size % _mi_os_page_size()) == 0);
  mi_assert_internal(is_large != NULL);
  mi_assert_internal(is_zero != NULL);
  mi_assert_internal(base != NULL);
  if (!commit) allow_large = false;
  if (!(alignment >= _mi_os_page_size() && ((alignment & (alignment - 1)) == 0))) return NULL;
  size = _mi_align_up(size, _mi_os_page_size());

  // try a direct allocation if the alignment is below the default, or if larger than 1/8 fraction of the size.
  const bool try_direct_alloc = (alignment <= mi_os_mem_config.alloc_granularity || alignment > size/8);

  void* p = NULL;
  if (try_direct_alloc) {
    p = mi_os_prim_alloc(size, alignment, commit, allow_large, is_large, is_zero);
  }

  // aligned already?
  if (p != NULL && ((uintptr_t)p % alignment) == 0) {
    *base = p;
  }
  else {
    // if not aligned, free it, overallocate, and unmap around it
    #if !MI_TRACK_ASAN
    if (try_direct_alloc) {
      _mi_warning_message("unable to allocate aligned OS memory directly, fall back to over-allocation (size: 0x%zx bytes, address: %p, alignment: 0x%zx, commit: %d)\n", size, p, alignment, commit);
    }
    #endif
    if (p != NULL) { mi_os_prim_free(p, size, (commit ? size : 0)); }
    if (size >= (SIZE_MAX - alignment)) return NULL; // overflow
    const size_t over_size = size + alignment;

    if (!mi_os_mem_config.has_partial_free) {  // win32 virtualAlloc cannot free parts of an allocated block
      // over-allocate uncommitted (virtual) memory
      p = mi_os_prim_alloc(over_size, 1 /*alignment*/, false /* commit? */, false /* allow_large */, is_large, is_zero);
      if (p == NULL) return NULL;

      // set p to the aligned part in the full region
      // note: on Windows VirtualFree needs the actual base pointer
      // this is handledby having the `base` field in the memid.
      *base = p; // remember the base
      p = _mi_align_up_ptr(p, alignment);

      // explicitly commit only the aligned part
      if (commit) {
        _mi_os_commit(p, size, NULL);
      }
    }
    else  { // mmap can free inside an allocation
      // overallocate...
      p = mi_os_prim_alloc(over_size, 1, commit, false, is_large, is_zero);
      if (p == NULL) return NULL;

      // and selectively unmap parts around the over-allocated area.
      void* aligned_p = _mi_align_up_ptr(p, alignment);
      size_t pre_size = (uint8_t*)aligned_p - (uint8_t*)p;
      size_t mid_size = _mi_align_up(size, _mi_os_page_size());
      size_t post_size = over_size - pre_size - mid_size;
      mi_assert_internal(pre_size < over_size&& post_size < over_size&& mid_size >= size);
      if (pre_size > 0)  { mi_os_prim_free(p, pre_size, (commit ? pre_size : 0)); }
      if (post_size > 0) { mi_os_prim_free((uint8_t*)aligned_p + mid_size, post_size, (commit ? post_size : 0)); }
      // we can return the aligned pointer on `mmap` systems
      p = aligned_p;
      *base = aligned_p; // since we freed the pre part, `*base == p`.
    }
  }

  mi_assert_internal(p == NULL || (p != NULL && *base != NULL && ((uintptr_t)p % alignment) == 0));
  return p;
}


/* -----------------------------------------------------------
  OS API: alloc and alloc_aligned
----------------------------------------------------------- */

void* _mi_os_alloc(size_t size, mi_memid_t* memid) {
  *memid = _mi_memid_none();
  if (size == 0) return NULL;
  size = _mi_os_good_alloc_size(size);
  bool os_is_large = false;
  bool os_is_zero  = false;
  void* p = mi_os_prim_alloc(size, 0, true, false, &os_is_large, &os_is_zero);
  if (p != NULL) {
    *memid = _mi_memid_create_os(p, size, true, os_is_zero, os_is_large);
  }
  return p;
}

void* _mi_os_alloc_aligned(size_t size, size_t alignment, bool commit, bool allow_large, mi_memid_t* memid)
{
  MI_UNUSED(&_mi_os_get_aligned_hint); // suppress unused warnings
  *memid = _mi_memid_none();
  if (size == 0) return NULL;
  size = _mi_os_good_alloc_size(size);
  alignment = _mi_align_up(alignment, _mi_os_page_size());

  bool os_is_large = false;
  bool os_is_zero  = false;
  void* os_base = NULL;
  void* p = mi_os_prim_alloc_aligned(size, alignment, commit, allow_large, &os_is_large, &os_is_zero, &os_base);
  if (p != NULL) {
    *memid = _mi_memid_create_os(p, size, commit, os_is_zero, os_is_large);
    memid->mem.os.base = os_base;
    // memid->mem.os.alignment = alignment;
    memid->mem.os.size += ((uint8_t*)p - (uint8_t*)os_base);  // todo: return from prim_alloc_aligned
  }
  return p;
}

void* _mi_os_zalloc(size_t size, mi_memid_t* memid) {
  void* p = _mi_os_alloc(size, memid);
  if (p == NULL) return NULL;

  // zero the OS memory if needed
  if (!memid->initially_zero) {
    _mi_memzero_aligned(p, size);
    memid->initially_zero = true;
  }
  return p;
}

/* -----------------------------------------------------------
  OS aligned allocation with an offset. This is used
  for large alignments > MI_BLOCK_ALIGNMENT_MAX. We use a large mimalloc
  page where the object can be aligned at an offset from the start of the segment.
  As we may need to overallocate, we need to free such pointers using `mi_free_aligned`
  to use the actual start of the memory region.
----------------------------------------------------------- */

void* _mi_os_alloc_aligned_at_offset(size_t size, size_t alignment, size_t offset, bool commit, bool allow_large, mi_memid_t* memid) {
  mi_assert(offset <= size);
  mi_assert((alignment % _mi_os_page_size()) == 0);
  *memid = _mi_memid_none();
  if (offset == 0) {
    // regular aligned allocation
    return _mi_os_alloc_aligned(size, alignment, commit, allow_large, memid);
  }
  else {
    // overallocate to align at an offset
    const size_t extra = _mi_align_up(offset, alignment) - offset;
    const size_t oversize = size + extra;
    void* const start = _mi_os_alloc_aligned(oversize, alignment, commit, allow_large, memid);
    if (start == NULL) return NULL;

    void* const p = (uint8_t*)start + extra;
    mi_assert(_mi_is_aligned((uint8_t*)p + offset, alignment));
    // decommit the overallocation at the start
    if (commit && extra > _mi_os_page_size()) {
      _mi_os_decommit(start, extra);
    }
    return p;
  }
}

/* -----------------------------------------------------------
  OS memory API: reset, commit, decommit, protect, unprotect.
----------------------------------------------------------- */

// OS page align within a given area, either conservative (pages inside the area only),
// or not (straddling pages outside the area is possible)
static void* mi_os_page_align_areax(bool conservative, void* addr, size_t size, size_t* newsize) {
  mi_assert(addr != NULL && size > 0);
  if (newsize != NULL) *newsize = 0;
  if (size == 0 || addr == NULL) return NULL;

  // page align conservatively within the range, or liberally straddling pages outside the range
  void* start = (conservative ? _mi_align_up_ptr(addr, _mi_os_page_size())
    : mi_align_down_ptr(addr, _mi_os_page_size()));
  void* end = (conservative ? mi_align_down_ptr((uint8_t*)addr + size, _mi_os_page_size())
    : _mi_align_up_ptr((uint8_t*)addr + size, _mi_os_page_size()));
  ptrdiff_t diff = (uint8_t*)end - (uint8_t*)start;
  if (diff <= 0) return NULL;

  mi_assert_internal((conservative && (size_t)diff <= size) || (!conservative && (size_t)diff >= size));
  if (newsize != NULL) *newsize = (size_t)diff;
  return start;
}

static void* mi_os_page_align_area_conservative(void* addr, size_t size, size_t* newsize) {
  return mi_os_page_align_areax(true, addr, size, newsize);
}

bool _mi_os_commit_ex(void* addr, size_t size, bool* is_zero, size_t stat_size) {
  if (is_zero != NULL) { *is_zero = false; }
  mi_os_stat_increase(committed, stat_size);  // use size for precise commit vs. decommit
  mi_os_stat_counter_increase(commit_calls, 1);

  // page align range
  size_t csize;
  void* start = mi_os_page_align_areax(false /* conservative? */, addr, size, &csize);
  if (csize == 0) return true;

  // commit
  bool os_is_zero = false;
  int err = _mi_prim_commit(start, csize, &os_is_zero);
  if (err != 0) {
    _mi_warning_message("cannot commit OS memory (error: %d (0x%x), address: %p, size: 0x%zx bytes)\n", err, err, start, csize);
    return false;
  }
  if (os_is_zero && is_zero != NULL) {
    *is_zero = true;
    mi_assert_expensive(mi_mem_is_zero(start, csize));
  }
  // note: the following seems required for asan (otherwise `mimalloc-test-stress` fails)
  #ifdef MI_TRACK_ASAN
  if (os_is_zero) { mi_track_mem_defined(start,csize); }
             else { mi_track_mem_undefined(start,csize); }
  #endif
  return true;
}

bool _mi_os_commit(void* addr, size_t size, bool* is_zero) {
  return _mi_os_commit_ex(addr, size, is_zero, size);
}

static bool mi_os_decommit_ex(void* addr, size_t size, bool* needs_recommit, size_t stat_size) {
  mi_assert_internal(needs_recommit!=NULL);
  mi_os_stat_decrease(committed, stat_size);

  // page align
  size_t csize;
  void* start = mi_os_page_align_area_conservative(addr, size, &csize);
  if (csize == 0) return true;

  // decommit
  *needs_recommit = true;
  int err = _mi_prim_decommit(start,csize,needs_recommit);
  if (err != 0) {
    _mi_warning_message("cannot decommit OS memory (error: %d (0x%x), address: %p, size: 0x%zx bytes)\n", err, err, start, csize);
  }
  mi_assert_internal(err == 0);
  return (err == 0);
}

bool _mi_os_decommit(void* addr, size_t size) {
  bool needs_recommit;
  return mi_os_decommit_ex(addr, size, &needs_recommit, size);
}


// Signal to the OS that the address range is no longer in use
// but may be used later again. This will release physical memory
// pages and reduce swapping while keeping the memory committed.
// We page align to a conservative area inside the range to reset.
bool _mi_os_reset(void* addr, size_t size) {
  // page align conservatively within the range
  size_t csize;
  void* start = mi_os_page_align_area_conservative(addr, size, &csize);
  if (csize == 0) return true;  // || _mi_os_is_huge_reserved(addr)
  mi_os_stat_increase(reset, csize);
  mi_os_stat_counter_increase(reset_calls, 1);

  #if (MI_DEBUG>1) && !MI_SECURE && !MI_TRACK_ENABLED // && !MI_TSAN
  memset(start, 0, csize); // pretend it is eagerly reset
  #endif

  int err = _mi_prim_reset(start, csize);
  if (err != 0) {
    _mi_warning_message("cannot reset OS memory (error: %d (0x%x), address: %p, size: 0x%zx bytes)\n", err, err, start, csize);
  }
  return (err == 0);
}


// either resets or decommits memory, returns true if the memory needs
// to be recommitted if it is to be re-used later on.
bool _mi_os_purge_ex(void* p, size_t size, bool allow_reset, size_t stat_size)
{
  if (mi_option_get(mi_option_purge_delay) < 0) return false;  // is purging allowed?
  mi_os_stat_counter_increase(purge_calls, 1);
  mi_os_stat_increase(purged, size);

  if (mi_option_is_enabled(mi_option_purge_decommits) &&   // should decommit?
      !_mi_preloading())                                   // don't decommit during preloading (unsafe)
  {
    bool needs_recommit = true;
    mi_os_decommit_ex(p, size, &needs_recommit, stat_size);
    return needs_recommit;
  }
  else {
    if (allow_reset) {  // this can sometimes be not allowed if the range is not fully committed (on Windows, we cannot reset uncommitted memory)
      _mi_os_reset(p, size);
    }
    return false;  // needs no recommit
  }
}

// either resets or decommits memory, returns true if the memory needs
// to be recommitted if it is to be re-used later on.
bool _mi_os_purge(void* p, size_t size) {
  return _mi_os_purge_ex(p, size, true, size);
}

// Protect a region in memory to be not accessible.
static  bool mi_os_protectx(void* addr, size_t size, bool protect) {
  // page align conservatively within the range
  size_t csize = 0;
  void* start = mi_os_page_align_area_conservative(addr, size, &csize);
  if (csize == 0) return false;
  /*
  if (_mi_os_is_huge_reserved(addr)) {
	  _mi_warning_message("cannot mprotect memory allocated in huge OS pages\n");
  }
  */
  int err = _mi_prim_protect(start,csize,protect);
  if (err != 0) {
    _mi_warning_message("cannot %s OS memory (error: %d (0x%x), address: %p, size: 0x%zx bytes)\n", (protect ? "protect" : "unprotect"), err, err, start, csize);
  }
  return (err == 0);
}

bool _mi_os_protect(void* addr, size_t size) {
  return mi_os_protectx(addr, size, true);
}

bool _mi_os_unprotect(void* addr, size_t size) {
  return mi_os_protectx(addr, size, false);
}



/* ----------------------------------------------------------------------------
Support for allocating huge OS pages (1Gib) that are reserved up-front
and possibly associated with a specific NUMA node. (use `numa_node>=0`)
-----------------------------------------------------------------------------*/
#define MI_HUGE_OS_PAGE_SIZE  (MI_GiB)


#if (MI_INTPTR_SIZE >= 8)
// To ensure proper alignment, use our own area for huge OS pages
static mi_decl_cache_align _Atomic(uintptr_t)  mi_huge_start; // = 0

// Claim an aligned address range for huge pages
static uint8_t* mi_os_claim_huge_pages(size_t pages, size_t* total_size) {
  if (total_size != NULL) *total_size = 0;
  const size_t size = pages * MI_HUGE_OS_PAGE_SIZE;

  uintptr_t start = 0;
  uintptr_t end = 0;
  uintptr_t huge_start = mi_atomic_load_relaxed(&mi_huge_start);
  do {
    start = huge_start;
    if (start == 0) {
      // Initialize the start address after the 32TiB area
      start = ((uintptr_t)8 << 40);   // 8TiB virtual start address
    #if (MI_SECURE>0 || MI_DEBUG==0)  // security: randomize start of huge pages unless in debug mode
      uintptr_t r = _mi_heap_random_next(mi_prim_get_default_heap());
      start = start + ((uintptr_t)MI_HUGE_OS_PAGE_SIZE * ((r>>17) & 0x0FFF));  // (randomly 12bits)*1GiB == between 0 to 4TiB
    #endif
    }
    end = start + size;
  } while (!mi_atomic_cas_weak_acq_rel(&mi_huge_start, &huge_start, end));

  if (total_size != NULL) *total_size = size;
  return (uint8_t*)start;
}
#else
static uint8_t* mi_os_claim_huge_pages(size_t pages, size_t* total_size) {
  MI_UNUSED(pages);
  if (total_size != NULL) *total_size = 0;
  return NULL;
}
#endif

// Allocate MI_ARENA_SLICE_ALIGN aligned huge pages
void* _mi_os_alloc_huge_os_pages(size_t pages, int numa_node, mi_msecs_t max_msecs, size_t* pages_reserved, size_t* psize, mi_memid_t* memid) {
  *memid = _mi_memid_none();
  if (psize != NULL) *psize = 0;
  if (pages_reserved != NULL) *pages_reserved = 0;
  size_t size = 0;
  uint8_t* start = mi_os_claim_huge_pages(pages, &size);
  if (start == NULL) return NULL; // or 32-bit systems

  // Allocate one page at the time but try to place them contiguously
  // We allocate one page at the time to be able to abort if it takes too long
  // or to at least allocate as many as available on the system.
  mi_msecs_t start_t = _mi_clock_start();
  size_t page = 0;
  bool all_zero = true;
  while (page < pages) {
    // allocate a page
    bool is_zero = false;
    void* addr = start + (page * MI_HUGE_OS_PAGE_SIZE);
    void* p = NULL;
    int err = _mi_prim_alloc_huge_os_pages(addr, MI_HUGE_OS_PAGE_SIZE, numa_node, &is_zero, &p);
    if (!is_zero) { all_zero = false;  }
    if (err != 0) {
      _mi_warning_message("unable to allocate huge OS page (error: %d (0x%x), address: %p, size: %zx bytes)\n", err, err, addr, MI_HUGE_OS_PAGE_SIZE);
      break;
    }

    // Did we succeed at a contiguous address?
    if (p != addr) {
      // no success, issue a warning and break
      if (p != NULL) {
        _mi_warning_message("could not allocate contiguous huge OS page %zu at %p\n", page, addr);
        mi_os_prim_free(p, MI_HUGE_OS_PAGE_SIZE, MI_HUGE_OS_PAGE_SIZE);
      }
      break;
    }

    // success, record it
    page++;  // increase before timeout check (see issue #711)
    mi_os_stat_increase(committed, MI_HUGE_OS_PAGE_SIZE);
    mi_os_stat_increase(reserved, MI_HUGE_OS_PAGE_SIZE);

    // check for timeout
    if (max_msecs > 0) {
      mi_msecs_t elapsed = _mi_clock_end(start_t);
      if (page >= 1) {
        mi_msecs_t estimate = ((elapsed / (page+1)) * pages);
        if (estimate > 2*max_msecs) { // seems like we are going to timeout, break
          elapsed = max_msecs + 1;
        }
      }
      if (elapsed > max_msecs) {
        _mi_warning_message("huge OS page allocation timed out (after allocating %zu page(s))\n", page);
        break;
      }
    }
  }
  mi_assert_internal(page*MI_HUGE_OS_PAGE_SIZE <= size);
  if (pages_reserved != NULL) { *pages_reserved = page; }
  if (psize != NULL) { *psize = page * MI_HUGE_OS_PAGE_SIZE; }
  if (page != 0) {
    mi_assert(start != NULL);
    *memid = _mi_memid_create_os(start, *psize, true /* is committed */, all_zero, true /* is_large */);
    memid->memkind = MI_MEM_OS_HUGE;
    mi_assert(memid->is_pinned);
    #ifdef MI_TRACK_ASAN
    if (all_zero) { mi_track_mem_defined(start,size); }
    #endif
  }
  return (page == 0 ? NULL : start);
}

// free every huge page in a range individually (as we allocated per page)
// note: needed with VirtualAlloc but could potentially be done in one go on mmap'd systems.
static void mi_os_free_huge_os_pages(void* p, size_t size) {
  if (p==NULL || size==0) return;
  uint8_t* base = (uint8_t*)p;
  while (size >= MI_HUGE_OS_PAGE_SIZE) {
    mi_os_prim_free(base, MI_HUGE_OS_PAGE_SIZE, MI_HUGE_OS_PAGE_SIZE);
    size -= MI_HUGE_OS_PAGE_SIZE;
    base += MI_HUGE_OS_PAGE_SIZE;
  }
}

/* ----------------------------------------------------------------------------
Support NUMA aware allocation
-----------------------------------------------------------------------------*/

_Atomic(size_t)  _mi_numa_node_count; // = 0   // cache the node count

size_t _mi_os_numa_node_count_get(void) {
  size_t count = mi_atomic_load_acquire(&_mi_numa_node_count);
  if (count <= 0) {
    long ncount = mi_option_get(mi_option_use_numa_nodes); // given explicitly?
    if (ncount > 0) {
      count = (size_t)ncount;
    }
    else {
      count = _mi_prim_numa_node_count(); // or detect dynamically
      if (count == 0) count = 1;
    }
    mi_atomic_store_release(&_mi_numa_node_count, count); // save it
    _mi_verbose_message("using %zd numa regions\n", count);
  }
  return count;
}

int _mi_os_numa_node_get(void) {
  size_t numa_count = _mi_os_numa_node_count();
  if (numa_count<=1) return 0; // optimize on single numa node systems: always node 0
  // never more than the node count and >= 0
  size_t numa_node = _mi_prim_numa_node();
  if (numa_node >= numa_count) { numa_node = numa_node % numa_count; }
  return (int)numa_node;
}


/* ----------------------------------------------------------------------------
  Public API
-----------------------------------------------------------------------------*/
#if 0
mi_decl_export void* mi_os_alloc(size_t size, bool commit, size_t* full_size) {
  return mi_os_alloc_aligned(size, mi_os_mem_config.alloc_granularity, commit, NULL, full_size);
}

static void* mi_os_alloc_aligned_ex(size_t size, size_t alignment, bool commit, bool allow_large, bool* is_committed, bool* is_pinned, void** base, size_t* full_size) {
  mi_memid_t memid = _mi_memid_none();
  void* p = _mi_os_alloc_aligned(size, alignment, commit, allow_large, &memid);
  if (p == NULL) return p;
  if (is_committed != NULL) { *is_committed = memid.initially_committed;  }
  if (is_pinned != NULL) { *is_pinned = memid.is_pinned;  }
  if (base != NULL) { *base = memid.mem.os.base;  }
  if (full_size != NULL) { *full_size = memid.mem.os.size;  }
  if (!memid.initially_zero && memid.initially_committed) {
    _mi_memzero_aligned(memid.mem.os.base, memid.mem.os.size);
  }
  return p;
}

mi_decl_export void* mi_os_alloc_aligned(size_t size, size_t alignment, bool commit, void** base, size_t* full_size) {
  return mi_os_alloc_aligned_ex(size, alignment, commit, false, NULL, NULL, base, full_size);
}

mi_decl_export void* mi_os_alloc_aligned_allow_large(size_t size, size_t alignment, bool commit, bool* is_committed, bool* is_pinned, void** base, size_t* full_size) {
  return mi_os_alloc_aligned_ex(size, alignment, commit, true, is_committed, is_pinned, base, full_size);
}

mi_decl_export void  mi_os_free(void* p, size_t size) {
  if (p==NULL || size == 0) return;
  mi_memid_t memid = _mi_memid_create_os(p, size, true, false, false);
  _mi_os_free(p, size, memid);
}

mi_decl_export void  mi_os_commit(void* p, size_t size) {
  _mi_os_commit(p, size, NULL);
}

mi_decl_export void  mi_os_decommit(void* p, size_t size) {
  _mi_os_decommit(p, size);
}
#endif<|MERGE_RESOLUTION|>--- conflicted
+++ resolved
@@ -94,8 +94,6 @@
 bool _mi_os_decommit(void* addr, size_t size);
 bool _mi_os_commit(void* addr, size_t size, bool* is_zero);
 
-<<<<<<< HEAD
-=======
 void* _mi_os_get_aligned_hint(size_t try_alignment, size_t size) {
   MI_UNUSED(try_alignment); MI_UNUSED(size);
   return NULL;
@@ -124,7 +122,6 @@
   return true;
   #endif
 }
->>>>>>> e14cfd25
 
 // In secure mode, try to decommit an area and output a warning if this fails.
 bool _mi_os_secure_guard_page_set_before(void* addr, bool is_pinned) {
