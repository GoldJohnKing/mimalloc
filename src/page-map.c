/*----------------------------------------------------------------------------
Copyright (c) 2023-2024, Microsoft Research, Daan Leijen
This is free software; you can redistribute it and/or modify it under the
terms of the MIT license. A copy of the license can be found in the file
"LICENSE" at the root of this distribution.
-----------------------------------------------------------------------------*/

#include "mimalloc.h"
#include "mimalloc/internal.h"
#include "bitmap.h"

static void mi_page_map_cannot_commit(void) {
  _mi_error_message(EFAULT,"unable to commit memory for the page address map\n");
}

#if MI_PAGE_MAP_FLAT

// The page-map contains a byte for each 64kb slice in the address space.
// For an address `a` where `ofs = _mi_page_map[a >> 16]`:
// 0 = unused
// 1 = the slice at `a & ~0xFFFF` is a mimalloc page.
// 1 < ofs <= 127 = the slice is part of a page, starting at `(((a>>16) - ofs - 1) << 16)`.
//
// 1 byte per slice => 1 TiB address space needs a 2^14 * 2^16 = 16 MiB page map.
// A full 256 TiB address space (48 bit) needs a 4 GiB page map.
// A full 4 GiB address space (32 bit) needs only a 64 KiB page map.

mi_decl_cache_align uint8_t* _mi_page_map = NULL;
static void*        mi_page_map_max_address = NULL;
static mi_memid_t   mi_page_map_memid;

#define MI_PAGE_MAP_ENTRIES_PER_COMMIT_BIT   MI_ARENA_SLICE_SIZE
static mi_bitmap_t* mi_page_map_commit; // one bit per committed 64 KiB entries

static void mi_page_map_ensure_committed(size_t idx, size_t slice_count);

bool _mi_page_map_init(void) {
  size_t vbits = (size_t)mi_option_get_clamp(mi_option_max_vabits, 0, MI_SIZE_BITS);
  if (vbits == 0) {
    vbits = _mi_os_virtual_address_bits();
    #if MI_ARCH_X64  // canonical address is limited to the first 128 TiB
    if (vbits >= 48) { vbits = 47; }
    #endif
  }

  // Allocate the page map and commit bits
  mi_page_map_max_address = (void*)(vbits >= MI_SIZE_BITS ? (SIZE_MAX - MI_ARENA_SLICE_SIZE + 1) : (MI_PU(1) << vbits));
  const size_t page_map_size = (MI_ZU(1) << (vbits - MI_ARENA_SLICE_SHIFT));
  const bool commit = (page_map_size <= 1*MI_MiB || mi_option_is_enabled(mi_option_pagemap_commit)); // _mi_os_has_overcommit(); // commit on-access on Linux systems?
  const size_t commit_bits = _mi_divide_up(page_map_size, MI_PAGE_MAP_ENTRIES_PER_COMMIT_BIT);
  const size_t bitmap_size = (commit ? 0 : mi_bitmap_size(commit_bits, NULL));
  const size_t reserve_size = bitmap_size + page_map_size;
  uint8_t* const base = (uint8_t*)_mi_os_alloc_aligned(reserve_size, 1, commit, true /* allow large */, &mi_page_map_memid);
  if (base==NULL) {
    _mi_error_message(ENOMEM, "unable to reserve virtual memory for the page map (%zu KiB)\n", page_map_size / MI_KiB);
    return false;
  }
  if (mi_page_map_memid.initially_committed && !mi_page_map_memid.initially_zero) {
    _mi_warning_message("internal: the page map was committed but not zero initialized!\n");
    _mi_memzero_aligned(base, reserve_size);
  }
  if (bitmap_size > 0) {
    mi_page_map_commit = (mi_bitmap_t*)base;
    if (!_mi_os_commit(mi_page_map_commit, bitmap_size, NULL)) {
      mi_page_map_cannot_commit();
      return false;
    }
    mi_bitmap_init(mi_page_map_commit, commit_bits, true);
  }
  _mi_page_map = base + bitmap_size;

  // commit the first part so NULL pointers get resolved without an access violation
  if (!commit) {
    mi_page_map_ensure_committed(0, 1);
  }
  _mi_page_map[0] = 1; // so _mi_ptr_page(NULL) == NULL
  mi_assert_internal(_mi_ptr_page(NULL)==NULL);
  return true;
}

void _mi_page_map_unsafe_destroy(void) {
  mi_assert_internal(_mi_page_map != NULL);
  if (_mi_page_map == NULL) return;
  _mi_os_free(mi_page_map_memid.mem.os.base, mi_page_map_memid.mem.os.size, mi_page_map_memid);
  _mi_page_map = NULL;
  mi_page_map_commit = NULL;
  mi_page_map_max_address = NULL;
  mi_page_map_memid = _mi_memid_none();
}


static void mi_page_map_ensure_committed(size_t idx, size_t slice_count) {
  // is the page map area that contains the page address committed?
  // we always set the commit bits so we can track what ranges are in-use.
  // we only actually commit if the map wasn't committed fully already.
  if (mi_page_map_commit != NULL) {
    const size_t commit_idx = idx / MI_PAGE_MAP_ENTRIES_PER_COMMIT_BIT;
    const size_t commit_idx_hi = (idx + slice_count - 1) / MI_PAGE_MAP_ENTRIES_PER_COMMIT_BIT;
    for (size_t i = commit_idx; i <= commit_idx_hi; i++) {  // per bit to avoid crossing over bitmap chunks
      if (mi_bitmap_is_clear(mi_page_map_commit, i)) {
        // this may race, in which case we do multiple commits (which is ok)
        bool is_zero;
        uint8_t* const start = _mi_page_map + (i * MI_PAGE_MAP_ENTRIES_PER_COMMIT_BIT);
        const size_t   size  = MI_PAGE_MAP_ENTRIES_PER_COMMIT_BIT;
        if (!_mi_os_commit(start, size, &is_zero)) return;
        if (!is_zero && !mi_page_map_memid.initially_zero) { _mi_memzero(start, size); }
        mi_bitmap_set(mi_page_map_commit, i);
      }
    }
  }
  #if MI_DEBUG > 0
  _mi_page_map[idx] = 0;
  _mi_page_map[idx+slice_count-1] = 0;
  #endif
}


static size_t mi_page_map_get_idx(mi_page_t* page, uint8_t** page_start, size_t* slice_count) {
  size_t page_size;
  *page_start = mi_page_area(page, &page_size);
  if (page_size > MI_LARGE_PAGE_SIZE) { page_size = MI_LARGE_PAGE_SIZE - MI_ARENA_SLICE_SIZE; }  // furthest interior pointer
  *slice_count = mi_slice_count_of_size(page_size) + (((uint8_t*)*page_start - (uint8_t*)page)/MI_ARENA_SLICE_SIZE); // add for large aligned blocks
  return _mi_page_map_index(page);
}

void _mi_page_map_register(mi_page_t* page) {
  mi_assert_internal(page != NULL);
  mi_assert_internal(_mi_is_aligned(page, MI_PAGE_ALIGN));
  mi_assert_internal(_mi_page_map != NULL);  // should be initialized before multi-thread access!
  if mi_unlikely(_mi_page_map == NULL) {
    if (!_mi_page_map_init()) return;
  }
  mi_assert(_mi_page_map!=NULL);
  uint8_t* page_start;
  size_t   slice_count;
  const size_t idx = mi_page_map_get_idx(page, &page_start, &slice_count);

  mi_page_map_ensure_committed(idx, slice_count);

  // set the offsets
  for (size_t i = 0; i < slice_count; i++) {
    mi_assert_internal(i < 128);
    _mi_page_map[idx + i] = (uint8_t)(i+1);
  }
}

void _mi_page_map_unregister(mi_page_t* page) {
  mi_assert_internal(_mi_page_map != NULL);
  // get index and count
  uint8_t* page_start;
  size_t   slice_count;
  const size_t idx = mi_page_map_get_idx(page, &page_start, &slice_count);
  // unset the offsets
  _mi_memzero(_mi_page_map + idx, slice_count);
}

void _mi_page_map_unregister_range(void* start, size_t size) {
  const size_t slice_count = _mi_divide_up(size, MI_ARENA_SLICE_SIZE);
  const uintptr_t index = _mi_page_map_index(start);
  mi_page_map_ensure_committed(index, slice_count); // we commit the range in total; todo: scan the commit bits and clear only those ranges?
  _mi_memzero(&_mi_page_map[index], slice_count);
}


mi_page_t* _mi_safe_ptr_page(const void* p) {
  if mi_unlikely(p >= mi_page_map_max_address) return NULL;
  const uintptr_t idx = _mi_page_map_index(p);
  if mi_unlikely(mi_page_map_commit != NULL && !mi_bitmap_is_set(mi_page_map_commit, idx/MI_PAGE_MAP_ENTRIES_PER_COMMIT_BIT)) return NULL;
  const uintptr_t ofs = _mi_page_map[idx];
  if mi_unlikely(ofs == 0) return NULL;
  return (mi_page_t*)((((uintptr_t)p >> MI_ARENA_SLICE_SHIFT) - ofs + 1) << MI_ARENA_SLICE_SHIFT);
}

mi_decl_nodiscard mi_decl_export bool mi_is_in_heap_region(const void* p) mi_attr_noexcept {
  return (_mi_safe_ptr_page(p) != NULL);
}

#else

// A 2-level page map
#define MI_PAGE_MAP_SUB_SIZE    (MI_PAGE_MAP_SUB_COUNT * sizeof(mi_page_t*))

mi_decl_cache_align _Atomic(mi_page_t**)* _mi_page_map;
static size_t       mi_page_map_count;
static void*        mi_page_map_max_address;
static mi_memid_t   mi_page_map_memid;

// divide the main map in 64 (`MI_BFIELD_BITS`) parts commit those parts on demand
static _Atomic(mi_bfield_t)  mi_page_map_commit;

#define MI_PAGE_MAP_ENTRIES_PER_CBIT  (MI_PAGE_MAP_COUNT / MI_BFIELD_BITS)

static inline bool mi_page_map_is_committed(size_t idx, size_t* pbit_idx) {
  mi_bfield_t commit = mi_atomic_load_relaxed(&mi_page_map_commit);
  const size_t bit_idx = idx/MI_PAGE_MAP_ENTRIES_PER_CBIT;
  mi_assert_internal(bit_idx < MI_BFIELD_BITS);
  if (pbit_idx != NULL) { *pbit_idx = bit_idx; }
  return ((commit & (MI_ZU(1) << bit_idx)) != 0);
}

static mi_page_t** mi_page_map_ensure_committed(size_t idx) {
  size_t bit_idx;
  if mi_unlikely(!mi_page_map_is_committed(idx, &bit_idx)) {
    uint8_t* start = (uint8_t*)&_mi_page_map[bit_idx * MI_PAGE_MAP_ENTRIES_PER_CBIT];
    _mi_os_commit(start, MI_PAGE_MAP_ENTRIES_PER_CBIT * sizeof(mi_page_t**), NULL);
    mi_atomic_or_acq_rel(&mi_page_map_commit, MI_ZU(1) << bit_idx);
  }
  return mi_atomic_load_ptr_acquire(mi_page_t*, &_mi_page_map[idx]); // _mi_page_map_at(idx);
}

// initialize the page map
bool _mi_page_map_init(void) {
  size_t vbits = (size_t)mi_option_get_clamp(mi_option_max_vabits, 0, MI_SIZE_BITS);
  if (vbits == 0) {
    vbits = _mi_os_virtual_address_bits();
    #if MI_ARCH_X64  // canonical address is limited to the first 128 TiB
    if (vbits >= 48) { vbits = 47; }
    #endif
  }

  // Allocate the page map and commit bits
  mi_assert(MI_MAX_VABITS >= vbits);
  mi_page_map_max_address = (void*)(vbits >= MI_SIZE_BITS ? (SIZE_MAX - MI_ARENA_SLICE_SIZE + 1) : (MI_PU(1) << vbits));
  mi_page_map_count = (MI_ZU(1) << (vbits - MI_PAGE_MAP_SUB_SHIFT - MI_ARENA_SLICE_SHIFT));
  mi_assert(mi_page_map_count <= MI_PAGE_MAP_COUNT);
  const size_t os_page_size = _mi_os_page_size();
  const size_t page_map_size = _mi_align_up( mi_page_map_count * sizeof(mi_page_t**), os_page_size);
  const size_t submap_size = MI_PAGE_MAP_SUB_SIZE;
  const size_t reserve_size = page_map_size + submap_size;
  #if MI_SECURE
  const bool commit = true;  // the whole page map is valid and we can reliably check any pointer
  #else
  const bool commit = page_map_size <= 64*MI_KiB ||
                      mi_option_is_enabled(mi_option_pagemap_commit) || _mi_os_has_overcommit();
  #endif
  _mi_page_map = (_Atomic(mi_page_t**)*)_mi_os_alloc_aligned(reserve_size, 1, commit, true /* allow large */, &mi_page_map_memid);
  if (_mi_page_map==NULL) {
    _mi_error_message(ENOMEM, "unable to reserve virtual memory for the page map (%zu KiB)\n", page_map_size / MI_KiB);
    return false;
  }
  if (mi_page_map_memid.initially_committed && !mi_page_map_memid.initially_zero) {
    _mi_warning_message("internal: the page map was committed but not zero initialized!\n");
    _mi_memzero_aligned(_mi_page_map, page_map_size);
  }
  mi_atomic_store_release(&mi_page_map_commit, (mi_page_map_memid.initially_committed ? ~MI_ZU(0) : MI_ZU(0)));

<<<<<<< HEAD
  // note: for the NULL range we only commit one OS page (in the map and sub)
  if (!mi_page_map_memid.initially_committed) {
    if (!_mi_os_commit(&_mi_page_map[0], os_page_size, NULL)) {  // commit first part of the map
      mi_page_map_cannot_commit();
      return false;
    }
  }
  _mi_page_map[0] = (mi_page_t**)((uint8_t*)_mi_page_map + page_map_size);  // we reserved a submap part at the end already
  if (!mi_page_map_memid.initially_committed) {
    if (!_mi_os_commit(_mi_page_map[0], submap_size, NULL)) {    // commit full submap (issue #1087)
      mi_page_map_cannot_commit();
      return false;
    }
=======
  // ensure there is a submap for the NULL address
  mi_page_t** const sub0 = (mi_page_t**)((uint8_t*)_mi_page_map + page_map_size);  // we reserved a submap part at the end already
  if (!mi_page_map_memid.initially_committed) {
    _mi_os_commit(sub0, submap_size, NULL);    // commit full submap (issue #1087)
>>>>>>> bfa8982d
  }
  if (!mi_page_map_memid.initially_zero) {     // initialize low addresses with NULL
    _mi_memzero_aligned(sub0, submap_size);
  }
  mi_page_map_ensure_committed(0);
  mi_atomic_store_ptr_release(mi_page_t*, &_mi_page_map[0], sub0);

  mi_assert_internal(_mi_ptr_page(NULL)==NULL);
  return true;
}


void _mi_page_map_unsafe_destroy(void) {
  mi_assert_internal(_mi_page_map != NULL);
  if (_mi_page_map == NULL) return;
  for (size_t idx = 1; idx < mi_page_map_count; idx++) {  // skip entry 0 (as we allocate that submap at the end of the page_map)
    // free all sub-maps
    if (mi_page_map_is_committed(idx, NULL)) {
      mi_page_t** sub = _mi_page_map_at(idx);
      if (sub != NULL) {
        mi_memid_t memid = _mi_memid_create_os(sub, MI_PAGE_MAP_SUB_SIZE, true, false, false);
        _mi_os_free(memid.mem.os.base, memid.mem.os.size, memid);
        mi_atomic_store_ptr_release(mi_page_t*, &_mi_page_map[idx], NULL);
      }
    }
  }
  _mi_os_free(_mi_page_map, mi_page_map_memid.mem.os.size, mi_page_map_memid);
  _mi_page_map = NULL;
  mi_page_map_count = 0;
  mi_page_map_memid = _mi_memid_none();
  mi_page_map_max_address = NULL;
  mi_atomic_store_release(&mi_page_map_commit, 0);
}


<<<<<<< HEAD
#define MI_PAGE_MAP_ENTRIES_PER_CBIT  (MI_PAGE_MAP_COUNT / MI_BFIELD_BITS)

static inline bool mi_page_map_is_committed(size_t idx, size_t* pbit_idx) {
  mi_bfield_t commit = mi_atomic_load_relaxed(&mi_page_map_commit);
  const size_t bit_idx = idx/MI_PAGE_MAP_ENTRIES_PER_CBIT;
  mi_assert_internal(bit_idx < MI_BFIELD_BITS);
  if (pbit_idx != NULL) { *pbit_idx = bit_idx; }
  return ((commit & (MI_ZU(1) << bit_idx)) != 0);
}

static mi_page_t** mi_page_map_ensure_committed(size_t idx) {
  size_t bit_idx;
  if mi_unlikely(!mi_page_map_is_committed(idx, &bit_idx)) {
    uint8_t* start = (uint8_t*)&_mi_page_map[bit_idx * MI_PAGE_MAP_ENTRIES_PER_CBIT];
    if (!_mi_os_commit(start, MI_PAGE_MAP_ENTRIES_PER_CBIT * sizeof(mi_page_t**), NULL)) {
      return NULL;
    }
    mi_atomic_or_acq_rel(&mi_page_map_commit, MI_ZU(1) << bit_idx);
  }
  return mi_atomic_load_ptr_acquire(mi_page_t*, &_mi_page_map[idx]); // _mi_page_map_at(idx);
}

static mi_page_t** mi_page_map_ensure_at(size_t idx) {
=======
static mi_page_t** mi_page_map_ensure_submap_at(size_t idx) {
>>>>>>> bfa8982d
  mi_page_t** sub = mi_page_map_ensure_committed(idx);
  if mi_unlikely(sub == NULL) {
    // sub map not yet allocated, alloc now
    mi_memid_t memid;
    mi_page_t** expect = sub;
    const size_t submap_size = MI_PAGE_MAP_SUB_SIZE;
    sub = (mi_page_t**)_mi_os_alloc(submap_size, &memid);
    if (sub == NULL) {
      _mi_error_message(EFAULT, "internal error: unable to extend the page map\n");
      return NULL;
    }
    if (!memid.initially_zero) {
      _mi_memzero_aligned(sub, submap_size);
    }
    if (!mi_atomic_cas_ptr_strong_acq_rel(mi_page_t*, &_mi_page_map[idx], &expect, sub)) {
      // another thread already allocated it.. free and continue
      _mi_os_free(sub, submap_size, memid);
      sub = expect;
      mi_assert_internal(sub!=NULL);
    }
  }
  return sub;
}

static void mi_page_map_set_range(mi_page_t* page, size_t idx, size_t sub_idx, size_t slice_count) {
  // is the page map area that contains the page address committed?
  while (slice_count > 0) {
    mi_page_t** sub = mi_page_map_ensure_submap_at(idx);
    // set the offsets for the page
    while (sub_idx < MI_PAGE_MAP_SUB_COUNT) {
      sub[sub_idx] = page;
      slice_count--; if (slice_count == 0) return;
      sub_idx++;
    }
    idx++; // potentially wrap around to the next idx
    sub_idx = 0;
  }
}

static size_t mi_page_map_get_idx(mi_page_t* page, size_t* sub_idx, size_t* slice_count) {
  size_t page_size;
  uint8_t* page_start = mi_page_area(page, &page_size);
  if (page_size > MI_LARGE_PAGE_SIZE) { page_size = MI_LARGE_PAGE_SIZE - MI_ARENA_SLICE_SIZE; }  // furthest interior pointer
  *slice_count = mi_slice_count_of_size(page_size) + ((page_start - (uint8_t*)page)/MI_ARENA_SLICE_SIZE); // add for large aligned blocks
  return _mi_page_map_index(page, sub_idx);
}

void _mi_page_map_register(mi_page_t* page) {
  mi_assert_internal(page != NULL);
  mi_assert_internal(_mi_is_aligned(page, MI_PAGE_ALIGN));
  mi_assert_internal(_mi_page_map != NULL);  // should be initialized before multi-thread access!
  if mi_unlikely(_mi_page_map == NULL) {
    if (!_mi_page_map_init()) return;
  }
  mi_assert(_mi_page_map!=NULL);
  size_t   slice_count;
  size_t   sub_idx;
  const size_t idx = mi_page_map_get_idx(page, &sub_idx, &slice_count);
  mi_page_map_set_range(page, idx, sub_idx, slice_count);
}

void _mi_page_map_unregister(mi_page_t* page) {
  mi_assert_internal(_mi_page_map != NULL);
  mi_assert_internal(page != NULL);
  mi_assert_internal(_mi_is_aligned(page, MI_PAGE_ALIGN));
  if mi_unlikely(_mi_page_map == NULL) return;
  // get index and count
  size_t slice_count;
  size_t sub_idx;
  const size_t idx = mi_page_map_get_idx(page, &sub_idx, &slice_count);
  // unset the offsets
  mi_page_map_set_range(NULL, idx, sub_idx, slice_count);
}

void _mi_page_map_unregister_range(void* start, size_t size) {
  if mi_unlikely(_mi_page_map == NULL) return;
  const size_t slice_count = _mi_divide_up(size, MI_ARENA_SLICE_SIZE);
  size_t sub_idx;
  const uintptr_t idx = _mi_page_map_index(start, &sub_idx);
  mi_page_map_set_range(NULL, idx, sub_idx, slice_count);  // todo: avoid committing if not already committed?
}

// Return NULL for invalid pointers
mi_page_t* _mi_safe_ptr_page(const void* p) {
  if (p==NULL) return NULL;
  if mi_unlikely(p >= mi_page_map_max_address) return NULL;
  size_t sub_idx;
  const size_t idx = _mi_page_map_index(p,&sub_idx);
  if mi_unlikely(!mi_page_map_is_committed(idx,NULL)) return NULL;
  mi_page_t** const sub = _mi_page_map[idx];
  if mi_unlikely(sub==NULL) return NULL;
  return sub[sub_idx];
}

mi_decl_nodiscard mi_decl_export bool mi_is_in_heap_region(const void* p) mi_attr_noexcept {
  return (_mi_safe_ptr_page(p) != NULL);
}

#endif<|MERGE_RESOLUTION|>--- conflicted
+++ resolved
@@ -202,7 +202,9 @@
   size_t bit_idx;
   if mi_unlikely(!mi_page_map_is_committed(idx, &bit_idx)) {
     uint8_t* start = (uint8_t*)&_mi_page_map[bit_idx * MI_PAGE_MAP_ENTRIES_PER_CBIT];
-    _mi_os_commit(start, MI_PAGE_MAP_ENTRIES_PER_CBIT * sizeof(mi_page_t**), NULL);
+    if (!_mi_os_commit(start, MI_PAGE_MAP_ENTRIES_PER_CBIT * sizeof(mi_page_t**), NULL)) {
+      return NULL;
+    }
     mi_atomic_or_acq_rel(&mi_page_map_commit, MI_ZU(1) << bit_idx);
   }
   return mi_atomic_load_ptr_acquire(mi_page_t*, &_mi_page_map[idx]); // _mi_page_map_at(idx);
@@ -244,26 +246,13 @@
   }
   mi_atomic_store_release(&mi_page_map_commit, (mi_page_map_memid.initially_committed ? ~MI_ZU(0) : MI_ZU(0)));
 
-<<<<<<< HEAD
-  // note: for the NULL range we only commit one OS page (in the map and sub)
-  if (!mi_page_map_memid.initially_committed) {
-    if (!_mi_os_commit(&_mi_page_map[0], os_page_size, NULL)) {  // commit first part of the map
-      mi_page_map_cannot_commit();
-      return false;
-    }
-  }
-  _mi_page_map[0] = (mi_page_t**)((uint8_t*)_mi_page_map + page_map_size);  // we reserved a submap part at the end already
-  if (!mi_page_map_memid.initially_committed) {
-    if (!_mi_os_commit(_mi_page_map[0], submap_size, NULL)) {    // commit full submap (issue #1087)
-      mi_page_map_cannot_commit();
-      return false;
-    }
-=======
   // ensure there is a submap for the NULL address
   mi_page_t** const sub0 = (mi_page_t**)((uint8_t*)_mi_page_map + page_map_size);  // we reserved a submap part at the end already
   if (!mi_page_map_memid.initially_committed) {
-    _mi_os_commit(sub0, submap_size, NULL);    // commit full submap (issue #1087)
->>>>>>> bfa8982d
+    if (!_mi_os_commit(sub0, submap_size, NULL)) {  // commit full submap (issue #1087)
+      mi_page_map_cannot_commit();
+      return false;
+    }
   }
   if (!mi_page_map_memid.initially_zero) {     // initialize low addresses with NULL
     _mi_memzero_aligned(sub0, submap_size);
@@ -299,33 +288,7 @@
 }
 
 
-<<<<<<< HEAD
-#define MI_PAGE_MAP_ENTRIES_PER_CBIT  (MI_PAGE_MAP_COUNT / MI_BFIELD_BITS)
-
-static inline bool mi_page_map_is_committed(size_t idx, size_t* pbit_idx) {
-  mi_bfield_t commit = mi_atomic_load_relaxed(&mi_page_map_commit);
-  const size_t bit_idx = idx/MI_PAGE_MAP_ENTRIES_PER_CBIT;
-  mi_assert_internal(bit_idx < MI_BFIELD_BITS);
-  if (pbit_idx != NULL) { *pbit_idx = bit_idx; }
-  return ((commit & (MI_ZU(1) << bit_idx)) != 0);
-}
-
-static mi_page_t** mi_page_map_ensure_committed(size_t idx) {
-  size_t bit_idx;
-  if mi_unlikely(!mi_page_map_is_committed(idx, &bit_idx)) {
-    uint8_t* start = (uint8_t*)&_mi_page_map[bit_idx * MI_PAGE_MAP_ENTRIES_PER_CBIT];
-    if (!_mi_os_commit(start, MI_PAGE_MAP_ENTRIES_PER_CBIT * sizeof(mi_page_t**), NULL)) {
-      return NULL;
-    }
-    mi_atomic_or_acq_rel(&mi_page_map_commit, MI_ZU(1) << bit_idx);
-  }
-  return mi_atomic_load_ptr_acquire(mi_page_t*, &_mi_page_map[idx]); // _mi_page_map_at(idx);
-}
-
-static mi_page_t** mi_page_map_ensure_at(size_t idx) {
-=======
 static mi_page_t** mi_page_map_ensure_submap_at(size_t idx) {
->>>>>>> bfa8982d
   mi_page_t** sub = mi_page_map_ensure_committed(idx);
   if mi_unlikely(sub == NULL) {
     // sub map not yet allocated, alloc now
