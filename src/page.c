/*----------------------------------------------------------------------------
Copyright (c) 2018-2024, Microsoft Research, Daan Leijen
This is free software; you can redistribute it and/or modify it under the
terms of the MIT license. A copy of the license can be found in the file
"LICENSE" at the root of this distribution.
-----------------------------------------------------------------------------*/

/* -----------------------------------------------------------
  The core of the allocator. Every segment contains
  pages of a certain block size. The main function
  exported is `mi_malloc_generic`.
----------------------------------------------------------- */

#include "mimalloc.h"
#include "mimalloc/internal.h"
#include "mimalloc/atomic.h"

/* -----------------------------------------------------------
  Definition of page queues for each block size
----------------------------------------------------------- */

#define MI_IN_PAGE_C
#include "page-queue.c"
#undef MI_IN_PAGE_C


/* -----------------------------------------------------------
  Page helpers
----------------------------------------------------------- */

// Index a block in a page
static inline mi_block_t* mi_page_block_at(const mi_page_t* page, void* page_start, size_t block_size, size_t i) {
  MI_UNUSED(page);
  mi_assert_internal(page != NULL);
  mi_assert_internal(i <= page->reserved);
  return (mi_block_t*)((uint8_t*)page_start + (i * block_size));
}

//static void mi_page_init(mi_heap_t* heap, mi_page_t* page, size_t size, mi_tld_t* tld);
static void mi_page_extend_free(mi_heap_t* heap, mi_page_t* page);

#if (MI_DEBUG>=3)
static size_t mi_page_list_count(mi_page_t* page, mi_block_t* head) {
  mi_assert_internal(_mi_ptr_page(page) == page);
  size_t count = 0;
  while (head != NULL) {
    mi_assert_internal((uint8_t*)head - (uint8_t*)page > (ptrdiff_t)MI_LARGE_PAGE_SIZE || page == _mi_ptr_page(head));
    count++;
    head = mi_block_next(page, head);
  }
  return count;
}

/*
// Start of the page available memory
static inline uint8_t* mi_page_area(const mi_page_t* page) {
  return _mi_page_start(_mi_page_segment(page), page, NULL);
}
*/

static bool mi_page_list_is_valid(mi_page_t* page, mi_block_t* p) {
  size_t psize;
  uint8_t* page_area = mi_page_area(page, &psize);
  mi_block_t* start = (mi_block_t*)page_area;
  mi_block_t* end   = (mi_block_t*)(page_area + psize);
  while(p != NULL) {
    if (p < start || p >= end) return false;
    p = mi_block_next(page, p);
  }
#if MI_DEBUG>3 // generally too expensive to check this
  if (page->free_is_zero) {
    const size_t ubsize = mi_page_usable_block_size(page);
    for (mi_block_t* block = page->free; block != NULL; block = mi_block_next(page, block)) {
      mi_assert_expensive(mi_mem_is_zero(block + 1, ubsize - sizeof(mi_block_t)));
    }
  }
#endif
  return true;
}

static bool mi_page_is_valid_init(mi_page_t* page) {
  mi_assert_internal(mi_page_block_size(page) > 0);
  mi_assert_internal(page->used <= page->capacity);
  mi_assert_internal(page->capacity <= page->reserved);

  // const size_t bsize = mi_page_block_size(page);
  // uint8_t* start = mi_page_start(page);
  //mi_assert_internal(start + page->capacity*page->block_size == page->top);

  mi_assert_internal(mi_page_list_is_valid(page,page->free));
  mi_assert_internal(mi_page_list_is_valid(page,page->local_free));

  #if MI_DEBUG>3 // generally too expensive to check this
  if (page->free_is_zero) {
    const size_t ubsize = mi_page_usable_block_size(page);
    for(mi_block_t* block = page->free; block != NULL; block = mi_block_next(page,block)) {
      mi_assert_expensive(mi_mem_is_zero(block + 1, ubsize - sizeof(mi_block_t)));
    }
  }
  #endif

  #if !MI_TRACK_ENABLED && !MI_TSAN
  mi_block_t* tfree = mi_page_thread_free(page);
  mi_assert_internal(mi_page_list_is_valid(page, tfree));
  //size_t tfree_count = mi_page_list_count(page, tfree);
  //mi_assert_internal(tfree_count <= page->thread_freed + 1);
  #endif

  size_t free_count = mi_page_list_count(page, page->free) + mi_page_list_count(page, page->local_free);
  mi_assert_internal(page->used + free_count == page->capacity);

  return true;
}

extern mi_decl_hidden bool _mi_process_is_initialized;             // has mi_process_init been called?

bool _mi_page_is_valid(mi_page_t* page) {
  mi_assert_internal(mi_page_is_valid_init(page));
  #if MI_SECURE
  mi_assert_internal(page->keys[0] != 0);
  #endif
  if (!mi_page_is_abandoned(page)) {
    //mi_assert_internal(!_mi_process_is_initialized);
    {
      mi_page_queue_t* pq = mi_page_queue_of(page);
      mi_assert_internal(mi_page_queue_contains(pq, page));
      mi_assert_internal(pq->block_size==mi_page_block_size(page) || mi_page_is_huge(page) || mi_page_is_in_full(page));
      // mi_assert_internal(mi_heap_contains_queue(mi_page_heap(page),pq));
    }
  }
  return true;
}
#endif


/* -----------------------------------------------------------
  Page collect the `local_free` and `thread_free` lists
----------------------------------------------------------- */

static void mi_page_thread_collect_to_local(mi_page_t* page, mi_block_t* head)
{
  if (head == NULL) return;

  // find the last block in the list -- also to get a proper use count (without data races)
  size_t max_count = page->capacity; // cannot collect more than capacity
  size_t count = 1;
  mi_block_t* last = head;
  mi_block_t* next;
  while ((next = mi_block_next(page, last)) != NULL && count <= max_count) {
    count++;
    last = next;
  }

  // if `count > max_count` there was a memory corruption (possibly infinite list due to double multi-threaded free)
  if (count > max_count) {
    _mi_error_message(EFAULT, "corrupted thread-free list\n");
    return; // the thread-free items cannot be freed
  }

  // and append the current local free list
  mi_block_set_next(page, last, page->local_free);
  page->local_free = head;

  // update counts now
  mi_assert_internal(count <= UINT16_MAX);
  page->used = page->used - (uint16_t)count;
}

// Collect the local `thread_free` list using an atomic exchange.
static void mi_page_thread_free_collect(mi_page_t* page)
{
  // atomically capture the thread free list
  mi_block_t* head;
  mi_thread_free_t tfreex;
  mi_thread_free_t tfree = mi_atomic_load_relaxed(&page->xthread_free);
  do {
    head = mi_tf_block(tfree);
    if mi_likely(head == NULL) return; // return if the list is empty
    tfreex = mi_tf_create(NULL,mi_tf_is_owned(tfree));  // set the thread free list to NULL
  } while (!mi_atomic_cas_weak_acq_rel(&page->xthread_free, &tfree, tfreex));  // release is enough?
  mi_assert_internal(head != NULL);

  // and move it to the local list
  mi_page_thread_collect_to_local(page, head);
}

void _mi_page_free_collect(mi_page_t* page, bool force) {
  mi_assert_internal(page!=NULL);

  // collect the thread free list
  mi_page_thread_free_collect(page);

  // and the local free list
  if (page->local_free != NULL) {
    if mi_likely(page->free == NULL) {
      // usual case
      page->free = page->local_free;
      page->local_free = NULL;
      page->free_is_zero = false;
    }
    else if (force) {
      // append -- only on shutdown (force) as this is a linear operation
      mi_block_t* tail = page->local_free;
      mi_block_t* next;
      while ((next = mi_block_next(page, tail)) != NULL) {
        tail = next;
      }
      mi_block_set_next(page, tail, page->free);
      page->free = page->local_free;
      page->local_free = NULL;
      page->free_is_zero = false;
    }
  }

  mi_assert_internal(!force || page->local_free == NULL);
}

// Collect elements in the thread-free list starting at `head`. This is an optimized
// version of `_mi_page_free_collect` to be used from `free.c:_mi_free_collect_mt` that avoids atomic access to `xthread_free`.
//
// `head` must be in the `xthread_free` list. It will not collect `head` itself
// so the `used` count is not fully updated in general. However, if the `head` is
// the last remaining element, it will be collected and the used count will become `0` (so `mi_page_all_free` becomes true).
void _mi_page_free_collect_partly(mi_page_t* page, mi_block_t* head) {
  if (head == NULL) return;
  mi_block_t* next = mi_block_next(page,head);  // we cannot collect the head element itself as `page->thread_free` may point to it (and we want to avoid atomic ops)
  if (next != NULL) {
    mi_block_set_next(page, head, NULL);
    mi_page_thread_collect_to_local(page, next);
    if (page->local_free != NULL && page->free == NULL) {
      page->free = page->local_free;
      page->local_free = NULL;
      page->free_is_zero = false;
    }
  }
  if (page->used == 1) {
    // all elements are free'd since we skipped the `head` element itself
    mi_assert_internal(mi_tf_block(mi_atomic_load_relaxed(&page->xthread_free)) == head);
    mi_assert_internal(mi_block_next(page,head) == NULL);
    _mi_page_free_collect(page, false);  // collect the final element
  }
}


/* -----------------------------------------------------------
  Page fresh and retire
----------------------------------------------------------- */

/*
// called from segments when reclaiming abandoned pages
void _mi_page_reclaim(mi_heap_t* heap, mi_page_t* page) {
  // mi_page_set_heap(page, heap);
  // _mi_page_use_delayed_free(page, MI_USE_DELAYED_FREE, true); // override never (after heap is set)
  _mi_page_free_collect(page, false); // ensure used count is up to date

  mi_assert_expensive(mi_page_is_valid_init(page));
  // mi_assert_internal(mi_page_heap(page) == heap);
  // mi_assert_internal(mi_page_thread_free_flag(page) != MI_NEVER_DELAYED_FREE);

  // TODO: push on full queue immediately if it is full?
  mi_page_queue_t* pq = mi_heap_page_queue_of(heap, page);
  mi_page_queue_push(heap, pq, page);
  mi_assert_expensive(_mi_page_is_valid(page));
}
*/

// called from `mi_free` on a reclaim, and fresh_alloc if we get an abandoned page
void _mi_heap_page_reclaim(mi_heap_t* heap, mi_page_t* page)
{
  mi_assert_internal(_mi_is_aligned(page, MI_PAGE_ALIGN));
  mi_assert_internal(_mi_ptr_page(page)==page);
  mi_assert_internal(mi_page_is_owned(page));
  mi_assert_internal(mi_page_is_abandoned(page));

  mi_page_set_heap(page,heap);
  _mi_page_free_collect(page, false); // ensure used count is up to date
  mi_page_queue_t* pq = mi_heap_page_queue_of(heap, page);
  mi_page_queue_push_at_end(heap, pq, page);
  mi_assert_expensive(_mi_page_is_valid(page));
}

void _mi_page_abandon(mi_page_t* page, mi_page_queue_t* pq) {
  _mi_page_free_collect(page, false); // ensure used count is up to date
  if (mi_page_all_free(page)) {
    _mi_page_free(page, pq);
  }
  else {
    mi_page_queue_remove(pq, page);
    mi_heap_t* heap = page->heap;
    mi_page_set_heap(page, NULL);
    page->heap = heap; // dont set heap to NULL so we can reclaim_on_free within the same heap
    _mi_arenas_page_abandon(page, heap->tld);
    _mi_arenas_collect(false, false, heap->tld); // allow purging
  }
}


// allocate a fresh page from a segment
static mi_page_t* mi_page_fresh_alloc(mi_heap_t* heap, mi_page_queue_t* pq, size_t block_size, size_t page_alignment) {
  #if !MI_HUGE_PAGE_ABANDON
  mi_assert_internal(pq != NULL);
  mi_assert_internal(mi_heap_contains_queue(heap, pq));
  mi_assert_internal(page_alignment > 0 || block_size > MI_LARGE_MAX_OBJ_SIZE || block_size == pq->block_size);
  #endif
  mi_page_t* page = _mi_arenas_page_alloc(heap, block_size, page_alignment);
  if (page == NULL) {
    // out-of-memory
    return NULL;
  }
  if (mi_page_is_abandoned(page)) {
    _mi_heap_page_reclaim(heap, page);
    if (!mi_page_immediate_available(page)) {
      if (mi_page_is_expandable(page)) {
        mi_page_extend_free(heap, page);
      }
      else {
        mi_assert(false); // should not happen?
        return NULL;
      }
    }
  }
  else if (pq != NULL) {
    mi_page_queue_push(heap, pq, page);
  }
  mi_heap_stat_increase(heap, pages, 1);
  mi_assert_internal(pq!=NULL || mi_page_block_size(page) >= block_size);
  mi_heap_stat_increase(heap, page_bins[mi_page_bin(page)], 1);
  mi_assert_expensive(_mi_page_is_valid(page));
  return page;
}

// Get a fresh page to use
static mi_page_t* mi_page_fresh(mi_heap_t* heap, mi_page_queue_t* pq) {
  mi_assert_internal(mi_heap_contains_queue(heap, pq));
  mi_page_t* page = mi_page_fresh_alloc(heap, pq, pq->block_size, 0);
  if (page==NULL) return NULL;
  mi_assert_internal(pq->block_size==mi_page_block_size(page));
  mi_assert_internal(pq==mi_heap_page_queue_of(heap, page));
  return page;
}


/* -----------------------------------------------------------
  Unfull, abandon, free and retire
----------------------------------------------------------- */

// Move a page from the full list back to a regular list (called from thread-local mi_free)
void _mi_page_unfull(mi_page_t* page) {
  mi_assert_internal(page != NULL);
  mi_assert_expensive(_mi_page_is_valid(page));
  mi_assert_internal(mi_page_is_in_full(page));
  mi_assert_internal(!mi_page_heap(page)->allow_page_abandon);
  if (!mi_page_is_in_full(page)) return;

  mi_heap_t* heap = mi_page_heap(page);
  mi_page_queue_t* pqfull = &heap->pages[MI_BIN_FULL];
  mi_page_set_in_full(page, false); // to get the right queue
  mi_page_queue_t* pq = mi_heap_page_queue_of(heap, page);
  mi_page_set_in_full(page, true);
  mi_page_queue_enqueue_from_full(pq, pqfull, page);
}

static void mi_page_to_full(mi_page_t* page, mi_page_queue_t* pq) {
  mi_assert_internal(pq == mi_page_queue_of(page));
  mi_assert_internal(!mi_page_immediate_available(page));
  mi_assert_internal(!mi_page_is_in_full(page));

  mi_heap_t* heap = mi_page_heap(page);
  if (heap->allow_page_abandon) {
    // abandon full pages (this is the usual case in order to allow for sharing of memory between heaps)
    _mi_page_abandon(page, pq);
  }
  else if (!mi_page_is_in_full(page)) {
    // put full pages in a heap local queue (this is for heaps that cannot abandon, for example, if the heap can be destroyed)
    mi_page_queue_enqueue_from(&mi_page_heap(page)->pages[MI_BIN_FULL], pq, page);
    _mi_page_free_collect(page, false);  // try to collect right away in case another thread freed just before MI_USE_DELAYED_FREE was set
  }
}


// Free a page with no more free blocks
void _mi_page_free(mi_page_t* page, mi_page_queue_t* pq) {
  mi_assert_internal(page != NULL);
  mi_assert_expensive(_mi_page_is_valid(page));
  mi_assert_internal(pq == mi_page_queue_of(page));
  mi_assert_internal(mi_page_all_free(page));
  // mi_assert_internal(mi_page_thread_free_flag(page)!=MI_DELAYED_FREEING);

  // no more aligned blocks in here
  mi_page_set_has_aligned(page, false);

  // remove from the page list
  // (no need to do _mi_heap_delayed_free first as all blocks are already free)
  mi_page_queue_remove(pq, page);

  // and free it
  mi_heap_t* heap = page->heap;
  mi_heap_stat_decrease(heap, page_bins[mi_page_bin(page)], 1);
  mi_page_set_heap(page,NULL);
  _mi_arenas_page_free(page);
  _mi_arenas_collect(false, false, heap->tld);  // allow purging
}

#define MI_MAX_RETIRE_SIZE    MI_LARGE_OBJ_SIZE_MAX   // should be less than size for MI_BIN_HUGE
#define MI_RETIRE_CYCLES      (16)

// Retire a page with no more used blocks
// Important to not retire too quickly though as new
// allocations might coming.
// Note: called from `mi_free` and benchmarks often
// trigger this due to freeing everything and then
// allocating again so careful when changing this.
void _mi_page_retire(mi_page_t* page) mi_attr_noexcept {
  mi_assert_internal(page != NULL);
  mi_assert_expensive(_mi_page_is_valid(page));
  mi_assert_internal(mi_page_all_free(page));

  mi_page_set_has_aligned(page, false);

  // don't retire too often..
  // (or we end up retiring and re-allocating most of the time)
  // NOTE: refine this more: we should not retire if this
  // is the only page left with free blocks. It is not clear
  // how to check this efficiently though...
  // for now, we don't retire if it is the only page left of this size class.
  mi_page_queue_t* pq = mi_page_queue_of(page);
  #if MI_RETIRE_CYCLES > 0
  const size_t bsize = mi_page_block_size(page);
  if mi_likely( /* bsize < MI_MAX_RETIRE_SIZE && */ !mi_page_queue_is_special(pq)) {  // not full or huge queue?
    if (pq->last==page && pq->first==page) { // the only page in the queue?
      mi_heap_t* heap = mi_page_heap(page);
      #if MI_STAT>0
      mi_heap_stat_counter_increase(heap, pages_retire, 1);
      #endif
      page->retire_expire = (bsize <= MI_SMALL_MAX_OBJ_SIZE ? MI_RETIRE_CYCLES : MI_RETIRE_CYCLES/4);
      mi_assert_internal(pq >= heap->pages);
      const size_t index = pq - heap->pages;
      mi_assert_internal(index < MI_BIN_FULL && index < MI_BIN_HUGE);
      if (index < heap->page_retired_min) heap->page_retired_min = index;
      if (index > heap->page_retired_max) heap->page_retired_max = index;
      mi_assert_internal(mi_page_all_free(page));
      return; // don't free after all
    }
  }
  #endif
  _mi_page_free(page, pq);
}

// free retired pages: we don't need to look at the entire queues
// since we only retire pages that are at the head position in a queue.
void _mi_heap_collect_retired(mi_heap_t* heap, bool force) {
  size_t min = MI_BIN_FULL;
  size_t max = 0;
  for(size_t bin = heap->page_retired_min; bin <= heap->page_retired_max; bin++) {
    mi_page_queue_t* pq   = &heap->pages[bin];
    mi_page_t*       page = pq->first;
    if (page != NULL && page->retire_expire != 0) {
      if (mi_page_all_free(page)) {
        page->retire_expire--;
        if (force || page->retire_expire == 0) {
          _mi_page_free(pq->first, pq);
        }
        else {
          // keep retired, update min/max
          if (bin < min) min = bin;
          if (bin > max) max = bin;
        }
      }
      else {
        page->retire_expire = 0;
      }
    }
  }
  heap->page_retired_min = min;
  heap->page_retired_max = max;
}

/*
static void mi_heap_collect_full_pages(mi_heap_t* heap) {
  // note: normally full pages get immediately abandoned and the full queue is always empty
  // this path is only used if abandoning is disabled due to a destroy-able heap or options
  // set by the user.
  mi_page_queue_t* pq = &heap->pages[MI_BIN_FULL];
  for (mi_page_t* page = pq->first; page != NULL; ) {
    mi_page_t* next = page->next;         // get next in case we free the page
    _mi_page_free_collect(page, false);   // register concurrent free's
    // no longer full?
    if (!mi_page_is_full(page)) {
      if (mi_page_all_free(page)) {
        _mi_page_free(page, pq);
      }
      else {
        _mi_page_unfull(page);
      }
    }
    page = next;
  }
}
*/


/* -----------------------------------------------------------
  Initialize the initial free list in a page.
  In secure mode we initialize a randomized list by
  alternating between slices.
----------------------------------------------------------- */

#define MI_MAX_SLICE_SHIFT  (6)   // at most 64 slices
#define MI_MAX_SLICES       (1UL << MI_MAX_SLICE_SHIFT)
#define MI_MIN_SLICES       (2)

static void mi_page_free_list_extend_secure(mi_heap_t* const heap, mi_page_t* const page, const size_t bsize, const size_t extend, mi_stats_t* const stats) {
  MI_UNUSED(stats);
  #if (MI_SECURE<3)
  mi_assert_internal(page->free == NULL);
  mi_assert_internal(page->local_free == NULL);
  #endif
  mi_assert_internal(page->capacity + extend <= page->reserved);
  mi_assert_internal(bsize == mi_page_block_size(page));
  void* const page_area = mi_page_start(page);

  // initialize a randomized free list
  // set up `slice_count` slices to alternate between
  size_t shift = MI_MAX_SLICE_SHIFT;
  while ((extend >> shift) == 0) {
    shift--;
  }
  const size_t slice_count = (size_t)1U << shift;
  const size_t slice_extend = extend / slice_count;
  mi_assert_internal(slice_extend >= 1);
  mi_block_t* blocks[MI_MAX_SLICES];   // current start of the slice
  size_t      counts[MI_MAX_SLICES];   // available objects in the slice
  for (size_t i = 0; i < slice_count; i++) {
    blocks[i] = mi_page_block_at(page, page_area, bsize, page->capacity + i*slice_extend);
    counts[i] = slice_extend;
  }
  counts[slice_count-1] += (extend % slice_count);  // final slice holds the modulus too (todo: distribute evenly?)

  // and initialize the free list by randomly threading through them
  // set up first element
  const uintptr_t r = _mi_heap_random_next(heap);
  size_t current = r % slice_count;
  counts[current]--;
  mi_block_t* const free_start = blocks[current];
  // and iterate through the rest; use `random_shuffle` for performance
  uintptr_t rnd = _mi_random_shuffle(r|1); // ensure not 0
  for (size_t i = 1; i < extend; i++) {
    // call random_shuffle only every INTPTR_SIZE rounds
    const size_t round = i%MI_INTPTR_SIZE;
    if (round == 0) rnd = _mi_random_shuffle(rnd);
    // select a random next slice index
    size_t next = ((rnd >> 8*round) & (slice_count-1));
    while (counts[next]==0) {                            // ensure it still has space
      next++;
      if (next==slice_count) next = 0;
    }
    // and link the current block to it
    counts[next]--;
    mi_block_t* const block = blocks[current];
    blocks[current] = (mi_block_t*)((uint8_t*)block + bsize);  // bump to the following block
    mi_block_set_next(page, block, blocks[next]);   // and set next; note: we may have `current == next`
    current = next;
  }
  // prepend to the free list (usually NULL)
  mi_block_set_next(page, blocks[current], page->free);  // end of the list
  page->free = free_start;
}

static mi_decl_noinline void mi_page_free_list_extend( mi_page_t* const page, const size_t bsize, const size_t extend, mi_stats_t* const stats)
{
  MI_UNUSED(stats);
  #if (MI_SECURE<3)
  mi_assert_internal(page->free == NULL);
  mi_assert_internal(page->local_free == NULL);
  #endif
  mi_assert_internal(page->capacity + extend <= page->reserved);
  mi_assert_internal(bsize == mi_page_block_size(page));
  void* const page_area = mi_page_start(page);

  mi_block_t* const start = mi_page_block_at(page, page_area, bsize, page->capacity);

  // initialize a sequential free list
  mi_block_t* const last = mi_page_block_at(page, page_area, bsize, page->capacity + extend - 1);
  mi_block_t* block = start;
  while(block <= last) {
    mi_block_t* next = (mi_block_t*)((uint8_t*)block + bsize);
    mi_block_set_next(page,block,next);
    block = next;
  }
  // prepend to free list (usually `NULL`)
  mi_block_set_next(page, last, page->free);
  page->free = start;
}

/* -----------------------------------------------------------
  Page initialize and extend the capacity
----------------------------------------------------------- */

#define MI_MAX_EXTEND_SIZE    (4*1024)      // heuristic, one OS page seems to work well.
#if (MI_SECURE>=3)
#define MI_MIN_EXTEND         (8*MI_SECURE) // extend at least by this many
#else
#define MI_MIN_EXTEND         (1)
#endif

// Extend the capacity (up to reserved) by initializing a free list
// We do at most `MI_MAX_EXTEND` to avoid touching too much memory
// Note: we also experimented with "bump" allocation on the first
// allocations but this did not speed up any benchmark (due to an
// extra test in malloc? or cache effects?)
static void mi_page_extend_free(mi_heap_t* heap, mi_page_t* page) {
  mi_assert_expensive(mi_page_is_valid_init(page));
  #if (MI_SECURE<3)
  mi_assert(page->free == NULL);
  mi_assert(page->local_free == NULL);
  if (page->free != NULL) return;
  #endif
  if (page->capacity >= page->reserved) return;

  size_t page_size;
  //uint8_t* page_start =
  mi_page_area(page, &page_size);
  #if MI_STAT>0
  mi_heap_stat_counter_increase(heap, pages_extended, 1);
  #endif

  // calculate the extend count
  const size_t bsize = mi_page_block_size(page);
  size_t extend = (size_t)page->reserved - page->capacity;
  mi_assert_internal(extend > 0);

  size_t max_extend = (bsize >= MI_MAX_EXTEND_SIZE ? MI_MIN_EXTEND : MI_MAX_EXTEND_SIZE/bsize);
  if (max_extend < MI_MIN_EXTEND) { max_extend = MI_MIN_EXTEND; }
  mi_assert_internal(max_extend > 0);

  if (extend > max_extend) {
    // ensure we don't touch memory beyond the page to reduce page commit.
    // the `lean` benchmark tests this. Going from 1 to 8 increases rss by 50%.
    extend = max_extend;
  }

  mi_assert_internal(extend > 0 && extend + page->capacity <= page->reserved);
  mi_assert_internal(extend < (1UL<<16));

  // commit on demand?
  if (page->slice_committed > 0) {
    const size_t needed_size = (page->capacity + extend)*bsize;
    const size_t needed_commit = _mi_align_up( mi_page_slice_offset_of(page, needed_size), MI_PAGE_MIN_COMMIT_SIZE );
    if (needed_commit > page->slice_committed) {
      mi_assert_internal(((needed_commit - page->slice_committed) % _mi_os_page_size()) == 0);
      _mi_os_commit(mi_page_slice_start(page) + page->slice_committed, needed_commit - page->slice_committed, NULL);
      page->slice_committed = needed_commit;
    }
  }

  // and append the extend the free list
  if (extend < MI_MIN_SLICES || MI_SECURE<3) { //!mi_option_is_enabled(mi_option_secure)) {
    mi_page_free_list_extend(page, bsize, extend, &heap->tld->stats );
  }
  else {
    mi_page_free_list_extend_secure(heap, page, bsize, extend, &heap->tld->stats);
  }
  // enable the new free list
  page->capacity += (uint16_t)extend;
  #if MI_STAT>0
  mi_heap_stat_increase(heap, page_committed, extend * bsize);
  #endif
  mi_assert_expensive(mi_page_is_valid_init(page));
}

// Initialize a fresh page (that is already partially initialized)
void _mi_page_init(mi_heap_t* heap, mi_page_t* page) {
  mi_assert(page != NULL);
  mi_page_set_heap(page, heap);

  size_t page_size;
  uint8_t* page_start = mi_page_area(page, &page_size); MI_UNUSED(page_start);
  mi_track_mem_noaccess(page_start,page_size);
  mi_assert_internal(page_size / mi_page_block_size(page) < (1L<<16));
  mi_assert_internal(page->reserved > 0);
  #if (MI_PADDING || MI_ENCODE_FREELIST)
  page->keys[0] = _mi_heap_random_next(heap);
  page->keys[1] = _mi_heap_random_next(heap);
  #endif
  #if MI_DEBUG>2
  if (page->memid.initially_zero) {
    mi_track_mem_defined(page->page_start, mi_page_committed(page));
    mi_assert_expensive(mi_mem_is_zero(page_start, mi_page_committed(page)));
  }
  #endif

  mi_assert_internal(page->capacity == 0);
  mi_assert_internal(page->free == NULL);
  mi_assert_internal(page->used == 0);
  mi_assert_internal(mi_page_is_owned(page));
  mi_assert_internal(page->xthread_free == 1);
  mi_assert_internal(page->next == NULL);
  mi_assert_internal(page->prev == NULL);
  mi_assert_internal(page->retire_expire == 0);
  mi_assert_internal(!mi_page_has_aligned(page));
  #if (MI_PADDING || MI_ENCODE_FREELIST)
  mi_assert_internal(page->keys[0] != 0);
  mi_assert_internal(page->keys[1] != 0);
  #endif
  mi_assert_internal(page->block_size_shift == 0 || (mi_page_block_size(page) == ((size_t)1 << page->block_size_shift)));
  mi_assert_expensive(mi_page_is_valid_init(page));

  // initialize an initial free list
  mi_page_extend_free(heap,page);
  mi_assert(mi_page_immediate_available(page));
}


/* -----------------------------------------------------------
  Find pages with free blocks
-------------------------------------------------------------*/

// Find a page with free blocks of `page->block_size`.
static mi_decl_noinline mi_page_t* mi_page_queue_find_free_ex(mi_heap_t* heap, mi_page_queue_t* pq, bool first_try)
{
  // search through the pages in "next fit" order
  size_t count = 0;
  long candidate_limit = 0;          // we reset this on the first candidate to limit the search
  long page_full_retain = (pq->block_size > MI_SMALL_MAX_OBJ_SIZE ? 0 : heap->page_full_retain); // only retain small pages
  mi_page_t* page_candidate = NULL;  // a page with free space
  mi_page_t* page = pq->first;

  while (page != NULL)
  {
    mi_page_t* next = page->next; // remember next (as this page can move to another queue)
    count++;
    candidate_limit--;

    // search up to N pages for a best candidate

    // is the local free list non-empty?
    bool immediate_available = mi_page_immediate_available(page);
    if (!immediate_available) {
      // collect freed blocks by us and other threads to we get a proper use count
      _mi_page_free_collect(page, false);
      immediate_available = mi_page_immediate_available(page);
    }

    // if the page is completely full, move it to the `mi_pages_full`
    // queue so we don't visit long-lived pages too often.
    if (!immediate_available && !mi_page_is_expandable(page)) {
      page_full_retain--;
      if (page_full_retain < 0) {
        mi_assert_internal(!mi_page_is_in_full(page) && !mi_page_immediate_available(page));
        mi_page_to_full(page, pq);
      }
    }
    else {
      // the page has free space, make it a candidate
      // we prefer non-expandable pages with high usage as candidates (to reduce commit, and increase chances of free-ing up pages)
      if (page_candidate == NULL) {
        page_candidate = page;
        candidate_limit = _mi_option_get_fast(mi_option_page_max_candidates);
      }
      else if (mi_page_all_free(page_candidate)) {
        _mi_page_free(page_candidate, pq);
        page_candidate = page;
      }
      // prefer to reuse fuller pages (in the hope the less used page gets freed)
      else if (page->used >= page_candidate->used && !mi_page_is_mostly_used(page)) { // && !mi_page_is_expandable(page)) {
        page_candidate = page;
      }
      // if we find a non-expandable candidate, or searched for N pages, return with the best candidate
      if (immediate_available || candidate_limit <= 0) {
        mi_assert_internal(page_candidate!=NULL);
        break;
      }
    }

  #if 0
    // first-fit algorithm without candidates
    // If the page contains free blocks, we are done
    if (mi_page_immediate_available(page) || mi_page_is_expandable(page)) {
      break;  // pick this one
    }

    // If the page is completely full, move it to the `mi_pages_full`
    // queue so we don't visit long-lived pages too often.
    mi_assert_internal(!mi_page_is_in_full(page) && !mi_page_immediate_available(page));
    mi_page_to_full(page, pq);
  #endif

    page = next;
  } // for each page

  mi_heap_stat_counter_increase(heap, page_searches, count);

  // set the page to the best candidate
  if (page_candidate != NULL) {
    page = page_candidate;
  }
  if (page != NULL) {
    if (!mi_page_immediate_available(page)) {
      mi_assert_internal(mi_page_is_expandable(page));
      mi_page_extend_free(heap, page);
    }
    mi_assert_internal(mi_page_immediate_available(page));
  }

  if (page == NULL) {
    _mi_heap_collect_retired(heap, false); // perhaps make a page available
    page = mi_page_fresh(heap, pq);
    mi_assert_internal(page == NULL || mi_page_immediate_available(page));
    if (page == NULL && first_try) {
      // out-of-memory _or_ an abandoned page with free blocks was reclaimed, try once again
      page = mi_page_queue_find_free_ex(heap, pq, false);
      mi_assert_internal(page == NULL || mi_page_immediate_available(page));
    }
  }
  else {
    mi_assert_internal(page == NULL || mi_page_immediate_available(page));
    // move the page to the front of the queue
    mi_page_queue_move_to_front(heap, pq, page);
    page->retire_expire = 0;
    // _mi_heap_collect_retired(heap, false); // update retire counts; note: increases rss on MemoryLoad bench so don't do this
  }
  mi_assert_internal(page == NULL || mi_page_immediate_available(page));


  return page;
}



// Find a page with free blocks of `size`.
static mi_page_t* mi_find_free_page(mi_heap_t* heap, mi_page_queue_t* pq) {
  // mi_page_queue_t* pq = mi_page_queue(heap, size);
  mi_assert_internal(!mi_page_queue_is_huge(pq));

  // check the first page: we even do this with candidate search or otherwise we re-search every time
  mi_page_t* page = pq->first;
  if mi_likely(page != NULL && mi_page_immediate_available(page)) {
    #if (MI_SECURE>=3) // in secure mode, we extend half the time to increase randomness
    if (page->capacity < page->reserved && ((_mi_heap_random_next(heap) & 1) == 1)) {
      mi_page_extend_free(heap, page);
      mi_assert_internal(mi_page_immediate_available(page));
    }
    #endif
    page->retire_expire = 0;
    return page; // fast path
  }
  else {
    return mi_page_queue_find_free_ex(heap, pq, true);
  }
}


/* -----------------------------------------------------------
  Users can register a deferred free function called
  when the `free` list is empty. Since the `local_free`
  is separate this is deterministically called after
  a certain number of allocations.
----------------------------------------------------------- */

static mi_deferred_free_fun* volatile deferred_free = NULL;
static _Atomic(void*) deferred_arg; // = NULL

void _mi_deferred_free(mi_heap_t* heap, bool force) {
  heap->tld->heartbeat++;
  if (deferred_free != NULL && !heap->tld->recurse) {
    heap->tld->recurse = true;
    deferred_free(force, heap->tld->heartbeat, mi_atomic_load_ptr_relaxed(void,&deferred_arg));
    heap->tld->recurse = false;
  }
}

void mi_register_deferred_free(mi_deferred_free_fun* fn, void* arg) mi_attr_noexcept {
  deferred_free = fn;
  mi_atomic_store_ptr_release(void,&deferred_arg, arg);
}


/* -----------------------------------------------------------
  General allocation
----------------------------------------------------------- */

// Huge pages contain just one block, and the segment contains just that page.
// Huge pages are also use if the requested alignment is very large (> MI_BLOCK_ALIGNMENT_MAX)
// so their size is not always `> MI_LARGE_OBJ_SIZE_MAX`.
static mi_page_t* mi_huge_page_alloc(mi_heap_t* heap, size_t size, size_t page_alignment, mi_page_queue_t* pq) {
  const size_t block_size = _mi_os_good_alloc_size(size);
  // mi_assert_internal(mi_bin(block_size) == MI_BIN_HUGE || page_alignment > 0);
  #if MI_HUGE_PAGE_ABANDON
  #error todo.
  #else
  // mi_page_queue_t* pq = mi_page_queue(heap, MI_LARGE_MAX_OBJ_SIZE+1);  // always in the huge queue regardless of the block size
  mi_assert_internal(mi_page_queue_is_huge(pq));
  #endif
  mi_page_t* page = mi_page_fresh_alloc(heap, pq, block_size, page_alignment);
  if (page != NULL) {
    mi_assert_internal(mi_page_block_size(page) >= size);
    mi_assert_internal(mi_page_immediate_available(page));
    mi_assert_internal(mi_page_is_huge(page));
    mi_assert_internal(mi_page_is_singleton(page));
    #if MI_HUGE_PAGE_ABANDON
    mi_assert_internal(mi_page_is_abandoned(page));
    mi_page_set_heap(page, NULL);
    #endif
    mi_heap_stat_increase(heap, malloc_huge, mi_page_block_size(page));
    mi_heap_stat_counter_increase(heap, malloc_huge_count, 1);
  }
  return page;
}


// Allocate a page
// Note: in debug mode the size includes MI_PADDING_SIZE and might have overflowed.
static mi_page_t* mi_find_page(mi_heap_t* heap, size_t size, size_t huge_alignment) mi_attr_noexcept {
  const size_t req_size = size - MI_PADDING_SIZE;  // correct for padding_size in case of an overflow on `size`
  if mi_unlikely(req_size > MI_MAX_ALLOC_SIZE) {
    _mi_error_message(EOVERFLOW, "allocation request is too large (%zu bytes)\n", req_size);
    return NULL;
  }
  mi_page_queue_t* pq = mi_page_queue(heap, (huge_alignment > 0 ? MI_LARGE_MAX_OBJ_SIZE+1 : size));
  // huge allocation?
  if mi_unlikely(mi_page_queue_is_huge(pq) || req_size > MI_MAX_ALLOC_SIZE) {
    return mi_huge_page_alloc(heap,size,huge_alignment,pq);
  }
  else {
    // otherwise find a page with free blocks in our size segregated queues
    #if MI_PADDING
    mi_assert_internal(size >= MI_PADDING_SIZE);
    #endif
    return mi_find_free_page(heap, pq);
  }
}


// Generic allocation routine if the fast path (`alloc.c:mi_page_malloc`) does not succeed.
// Note: in debug mode the size includes MI_PADDING_SIZE and might have overflowed.
// The `huge_alignment` is normally 0 but is set to a multiple of MI_SLICE_SIZE for
// very large requested alignments in which case we use a huge singleton page.
void* _mi_malloc_generic(mi_heap_t* heap, size_t size, bool zero, size_t huge_alignment) mi_attr_noexcept
{
  mi_assert_internal(heap != NULL);

  // initialize if necessary
  if mi_unlikely(!mi_heap_is_initialized(heap)) {
    heap = mi_heap_get_default(); // calls mi_thread_init
    if mi_unlikely(!mi_heap_is_initialized(heap)) { return NULL; }
  }
  mi_assert_internal(mi_heap_is_initialized(heap));

  // do administrative tasks every N generic mallocs
  if mi_unlikely(++heap->generic_count >= 1000) {
    heap->generic_collect_count += heap->generic_count;
    heap->generic_count = 0;
    // call potential deferred free routines
    _mi_deferred_free(heap, false);

<<<<<<< HEAD
=======
    // free delayed frees from other threads (but skip contended ones)
    _mi_heap_delayed_free_partial(heap);

>>>>>>> 9c24c428
    // collect every once in a while (10000 by default)
    const long generic_collect = mi_option_get_clamp(mi_option_generic_collect, 1, 1000000L);
    if (heap->generic_collect_count >= generic_collect) {
      heap->generic_collect_count = 0;
      mi_heap_collect(heap, false /* force? */);
    }
  }

  // find (or allocate) a page of the right size
  mi_page_t* page = mi_find_page(heap, size, huge_alignment);
  if mi_unlikely(page == NULL) { // first time out of memory, try to collect and retry the allocation once more
    mi_heap_collect(heap, true /* force? */);
    page = mi_find_page(heap, size, huge_alignment);
  }

  if mi_unlikely(page == NULL) { // out of memory
    const size_t req_size = size - MI_PADDING_SIZE;  // correct for padding_size in case of an overflow on `size`
    _mi_error_message(ENOMEM, "unable to allocate memory (%zu bytes)\n", req_size);
    return NULL;
  }

  mi_assert_internal(mi_page_immediate_available(page));
  mi_assert_internal(mi_page_block_size(page) >= size);
  mi_assert_internal(_mi_is_aligned(page, MI_PAGE_ALIGN));
  mi_assert_internal(_mi_ptr_page(page)==page);

  // and try again, this time succeeding! (i.e. this should never recurse through _mi_page_malloc)
  void* p;
  if mi_unlikely(zero && mi_page_is_huge(page)) {
    // note: we cannot call _mi_page_malloc with zeroing for huge blocks; we zero it afterwards in that case.
    p = _mi_page_malloc(heap, page, size);
    mi_assert_internal(p != NULL);
    _mi_memzero_aligned(p, mi_page_usable_block_size(page));
  }
  else {
    p = _mi_page_malloc_zero(heap, page, size, zero);
    mi_assert_internal(p != NULL);
  }
  // move singleton pages to the full queue
  if (page->reserved == page->used) {
    mi_page_to_full(page, mi_page_queue_of(page));
  }
  return p;
}<|MERGE_RESOLUTION|>--- conflicted
+++ resolved
@@ -953,12 +953,6 @@
     // call potential deferred free routines
     _mi_deferred_free(heap, false);
 
-<<<<<<< HEAD
-=======
-    // free delayed frees from other threads (but skip contended ones)
-    _mi_heap_delayed_free_partial(heap);
-
->>>>>>> 9c24c428
     // collect every once in a while (10000 by default)
     const long generic_collect = mi_option_get_clamp(mi_option_generic_collect, 1, 1000000L);
     if (heap->generic_collect_count >= generic_collect) {
