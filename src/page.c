/*----------------------------------------------------------------------------
Copyright (c) 2018-2024, Microsoft Research, Daan Leijen
This is free software; you can redistribute it and/or modify it under the
terms of the MIT license. A copy of the license can be found in the file
"LICENSE" at the root of this distribution.
-----------------------------------------------------------------------------*/

/* -----------------------------------------------------------
  The core of the allocator. Every segment contains
  pages of a certain block size. The main function
  exported is `mi_malloc_generic`.
----------------------------------------------------------- */

#include "mimalloc.h"
#include "mimalloc/internal.h"
#include "mimalloc/atomic.h"

/* -----------------------------------------------------------
  Definition of page queues for each block size
----------------------------------------------------------- */

#define MI_IN_PAGE_C
#include "page-queue.c"
#undef MI_IN_PAGE_C


/* -----------------------------------------------------------
  Page helpers
----------------------------------------------------------- */

// Index a block in a page
static inline mi_block_t* mi_page_block_at(const mi_page_t* page, void* page_start, size_t block_size, size_t i) {
  MI_UNUSED(page);
  mi_assert_internal(page != NULL);
  mi_assert_internal(i <= page->reserved);
  return (mi_block_t*)((uint8_t*)page_start + (i * block_size));
}

static void mi_page_init(mi_heap_t* heap, mi_page_t* page, size_t size, mi_tld_t* tld);
static void mi_page_extend_free(mi_heap_t* heap, mi_page_t* page, mi_tld_t* tld);

#if (MI_DEBUG>=3)
static size_t mi_page_list_count(mi_page_t* page, mi_block_t* head) {
  size_t count = 0;
  while (head != NULL) {
    mi_assert_internal(page == _mi_ptr_page(head));
    count++;
    head = mi_block_next(page, head);
  }
  return count;
}

/*
// Start of the page available memory
static inline uint8_t* mi_page_area(const mi_page_t* page) {
  return _mi_page_start(_mi_page_segment(page), page, NULL);
}
*/

static bool mi_page_list_is_valid(mi_page_t* page, mi_block_t* p) {
  size_t psize;
  uint8_t* page_area = _mi_segment_page_start(_mi_page_segment(page), page, &psize);
  mi_block_t* start = (mi_block_t*)page_area;
  mi_block_t* end   = (mi_block_t*)(page_area + psize);
  while(p != NULL) {
    if (p < start || p >= end) return false;
    p = mi_block_next(page, p);
  }
#if MI_DEBUG>3 // generally too expensive to check this
  if (page->free_is_zero) {
    const size_t ubsize = mi_page_usable_block_size(page);
    for (mi_block_t* block = page->free; block != NULL; block = mi_block_next(page, block)) {
      mi_assert_expensive(mi_mem_is_zero(block + 1, ubsize - sizeof(mi_block_t)));
    }
  }
#endif
  return true;
}

static bool mi_page_is_valid_init(mi_page_t* page) {
  mi_assert_internal(mi_page_block_size(page) > 0);
  mi_assert_internal(page->used <= page->capacity);
  mi_assert_internal(page->capacity <= page->reserved);

  uint8_t* start = mi_page_start(page);
  mi_assert_internal(start == _mi_segment_page_start(_mi_page_segment(page), page, NULL));
  mi_assert_internal(page->is_huge == (_mi_page_segment(page)->kind == MI_SEGMENT_HUGE));
  //mi_assert_internal(start + page->capacity*page->block_size == page->top);

  mi_assert_internal(mi_page_list_is_valid(page,page->free));
  mi_assert_internal(mi_page_list_is_valid(page,page->local_free));

  #if MI_DEBUG>3 // generally too expensive to check this
  if (page->free_is_zero) {
    const size_t ubsize = mi_page_usable_block_size(page);
    for(mi_block_t* block = page->free; block != NULL; block = mi_block_next(page,block)) {
      mi_assert_expensive(mi_mem_is_zero(block + 1, ubsize - sizeof(mi_block_t)));
    }
  }
  #endif

  #if !MI_TRACK_ENABLED && !MI_TSAN
  mi_block_t* tfree = mi_page_thread_free(page);
  mi_assert_internal(mi_page_list_is_valid(page, tfree));
  //size_t tfree_count = mi_page_list_count(page, tfree);
  //mi_assert_internal(tfree_count <= page->thread_freed + 1);
  #endif

  size_t free_count = mi_page_list_count(page, page->free) + mi_page_list_count(page, page->local_free);
  mi_assert_internal(page->used + free_count == page->capacity);

  return true;
}

extern bool _mi_process_is_initialized;             // has mi_process_init been called?

bool _mi_page_is_valid(mi_page_t* page) {
  mi_assert_internal(mi_page_is_valid_init(page));
  #if MI_SECURE
  mi_assert_internal(page->keys[0] != 0);
  #endif
  if (mi_page_heap(page)!=NULL) {
    mi_segment_t* segment = _mi_page_segment(page);

    mi_assert_internal(!_mi_process_is_initialized || segment->thread_id==0 || segment->thread_id == mi_page_heap(page)->thread_id);
    #if MI_HUGE_PAGE_ABANDON
    if (segment->kind != MI_SEGMENT_HUGE)
    #endif
    {
      mi_page_queue_t* pq = mi_page_queue_of(page);
      mi_assert_internal(mi_page_queue_contains(pq, page));
      mi_assert_internal(pq->block_size==mi_page_block_size(page) || mi_page_block_size(page) > MI_MEDIUM_OBJ_SIZE_MAX || mi_page_is_in_full(page));
      mi_assert_internal(mi_heap_contains_queue(mi_page_heap(page),pq));
    }
  }
  return true;
}
#endif

void _mi_page_use_delayed_free(mi_page_t* page, mi_delayed_t delay, bool override_never) {
  while (!_mi_page_try_use_delayed_free(page, delay, override_never)) {
    mi_atomic_yield();
  }
}

bool _mi_page_try_use_delayed_free(mi_page_t* page, mi_delayed_t delay, bool override_never) {
  mi_thread_free_t tfreex;
  mi_delayed_t     old_delay;
  mi_thread_free_t tfree;
  size_t yield_count = 0;
  do {
    tfree = mi_atomic_load_acquire(&page->xthread_free); // note: must acquire as we can break/repeat this loop and not do a CAS;
    tfreex = mi_tf_set_delayed(tfree, delay);
    old_delay = mi_tf_delayed(tfree);
    if mi_unlikely(old_delay == MI_DELAYED_FREEING) {
      if (yield_count >= 4) return false;  // give up after 4 tries
      yield_count++;
      mi_atomic_yield(); // delay until outstanding MI_DELAYED_FREEING are done.
      // tfree = mi_tf_set_delayed(tfree, MI_NO_DELAYED_FREE); // will cause CAS to busy fail
    }
    else if (delay == old_delay) {
      break; // avoid atomic operation if already equal
    }
    else if (!override_never && old_delay == MI_NEVER_DELAYED_FREE) {
      break; // leave never-delayed flag set
    }
  } while ((old_delay == MI_DELAYED_FREEING) ||
           !mi_atomic_cas_weak_release(&page->xthread_free, &tfree, tfreex));

  return true; // success
}

/* -----------------------------------------------------------
  Page collect the `local_free` and `thread_free` lists
----------------------------------------------------------- */

// Collect the local `thread_free` list using an atomic exchange.
// Note: The exchange must be done atomically as this is used right after
// moving to the full list in `mi_page_collect_ex` and we need to
// ensure that there was no race where the page became unfull just before the move.
static void _mi_page_thread_free_collect(mi_page_t* page)
{
  mi_block_t* head;
  mi_thread_free_t tfreex;
  mi_thread_free_t tfree = mi_atomic_load_relaxed(&page->xthread_free);
  do {
    head = mi_tf_block(tfree);
    tfreex = mi_tf_set_block(tfree,NULL);
  } while (!mi_atomic_cas_weak_acq_rel(&page->xthread_free, &tfree, tfreex));

  // return if the list is empty
  if (head == NULL) return;

  // find the tail -- also to get a proper count (without data races)
  size_t max_count = page->capacity; // cannot collect more than capacity
  size_t count = 1;
  mi_block_t* tail = head;
  mi_block_t* next;
  while ((next = mi_block_next(page,tail)) != NULL && count <= max_count) {
    count++;
    tail = next;
  }
  // if `count > max_count` there was a memory corruption (possibly infinite list due to double multi-threaded free)
  if (count > max_count) {
    _mi_error_message(EFAULT, "corrupted thread-free list\n");
    return; // the thread-free items cannot be freed
  }

  // and append the current local free list
  mi_block_set_next(page,tail, page->local_free);
  page->local_free = head;

  // update counts now
  page->used -= (uint16_t)count;
}

void _mi_page_free_collect(mi_page_t* page, bool force) {
  mi_assert_internal(page!=NULL);

  // collect the thread free list
  if (force || mi_page_thread_free(page) != NULL) {  // quick test to avoid an atomic operation
    _mi_page_thread_free_collect(page);
  }

  // and the local free list
  if (page->local_free != NULL) {
    if mi_likely(page->free == NULL) {
      // usual case
      page->free = page->local_free;
      page->local_free = NULL;
      page->free_is_zero = false;
    }
    else if (force) {
      // append -- only on shutdown (force) as this is a linear operation
      mi_block_t* tail = page->local_free;
      mi_block_t* next;
      while ((next = mi_block_next(page, tail)) != NULL) {
        tail = next;
      }
      mi_block_set_next(page, tail, page->free);
      page->free = page->local_free;
      page->local_free = NULL;
      page->free_is_zero = false;
    }
  }

  mi_assert_internal(!force || page->local_free == NULL);
}



/* -----------------------------------------------------------
  Page fresh and retire
----------------------------------------------------------- */

// called from segments when reclaiming abandoned pages
void _mi_page_reclaim(mi_heap_t* heap, mi_page_t* page) {
  mi_assert_expensive(mi_page_is_valid_init(page));

  mi_assert_internal(mi_page_heap(page) == heap);
  mi_assert_internal(mi_page_thread_free_flag(page) != MI_NEVER_DELAYED_FREE);
  #if MI_HUGE_PAGE_ABANDON
  mi_assert_internal(_mi_page_segment(page)->kind != MI_SEGMENT_HUGE);
  #endif

  // TODO: push on full queue immediately if it is full?
  mi_page_queue_t* pq = mi_page_queue(heap, mi_page_block_size(page));
  mi_page_queue_push(heap, pq, page);
  mi_assert_expensive(_mi_page_is_valid(page));
}

// allocate a fresh page from a segment
static mi_page_t* mi_page_fresh_alloc(mi_heap_t* heap, mi_page_queue_t* pq, size_t block_size, size_t page_alignment) {
  #if !MI_HUGE_PAGE_ABANDON
  mi_assert_internal(pq != NULL);
  mi_assert_internal(mi_heap_contains_queue(heap, pq));
  mi_assert_internal(page_alignment > 0 || block_size > MI_MEDIUM_OBJ_SIZE_MAX || block_size == pq->block_size);
  #endif
  mi_page_t* page = _mi_segment_page_alloc(heap, block_size, page_alignment, &heap->tld->segments, &heap->tld->os);
  if (page == NULL) {
    // this may be out-of-memory, or an abandoned page was reclaimed (and in our queue)
    return NULL;
  }
  #if MI_HUGE_PAGE_ABANDON
  mi_assert_internal(pq==NULL || _mi_page_segment(page)->page_kind != MI_PAGE_HUGE);
  #endif
  mi_assert_internal(page_alignment >0 || block_size > MI_MEDIUM_OBJ_SIZE_MAX || _mi_page_segment(page)->kind != MI_SEGMENT_HUGE);
  mi_assert_internal(pq!=NULL || mi_page_block_size(page) >= block_size);
  // a fresh page was found, initialize it
  const size_t full_block_size = (pq == NULL || mi_page_is_huge(page) ? mi_page_block_size(page) : block_size); // see also: mi_segment_huge_page_alloc
  mi_assert_internal(full_block_size >= block_size);
  mi_page_init(heap, page, full_block_size, heap->tld);
  mi_heap_stat_increase(heap, pages, 1);
  if (pq != NULL) { mi_page_queue_push(heap, pq, page); }
  mi_assert_expensive(_mi_page_is_valid(page));
  return page;
}

// Get a fresh page to use
static mi_page_t* mi_page_fresh(mi_heap_t* heap, mi_page_queue_t* pq) {
  mi_assert_internal(mi_heap_contains_queue(heap, pq));
  mi_page_t* page = mi_page_fresh_alloc(heap, pq, pq->block_size, 0);
  if (page==NULL) return NULL;
  mi_assert_internal(pq->block_size==mi_page_block_size(page));
  mi_assert_internal(pq==mi_page_queue(heap, mi_page_block_size(page)));
  return page;
}

/* -----------------------------------------------------------
   Do any delayed frees
   (put there by other threads if they deallocated in a full page)
----------------------------------------------------------- */
void _mi_heap_delayed_free_all(mi_heap_t* heap) {
  while (!_mi_heap_delayed_free_partial(heap)) {
    mi_atomic_yield();
  }
}

// returns true if all delayed frees were processed
bool _mi_heap_delayed_free_partial(mi_heap_t* heap) {
  // take over the list (note: no atomic exchange since it is often NULL)
  mi_block_t* block = mi_atomic_load_ptr_relaxed(mi_block_t, &heap->thread_delayed_free);
  while (block != NULL && !mi_atomic_cas_ptr_weak_acq_rel(mi_block_t, &heap->thread_delayed_free, &block, NULL)) { /* nothing */ };
  bool all_freed = true;

  // and free them all
  while(block != NULL) {
    mi_block_t* next = mi_block_nextx(heap,block, heap->keys);
    // use internal free instead of regular one to keep stats etc correct
    if (!_mi_free_delayed_block(block)) {
      // we might already start delayed freeing while another thread has not yet
      // reset the delayed_freeing flag; in that case delay it further by reinserting the current block
      // into the delayed free list
      all_freed = false;
      mi_block_t* dfree = mi_atomic_load_ptr_relaxed(mi_block_t, &heap->thread_delayed_free);
      do {
        mi_block_set_nextx(heap, block, dfree, heap->keys);
      } while (!mi_atomic_cas_ptr_weak_release(mi_block_t,&heap->thread_delayed_free, &dfree, block));
    }
    block = next;
  }
  return all_freed;
}

/* -----------------------------------------------------------
  Unfull, abandon, free and retire
----------------------------------------------------------- */

// Move a page from the full list back to a regular list
void _mi_page_unfull(mi_page_t* page) {
  mi_assert_internal(page != NULL);
  mi_assert_expensive(_mi_page_is_valid(page));
  mi_assert_internal(mi_page_is_in_full(page));
  if (!mi_page_is_in_full(page)) return;

  mi_heap_t* heap = mi_page_heap(page);
  mi_page_queue_t* pqfull = &heap->pages[MI_BIN_FULL];
  mi_page_set_in_full(page, false); // to get the right queue
  mi_page_queue_t* pq = mi_heap_page_queue_of(heap, page);
  mi_page_set_in_full(page, true);
<<<<<<< HEAD
  mi_page_queue_enqueue_from_full(pq, pqfull, page);  
=======
  mi_page_queue_enqueue_from_full(pq, pqfull, page);
>>>>>>> 71fec8ca
}

static void mi_page_to_full(mi_page_t* page, mi_page_queue_t* pq) {
  mi_assert_internal(pq == mi_page_queue_of(page));
  mi_assert_internal(!mi_page_immediate_available(page));
  mi_assert_internal(!mi_page_is_in_full(page));

  if (mi_page_is_in_full(page)) return;
  mi_page_queue_enqueue_from(&mi_page_heap(page)->pages[MI_BIN_FULL], pq, page);
  _mi_page_free_collect(page,false);  // try to collect right away in case another thread freed just before MI_USE_DELAYED_FREE was set
}


// Abandon a page with used blocks at the end of a thread.
// Note: only call if it is ensured that no references exist from
// the `page->heap->thread_delayed_free` into this page.
// Currently only called through `mi_heap_collect_ex` which ensures this.
void _mi_page_abandon(mi_page_t* page, mi_page_queue_t* pq) {
  mi_assert_internal(page != NULL);
  mi_assert_expensive(_mi_page_is_valid(page));
  mi_assert_internal(pq == mi_page_queue_of(page));
  mi_assert_internal(mi_page_heap(page) != NULL);

  mi_heap_t* pheap = mi_page_heap(page);

  // remove from our page list
  mi_segments_tld_t* segments_tld = &pheap->tld->segments;
  mi_page_queue_remove(pq, page);

  // page is no longer associated with our heap
  mi_assert_internal(mi_page_thread_free_flag(page)==MI_NEVER_DELAYED_FREE);
  mi_page_set_heap(page, NULL);

#if (MI_DEBUG>1) && !MI_TRACK_ENABLED
  // check there are no references left..
  for (mi_block_t* block = (mi_block_t*)pheap->thread_delayed_free; block != NULL; block = mi_block_nextx(pheap, block, pheap->keys)) {
    mi_assert_internal(_mi_ptr_page(block) != page);
  }
#endif

  // and abandon it
  mi_assert_internal(mi_page_heap(page) == NULL);
  _mi_segment_page_abandon(page,segments_tld);
}

// force abandon a page
void _mi_page_force_abandon(mi_page_t* page) {
  mi_heap_t* heap = mi_page_heap(page);
  // mark page as not using delayed free
  _mi_page_use_delayed_free(page, MI_NEVER_DELAYED_FREE, false);

  // ensure this page is no longer in the heap delayed free list
  _mi_heap_delayed_free_all(heap);
  // TODO: can we still access the page as it may have been
  // freed and the memory decommitted?
  // A way around this is to explicitly unlink this page from
  // the heap delayed free list.
  if (page->capacity == 0) return; // it may have been freed now

  // and now unlink it from the page queue and abandon (or free)
  mi_page_queue_t* pq = mi_heap_page_queue_of(heap, page);
  if (mi_page_all_free(page)) {
    _mi_page_free(page, pq, false);
  }
  else {
    _mi_page_abandon(page, pq);
  }
}

// force abandon a page; this is safe to call
void _mi_page_force_abandon(mi_page_t* page) {
  mi_heap_t* heap = mi_page_heap(page);
  // mark page as not using delayed free
  _mi_page_use_delayed_free(page, MI_NEVER_DELAYED_FREE, false);
  
  // ensure this page is no longer in the heap delayed free list
  _mi_heap_delayed_free_all(heap);
  if (page->block_size == 0) return; // it may have been freed now

  // and now unlink it from the page queue and abandon (or free)
  mi_page_queue_t* pq = mi_heap_page_queue_of(heap, page);
  if (mi_page_all_free(page)) {
    _mi_page_free(page, pq, false);
  }
  else {
    _mi_page_abandon(page, pq);
  }
}


// Free a page with no more free blocks
void _mi_page_free(mi_page_t* page, mi_page_queue_t* pq, bool force) {
  mi_assert_internal(page != NULL);
  mi_assert_expensive(_mi_page_is_valid(page));
  mi_assert_internal(pq == mi_page_queue_of(page));
  mi_assert_internal(mi_page_all_free(page));
  mi_assert_internal(mi_page_thread_free_flag(page)!=MI_DELAYED_FREEING);

  // no more aligned blocks in here
  mi_page_set_has_aligned(page, false);

  mi_heap_t* heap = mi_page_heap(page);

  // remove from the page list
  // (no need to do _mi_heap_delayed_free first as all blocks are already free)
  mi_segments_tld_t* segments_tld = &heap->tld->segments;
  mi_page_queue_remove(pq, page);

  // and free it
  mi_page_set_heap(page,NULL);
  _mi_segment_page_free(page, force, segments_tld);
}

#define MI_MAX_RETIRE_SIZE    MI_MEDIUM_OBJ_SIZE_MAX   // should be less than size for MI_BIN_HUGE
#define MI_RETIRE_CYCLES      (16)

// Retire a page with no more used blocks
// Important to not retire too quickly though as new
// allocations might coming.
// Note: called from `mi_free` and benchmarks often
// trigger this due to freeing everything and then
// allocating again so careful when changing this.
void _mi_page_retire(mi_page_t* page) mi_attr_noexcept {
  mi_assert_internal(page != NULL);
  mi_assert_expensive(_mi_page_is_valid(page));
  mi_assert_internal(mi_page_all_free(page));

  mi_page_set_has_aligned(page, false);

  // don't retire too often..
  // (or we end up retiring and re-allocating most of the time)
  // NOTE: refine this more: we should not retire if this
  // is the only page left with free blocks. It is not clear
  // how to check this efficiently though...
  // for now, we don't retire if it is the only page left of this size class.
  mi_page_queue_t* pq = mi_page_queue_of(page);
  const size_t bsize = mi_page_block_size(page);
  if mi_likely( /* bsize < MI_MAX_RETIRE_SIZE && */ !mi_page_queue_is_special(pq)) {  // not full or huge queue?
    if (pq->last==page && pq->first==page) { // the only page in the queue?
      mi_stat_counter_increase(_mi_stats_main.page_no_retire,1);
      page->retire_expire = (bsize <= MI_SMALL_OBJ_SIZE_MAX ? MI_RETIRE_CYCLES : MI_RETIRE_CYCLES/4);
      mi_heap_t* heap = mi_page_heap(page);
      mi_assert_internal(pq >= heap->pages);
      const size_t index = pq - heap->pages;
      mi_assert_internal(index < MI_BIN_FULL && index < MI_BIN_HUGE);
      if (index < heap->page_retired_min) heap->page_retired_min = index;
      if (index > heap->page_retired_max) heap->page_retired_max = index;
      mi_assert_internal(mi_page_all_free(page));
      return; // don't free after all
    }
  }
  _mi_page_free(page, pq, false);
}

// free retired pages: we don't need to look at the entire queues
// since we only retire pages that are at the head position in a queue.
void _mi_heap_collect_retired(mi_heap_t* heap, bool force) {
  size_t min = MI_BIN_FULL;
  size_t max = 0;
  for(size_t bin = heap->page_retired_min; bin <= heap->page_retired_max; bin++) {
    mi_page_queue_t* pq   = &heap->pages[bin];
    mi_page_t*       page = pq->first;
    if (page != NULL && page->retire_expire != 0) {
      if (mi_page_all_free(page)) {
        page->retire_expire--;
        if (force || page->retire_expire == 0) {
          _mi_page_free(pq->first, pq, force);
        }
        else {
          // keep retired, update min/max
          if (bin < min) min = bin;
          if (bin > max) max = bin;
        }
      }
      else {
        page->retire_expire = 0;
      }
    }
  }
  heap->page_retired_min = min;
  heap->page_retired_max = max;
}


/* -----------------------------------------------------------
  Initialize the initial free list in a page.
  In secure mode we initialize a randomized list by
  alternating between slices.
----------------------------------------------------------- */

#define MI_MAX_SLICE_SHIFT  (6)   // at most 64 slices
#define MI_MAX_SLICES       (1UL << MI_MAX_SLICE_SHIFT)
#define MI_MIN_SLICES       (2)

static void mi_page_free_list_extend_secure(mi_heap_t* const heap, mi_page_t* const page, const size_t bsize, const size_t extend, mi_stats_t* const stats) {
  MI_UNUSED(stats);
  #if (MI_SECURE<=2)
  mi_assert_internal(page->free == NULL);
  mi_assert_internal(page->local_free == NULL);
  #endif
  mi_assert_internal(page->capacity + extend <= page->reserved);
  mi_assert_internal(bsize == mi_page_block_size(page));
  void* const page_area = mi_page_start(page);

  // initialize a randomized free list
  // set up `slice_count` slices to alternate between
  size_t shift = MI_MAX_SLICE_SHIFT;
  while ((extend >> shift) == 0) {
    shift--;
  }
  const size_t slice_count = (size_t)1U << shift;
  const size_t slice_extend = extend / slice_count;
  mi_assert_internal(slice_extend >= 1);
  mi_block_t* blocks[MI_MAX_SLICES];   // current start of the slice
  size_t      counts[MI_MAX_SLICES];   // available objects in the slice
  for (size_t i = 0; i < slice_count; i++) {
    blocks[i] = mi_page_block_at(page, page_area, bsize, page->capacity + i*slice_extend);
    counts[i] = slice_extend;
  }
  counts[slice_count-1] += (extend % slice_count);  // final slice holds the modulus too (todo: distribute evenly?)

  // and initialize the free list by randomly threading through them
  // set up first element
  const uintptr_t r = _mi_heap_random_next(heap);
  size_t current = r % slice_count;
  counts[current]--;
  mi_block_t* const free_start = blocks[current];
  // and iterate through the rest; use `random_shuffle` for performance
  uintptr_t rnd = _mi_random_shuffle(r|1); // ensure not 0
  for (size_t i = 1; i < extend; i++) {
    // call random_shuffle only every INTPTR_SIZE rounds
    const size_t round = i%MI_INTPTR_SIZE;
    if (round == 0) rnd = _mi_random_shuffle(rnd);
    // select a random next slice index
    size_t next = ((rnd >> 8*round) & (slice_count-1));
    while (counts[next]==0) {                            // ensure it still has space
      next++;
      if (next==slice_count) next = 0;
    }
    // and link the current block to it
    counts[next]--;
    mi_block_t* const block = blocks[current];
    blocks[current] = (mi_block_t*)((uint8_t*)block + bsize);  // bump to the following block
    mi_block_set_next(page, block, blocks[next]);   // and set next; note: we may have `current == next`
    current = next;
  }
  // prepend to the free list (usually NULL)
  mi_block_set_next(page, blocks[current], page->free);  // end of the list
  page->free = free_start;
}

static mi_decl_noinline void mi_page_free_list_extend( mi_page_t* const page, const size_t bsize, const size_t extend, mi_stats_t* const stats)
{
  MI_UNUSED(stats);
  #if (MI_SECURE <= 2)
  mi_assert_internal(page->free == NULL);
  mi_assert_internal(page->local_free == NULL);
  #endif
  mi_assert_internal(page->capacity + extend <= page->reserved);
  mi_assert_internal(bsize == mi_page_block_size(page));
  void* const page_area = mi_page_start(page);

  mi_block_t* const start = mi_page_block_at(page, page_area, bsize, page->capacity);

  // initialize a sequential free list
  mi_block_t* const last = mi_page_block_at(page, page_area, bsize, page->capacity + extend - 1);
  mi_block_t* block = start;
  while(block <= last) {
    mi_block_t* next = (mi_block_t*)((uint8_t*)block + bsize);
    mi_block_set_next(page,block,next);
    block = next;
  }
  // prepend to free list (usually `NULL`)
  mi_block_set_next(page, last, page->free);
  page->free = start;
}

/* -----------------------------------------------------------
  Page initialize and extend the capacity
----------------------------------------------------------- */

#define MI_MAX_EXTEND_SIZE    (4*1024)      // heuristic, one OS page seems to work well.
#if (MI_SECURE>0)
#define MI_MIN_EXTEND         (8*MI_SECURE) // extend at least by this many
#else
#define MI_MIN_EXTEND         (4)
#endif

// Extend the capacity (up to reserved) by initializing a free list
// We do at most `MI_MAX_EXTEND` to avoid touching too much memory
// Note: we also experimented with "bump" allocation on the first
// allocations but this did not speed up any benchmark (due to an
// extra test in malloc? or cache effects?)
static void mi_page_extend_free(mi_heap_t* heap, mi_page_t* page, mi_tld_t* tld) {
  MI_UNUSED(tld);
  mi_assert_expensive(mi_page_is_valid_init(page));
  #if (MI_SECURE<=2)
  mi_assert(page->free == NULL);
  mi_assert(page->local_free == NULL);
  if (page->free != NULL) return;
  #endif
  if (page->capacity >= page->reserved) return;

  mi_stat_counter_increase(tld->stats.pages_extended, 1);

  // calculate the extend count
  const size_t bsize = mi_page_block_size(page);
  size_t extend = page->reserved - page->capacity;
  mi_assert_internal(extend > 0);

  size_t max_extend = (bsize >= MI_MAX_EXTEND_SIZE ? MI_MIN_EXTEND : MI_MAX_EXTEND_SIZE/bsize);
  if (max_extend < MI_MIN_EXTEND) { max_extend = MI_MIN_EXTEND; }
  mi_assert_internal(max_extend > 0);

  if (extend > max_extend) {
    // ensure we don't touch memory beyond the page to reduce page commit.
    // the `lean` benchmark tests this. Going from 1 to 8 increases rss by 50%.
    extend = max_extend;
  }

  mi_assert_internal(extend > 0 && extend + page->capacity <= page->reserved);
  mi_assert_internal(extend < (1UL<<16));

  // and append the extend the free list
  if (extend < MI_MIN_SLICES || MI_SECURE==0) { //!mi_option_is_enabled(mi_option_secure)) {
    mi_page_free_list_extend(page, bsize, extend, &tld->stats );
  }
  else {
    mi_page_free_list_extend_secure(heap, page, bsize, extend, &tld->stats);
  }
  // enable the new free list
  page->capacity += (uint16_t)extend;
  mi_stat_increase(tld->stats.page_committed, extend * bsize);
  mi_assert_expensive(mi_page_is_valid_init(page));
}

// Initialize a fresh page
static void mi_page_init(mi_heap_t* heap, mi_page_t* page, size_t block_size, mi_tld_t* tld) {
  mi_assert(page != NULL);
  mi_segment_t* segment = _mi_page_segment(page);
  mi_assert(segment != NULL);
  mi_assert_internal(block_size > 0);
  // set fields
  mi_page_set_heap(page, heap);
  page->block_size = block_size;
  size_t page_size;
  page->page_start = _mi_segment_page_start(segment, page, &page_size);
  mi_track_mem_noaccess(page->page_start,page_size);
  mi_assert_internal(mi_page_block_size(page) <= page_size);
  mi_assert_internal(page_size <= page->slice_count*MI_SEGMENT_SLICE_SIZE);
  mi_assert_internal(page_size / block_size < (1L<<16));
  page->reserved = (uint16_t)(page_size / block_size);
  mi_assert_internal(page->reserved > 0);
  #if (MI_PADDING || MI_ENCODE_FREELIST)
  page->keys[0] = _mi_heap_random_next(heap);
  page->keys[1] = _mi_heap_random_next(heap);
  #endif
  page->free_is_zero = page->is_zero_init;
  #if MI_DEBUG>2
  if (page->is_zero_init) {
    mi_track_mem_defined(page->page_start, page_size);
    mi_assert_expensive(mi_mem_is_zero(page->page_start, page_size));
  }
  #endif
  mi_assert_internal(page->is_committed);
  if (block_size > 0 && _mi_is_power_of_two(block_size)) {
    page->block_size_shift = (uint8_t)(mi_ctz((uintptr_t)block_size));
  }
  else {
    page->block_size_shift = 0;
  }

  mi_assert_internal(page->capacity == 0);
  mi_assert_internal(page->free == NULL);
  mi_assert_internal(page->used == 0);
  mi_assert_internal(page->xthread_free == 0);
  mi_assert_internal(page->next == NULL);
  mi_assert_internal(page->prev == NULL);
  mi_assert_internal(page->retire_expire == 0);
  mi_assert_internal(!mi_page_has_aligned(page));
  #if (MI_PADDING || MI_ENCODE_FREELIST)
  mi_assert_internal(page->keys[0] != 0);
  mi_assert_internal(page->keys[1] != 0);
  #endif
  mi_assert_internal(page->block_size_shift == 0 || (block_size == ((size_t)1 << page->block_size_shift)));
  mi_assert_expensive(mi_page_is_valid_init(page));

  // initialize an initial free list
  mi_page_extend_free(heap,page,tld);
  mi_assert(mi_page_immediate_available(page));
}


/* -----------------------------------------------------------
  Find pages with free blocks
-------------------------------------------------------------*/

// search for a best next page to use for at most N pages (often cut short if immediate blocks are available)
#define MI_MAX_CANDIDATE_SEARCH  (8)

// is the page not yet used up to its reserved space?
static bool mi_page_is_expandable(const mi_page_t* page) {
  mi_assert_internal(page != NULL);
  mi_assert_internal(page->capacity <= page->reserved);
  return (page->capacity < page->reserved);
}


// Find a page with free blocks of `page->block_size`.
static mi_page_t* mi_page_queue_find_free_ex(mi_heap_t* heap, mi_page_queue_t* pq, bool first_try)
{
  // search through the pages in "next fit" order
  #if MI_STAT
  size_t count = 0;
  #endif
  size_t candidate_count = 0;        // we reset this on the first candidate to limit the search
  mi_page_t* page_candidate = NULL;  // a page with free space
  mi_page_t* page = pq->first;
  while (page != NULL)
  {
    mi_page_t* next = page->next; // remember next
    #if MI_STAT
    count++;
    #endif
    candidate_count++;

    // collect freed blocks by us and other threads
    _mi_page_free_collect(page, false);

#if defined(MI_MAX_CANDIDATE_SEARCH)
    // search up to N pages for a best candidate
<<<<<<< HEAD
        
    // is the local free list non-empty?
    const bool immediate_available = mi_page_immediate_available(page);

=======

    // is the local free list non-empty?
    const bool immediate_available = mi_page_immediate_available(page);

>>>>>>> 71fec8ca
    // if the page is completely full, move it to the `mi_pages_full`
    // queue so we don't visit long-lived pages too often.
    if (!immediate_available && !mi_page_is_expandable(page)) {
      mi_assert_internal(!mi_page_is_in_full(page) && !mi_page_immediate_available(page));
      mi_page_to_full(page, pq);
    }
    else {
      // the page has free space, make it a candidate
      // we prefer non-expandable pages with high usage as candidates (to reduce commit, and increase chances of free-ing up pages)
      if (page_candidate == NULL) {
        page_candidate = page;
<<<<<<< HEAD
        candidate_count = 0;      
      }
      else if (!mi_page_is_expandable(page) && page->capacity < page_candidate->capacity) {
=======
        candidate_count = 0;
      }
      else if (!mi_page_is_expandable(page) && page->used >= page_candidate->used) {
>>>>>>> 71fec8ca
        page_candidate = page;
      }
      // if we find a non-expandable candidate, or searched for N pages, return with the best candidate
      if (immediate_available || candidate_count > MI_MAX_CANDIDATE_SEARCH) {
        mi_assert_internal(page_candidate!=NULL);
        break;
      }
    }
#else
    // first-fit algorithm
    // If the page contains free blocks, we are done
    if (mi_page_immediate_available(page) || mi_page_is_expandable(page)) {
      break;  // pick this one
    }

    // If the page is completely full, move it to the `mi_pages_full`
    // queue so we don't visit long-lived pages too often.
    mi_assert_internal(!mi_page_is_in_full(page) && !mi_page_immediate_available(page));
    mi_page_to_full(page, pq);
#endif

    page = next;
  } // for each page

  mi_heap_stat_counter_increase(heap, searches, count);

  // set the page to the best candidate
  if (page_candidate != NULL) {
    page = page_candidate;
  }
  if (page != NULL && !mi_page_immediate_available(page)) {
    mi_assert_internal(mi_page_is_expandable(page));
    mi_page_extend_free(heap, page, heap->tld);
  }

  if (page == NULL) {
    _mi_heap_collect_retired(heap, false); // perhaps make a page available?
    page = mi_page_fresh(heap, pq);
    if (page == NULL && first_try) {
      // out-of-memory _or_ an abandoned page with free blocks was reclaimed, try once again
      page = mi_page_queue_find_free_ex(heap, pq, false);
    }
  }
  else {
    // mi_assert(pq->first == page);
    page->retire_expire = 0;
  }
  mi_assert_internal(page == NULL || mi_page_immediate_available(page));
  return page;
}



// Find a page with free blocks of `size`.
static inline mi_page_t* mi_find_free_page(mi_heap_t* heap, size_t size) {
  mi_page_queue_t* pq = mi_page_queue(heap,size);
  mi_page_t* page = pq->first;
  if (page != NULL) {
   #if (MI_SECURE>=3) // in secure mode, we extend half the time to increase randomness
    if (page->capacity < page->reserved && ((_mi_heap_random_next(heap) & 1) == 1)) {
      mi_page_extend_free(heap, page, heap->tld);
      mi_assert_internal(mi_page_immediate_available(page));
    }
    else
   #endif
    {
      _mi_page_free_collect(page,false);
    }

    if (mi_page_immediate_available(page)) {
      page->retire_expire = 0;
      return page; // fast path
    }
  }
  return mi_page_queue_find_free_ex(heap, pq, true);
}


/* -----------------------------------------------------------
  Users can register a deferred free function called
  when the `free` list is empty. Since the `local_free`
  is separate this is deterministically called after
  a certain number of allocations.
----------------------------------------------------------- */

static mi_deferred_free_fun* volatile deferred_free = NULL;
static _Atomic(void*) deferred_arg; // = NULL

void _mi_deferred_free(mi_heap_t* heap, bool force) {
  heap->tld->heartbeat++;
  if (deferred_free != NULL && !heap->tld->recurse) {
    heap->tld->recurse = true;
    deferred_free(force, heap->tld->heartbeat, mi_atomic_load_ptr_relaxed(void,&deferred_arg));
    heap->tld->recurse = false;
  }
}

void mi_register_deferred_free(mi_deferred_free_fun* fn, void* arg) mi_attr_noexcept {
  deferred_free = fn;
  mi_atomic_store_ptr_release(void,&deferred_arg, arg);
}


/* -----------------------------------------------------------
  General allocation
----------------------------------------------------------- */

// Large and huge page allocation.
// Huge pages contain just one block, and the segment contains just that page (as `MI_SEGMENT_HUGE`).
// Huge pages are also use if the requested alignment is very large (> MI_BLOCK_ALIGNMENT_MAX)
// so their size is not always `> MI_LARGE_OBJ_SIZE_MAX`.
static mi_page_t* mi_large_huge_page_alloc(mi_heap_t* heap, size_t size, size_t page_alignment) {
  size_t block_size = _mi_os_good_alloc_size(size);
  mi_assert_internal(mi_bin(block_size) == MI_BIN_HUGE || page_alignment > 0);
  bool is_huge = (block_size > MI_LARGE_OBJ_SIZE_MAX || page_alignment > 0);
  #if MI_HUGE_PAGE_ABANDON
  mi_page_queue_t* pq = (is_huge ? NULL : mi_page_queue(heap, block_size));
  #else
  mi_page_queue_t* pq = mi_page_queue(heap, is_huge ? MI_LARGE_OBJ_SIZE_MAX+1 : block_size);
  mi_assert_internal(!is_huge || mi_page_queue_is_huge(pq));
  #endif
  mi_page_t* page = mi_page_fresh_alloc(heap, pq, block_size, page_alignment);
  if (page != NULL) {
    mi_assert_internal(mi_page_immediate_available(page));

    if (is_huge) {
      mi_assert_internal(mi_page_is_huge(page));
      mi_assert_internal(_mi_page_segment(page)->kind == MI_SEGMENT_HUGE);
      mi_assert_internal(_mi_page_segment(page)->used==1);
      #if MI_HUGE_PAGE_ABANDON
      mi_assert_internal(_mi_page_segment(page)->thread_id==0); // abandoned, not in the huge queue
      mi_page_set_heap(page, NULL);
      #endif
    }
    else {
      mi_assert_internal(!mi_page_is_huge(page));
    }

    const size_t bsize = mi_page_usable_block_size(page);  // note: not `mi_page_block_size` to account for padding
    if (bsize <= MI_LARGE_OBJ_SIZE_MAX) {
      mi_heap_stat_increase(heap, large, bsize);
      mi_heap_stat_counter_increase(heap, large_count, 1);
    }
    else {
      mi_heap_stat_increase(heap, huge, bsize);
      mi_heap_stat_counter_increase(heap, huge_count, 1);
    }
  }
  return page;
}


// Allocate a page
// Note: in debug mode the size includes MI_PADDING_SIZE and might have overflowed.
static mi_page_t* mi_find_page(mi_heap_t* heap, size_t size, size_t huge_alignment) mi_attr_noexcept {
  // huge allocation?
  const size_t req_size = size - MI_PADDING_SIZE;  // correct for padding_size in case of an overflow on `size`
  if mi_unlikely(req_size > (MI_MEDIUM_OBJ_SIZE_MAX - MI_PADDING_SIZE) || huge_alignment > 0) {
    if mi_unlikely(req_size > MI_MAX_ALLOC_SIZE) {
      _mi_error_message(EOVERFLOW, "allocation request is too large (%zu bytes)\n", req_size);
      return NULL;
    }
    else {
      return mi_large_huge_page_alloc(heap,size,huge_alignment);
    }
  }
  else {
    // otherwise find a page with free blocks in our size segregated queues
    #if MI_PADDING
    mi_assert_internal(size >= MI_PADDING_SIZE);
    #endif
    return mi_find_free_page(heap, size);
  }
}

// Generic allocation routine if the fast path (`alloc.c:mi_page_malloc`) does not succeed.
// Note: in debug mode the size includes MI_PADDING_SIZE and might have overflowed.
// The `huge_alignment` is normally 0 but is set to a multiple of MI_SEGMENT_SIZE for
// very large requested alignments in which case we use a huge segment.
void* _mi_malloc_generic(mi_heap_t* heap, size_t size, bool zero, size_t huge_alignment) mi_attr_noexcept
{
  mi_assert_internal(heap != NULL);

  // initialize if necessary
  if mi_unlikely(!mi_heap_is_initialized(heap)) {
    heap = mi_heap_get_default(); // calls mi_thread_init
    if mi_unlikely(!mi_heap_is_initialized(heap)) { return NULL; }
  }
  mi_assert_internal(mi_heap_is_initialized(heap));

  // call potential deferred free routines
  _mi_deferred_free(heap, false);

  // free delayed frees from other threads (but skip contended ones)
  _mi_heap_delayed_free_partial(heap);

  // find (or allocate) a page of the right size
  mi_page_t* page = mi_find_page(heap, size, huge_alignment);
  if mi_unlikely(page == NULL) { // first time out of memory, try to collect and retry the allocation once more
    mi_heap_collect(heap, true /* force */);
    page = mi_find_page(heap, size, huge_alignment);
  }

  if mi_unlikely(page == NULL) { // out of memory
    const size_t req_size = size - MI_PADDING_SIZE;  // correct for padding_size in case of an overflow on `size`
    _mi_error_message(ENOMEM, "unable to allocate memory (%zu bytes)\n", req_size);
    return NULL;
  }

  mi_assert_internal(mi_page_immediate_available(page));
  mi_assert_internal(mi_page_block_size(page) >= size);

  // and try again, this time succeeding! (i.e. this should never recurse through _mi_page_malloc)
  if mi_unlikely(zero && mi_page_is_huge(page)) {
    // note: we cannot call _mi_page_malloc with zeroing for huge blocks; we zero it afterwards in that case.
    void* p = _mi_page_malloc(heap, page, size);
    mi_assert_internal(p != NULL);
    _mi_memzero_aligned(p, mi_page_usable_block_size(page));
    return p;
  }
  else {
    return _mi_page_malloc_zero(heap, page, size, zero);
  }
}<|MERGE_RESOLUTION|>--- conflicted
+++ resolved
@@ -358,11 +358,7 @@
   mi_page_set_in_full(page, false); // to get the right queue
   mi_page_queue_t* pq = mi_heap_page_queue_of(heap, page);
   mi_page_set_in_full(page, true);
-<<<<<<< HEAD
-  mi_page_queue_enqueue_from_full(pq, pqfull, page);  
-=======
   mi_page_queue_enqueue_from_full(pq, pqfull, page);
->>>>>>> 71fec8ca
 }
 
 static void mi_page_to_full(mi_page_t* page, mi_page_queue_t* pq) {
@@ -421,26 +417,6 @@
   // A way around this is to explicitly unlink this page from
   // the heap delayed free list.
   if (page->capacity == 0) return; // it may have been freed now
-
-  // and now unlink it from the page queue and abandon (or free)
-  mi_page_queue_t* pq = mi_heap_page_queue_of(heap, page);
-  if (mi_page_all_free(page)) {
-    _mi_page_free(page, pq, false);
-  }
-  else {
-    _mi_page_abandon(page, pq);
-  }
-}
-
-// force abandon a page; this is safe to call
-void _mi_page_force_abandon(mi_page_t* page) {
-  mi_heap_t* heap = mi_page_heap(page);
-  // mark page as not using delayed free
-  _mi_page_use_delayed_free(page, MI_NEVER_DELAYED_FREE, false);
-  
-  // ensure this page is no longer in the heap delayed free list
-  _mi_heap_delayed_free_all(heap);
-  if (page->block_size == 0) return; // it may have been freed now
 
   // and now unlink it from the page queue and abandon (or free)
   mi_page_queue_t* pq = mi_heap_page_queue_of(heap, page);
@@ -794,17 +770,10 @@
 
 #if defined(MI_MAX_CANDIDATE_SEARCH)
     // search up to N pages for a best candidate
-<<<<<<< HEAD
-        
+
     // is the local free list non-empty?
     const bool immediate_available = mi_page_immediate_available(page);
 
-=======
-
-    // is the local free list non-empty?
-    const bool immediate_available = mi_page_immediate_available(page);
-
->>>>>>> 71fec8ca
     // if the page is completely full, move it to the `mi_pages_full`
     // queue so we don't visit long-lived pages too often.
     if (!immediate_available && !mi_page_is_expandable(page)) {
@@ -816,15 +785,9 @@
       // we prefer non-expandable pages with high usage as candidates (to reduce commit, and increase chances of free-ing up pages)
       if (page_candidate == NULL) {
         page_candidate = page;
-<<<<<<< HEAD
-        candidate_count = 0;      
-      }
-      else if (!mi_page_is_expandable(page) && page->capacity < page_candidate->capacity) {
-=======
         candidate_count = 0;
       }
       else if (!mi_page_is_expandable(page) && page->used >= page_candidate->used) {
->>>>>>> 71fec8ca
         page_candidate = page;
       }
       // if we find a non-expandable candidate, or searched for N pages, return with the best candidate
