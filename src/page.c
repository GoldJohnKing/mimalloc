/*----------------------------------------------------------------------------
Copyright (c) 2018-2024, Microsoft Research, Daan Leijen
This is free software; you can redistribute it and/or modify it under the
terms of the MIT license. A copy of the license can be found in the file
"LICENSE" at the root of this distribution.
-----------------------------------------------------------------------------*/

/* -----------------------------------------------------------
  The core of the allocator. Every segment contains
  pages of a certain block size. The main function
  exported is `mi_malloc_generic`.
----------------------------------------------------------- */

#include "mimalloc.h"
#include "mimalloc/internal.h"
#include "mimalloc/atomic.h"

/* -----------------------------------------------------------
  Definition of page queues for each block size
----------------------------------------------------------- */

#define MI_IN_PAGE_C
#include "page-queue.c"
#undef MI_IN_PAGE_C


/* -----------------------------------------------------------
  Page helpers
----------------------------------------------------------- */

// Index a block in a page
static inline mi_block_t* mi_page_block_at(const mi_page_t* page, void* page_start, size_t block_size, size_t i) {
  MI_UNUSED(page);
  mi_assert_internal(page != NULL);
  mi_assert_internal(i <= page->reserved);
  return (mi_block_t*)((uint8_t*)page_start + (i * block_size));
}

//static void mi_page_init(mi_heap_t* heap, mi_page_t* page, size_t size, mi_tld_t* tld);
static void mi_page_extend_free(mi_heap_t* heap, mi_page_t* page);

#if (MI_DEBUG>=3)
static size_t mi_page_list_count(mi_page_t* page, mi_block_t* head) {
  mi_assert_internal(_mi_ptr_page(page) == page);
  size_t count = 0;
  while (head != NULL) {
    mi_assert_internal((uint8_t*)head - (uint8_t*)page > (ptrdiff_t)MI_LARGE_PAGE_SIZE || page == _mi_ptr_page(head));
    count++;
    head = mi_block_next(page, head);
  }
  return count;
}

/*
// Start of the page available memory
static inline uint8_t* mi_page_area(const mi_page_t* page) {
  return _mi_page_start(_mi_page_segment(page), page, NULL);
}
*/

static bool mi_page_list_is_valid(mi_page_t* page, mi_block_t* p) {
  size_t psize;
  uint8_t* page_area = mi_page_area(page, &psize);
  mi_block_t* start = (mi_block_t*)page_area;
  mi_block_t* end   = (mi_block_t*)(page_area + psize);
  while(p != NULL) {
    if (p < start || p >= end) return false;
    p = mi_block_next(page, p);
  }
#if MI_DEBUG>3 // generally too expensive to check this
  if (page->free_is_zero) {
    const size_t ubsize = mi_page_usable_block_size(page);
    for (mi_block_t* block = page->free; block != NULL; block = mi_block_next(page, block)) {
      mi_assert_expensive(mi_mem_is_zero(block + 1, ubsize - sizeof(mi_block_t)));
    }
  }
#endif
  return true;
}

static bool mi_page_is_valid_init(mi_page_t* page) {
  mi_assert_internal(mi_page_block_size(page) > 0);
  mi_assert_internal(page->used <= page->capacity);
  mi_assert_internal(page->capacity <= page->reserved);

  // const size_t bsize = mi_page_block_size(page);
  // uint8_t* start = mi_page_start(page);
  //mi_assert_internal(start + page->capacity*page->block_size == page->top);

  mi_assert_internal(mi_page_list_is_valid(page,page->free));
  mi_assert_internal(mi_page_list_is_valid(page,page->local_free));

  #if MI_DEBUG>3 // generally too expensive to check this
  if (page->free_is_zero) {
    const size_t ubsize = mi_page_usable_block_size(page);
    for(mi_block_t* block = page->free; block != NULL; block = mi_block_next(page,block)) {
      mi_assert_expensive(mi_mem_is_zero(block + 1, ubsize - sizeof(mi_block_t)));
    }
  }
  #endif

  #if !MI_TRACK_ENABLED && !MI_TSAN
  mi_block_t* tfree = mi_page_thread_free(page);
  mi_assert_internal(mi_page_list_is_valid(page, tfree));
  //size_t tfree_count = mi_page_list_count(page, tfree);
  //mi_assert_internal(tfree_count <= page->thread_freed + 1);
  #endif

  size_t free_count = mi_page_list_count(page, page->free) + mi_page_list_count(page, page->local_free);
  mi_assert_internal(page->used + free_count == page->capacity);

  return true;
}

extern mi_decl_hidden bool _mi_process_is_initialized;             // has mi_process_init been called?

bool _mi_page_is_valid(mi_page_t* page) {
  mi_assert_internal(mi_page_is_valid_init(page));
  #if MI_SECURE
  mi_assert_internal(page->keys[0] != 0);
  #endif
  if (!mi_page_is_abandoned(page)) {
    //mi_assert_internal(!_mi_process_is_initialized);
    {
      mi_page_queue_t* pq = mi_page_queue_of(page);
      mi_assert_internal(mi_page_queue_contains(pq, page));
      mi_assert_internal(pq->block_size==mi_page_block_size(page) || mi_page_is_huge(page) || mi_page_is_in_full(page));
      // mi_assert_internal(mi_heap_contains_queue(mi_page_heap(page),pq));
    }
  }
  return true;
}
#endif


/* -----------------------------------------------------------
  Page collect the `local_free` and `thread_free` lists
----------------------------------------------------------- */

static void mi_page_thread_collect_to_local(mi_page_t* page, mi_block_t* head)
{
  if (head == NULL) return;

  // find the last block in the list -- also to get a proper use count (without data races)
  size_t max_count = page->capacity; // cannot collect more than capacity
  size_t count = 1;
  mi_block_t* last = head;
  mi_block_t* next;
  while ((next = mi_block_next(page, last)) != NULL && count <= max_count) {
    count++;
    last = next;
  }

  // if `count > max_count` there was a memory corruption (possibly infinite list due to double multi-threaded free)
  if (count > max_count) {
    _mi_error_message(EFAULT, "corrupted thread-free list\n");
    return; // the thread-free items cannot be freed
  }

  // and append the current local free list
  mi_block_set_next(page, last, page->local_free);
  page->local_free = head;

  // update counts now
  mi_assert_internal(count <= UINT16_MAX);
  page->used = page->used - (uint16_t)count;
}

// Collect the local `thread_free` list using an atomic exchange.
static void mi_page_thread_free_collect(mi_page_t* page)
{
  // atomically capture the thread free list
  mi_block_t* head;
  mi_thread_free_t tfreex;
  mi_thread_free_t tfree = mi_atomic_load_relaxed(&page->xthread_free);
  do {
    head = mi_tf_block(tfree);
    if mi_likely(head == NULL) return; // return if the list is empty
    tfreex = mi_tf_create(NULL,mi_tf_is_owned(tfree));  // set the thread free list to NULL
  } while (!mi_atomic_cas_weak_acq_rel(&page->xthread_free, &tfree, tfreex));  // release is enough?
  mi_assert_internal(head != NULL);

  // and move it to the local list
  mi_page_thread_collect_to_local(page, head);
}

void _mi_page_free_collect(mi_page_t* page, bool force) {
  mi_assert_internal(page!=NULL);

  // collect the thread free list
  mi_page_thread_free_collect(page);

  // and the local free list
  if (page->local_free != NULL) {
    if mi_likely(page->free == NULL) {
      // usual case
      page->free = page->local_free;
      page->local_free = NULL;
      page->free_is_zero = false;
    }
    else if (force) {
      // append -- only on shutdown (force) as this is a linear operation
      mi_block_t* tail = page->local_free;
      mi_block_t* next;
      while ((next = mi_block_next(page, tail)) != NULL) {
        tail = next;
      }
      mi_block_set_next(page, tail, page->free);
      page->free = page->local_free;
      page->local_free = NULL;
      page->free_is_zero = false;
    }
  }

  mi_assert_internal(!force || page->local_free == NULL);
}

// Collect elements in the thread-free list starting at `head`. This is an optimized
// version of `_mi_page_free_collect` to be used from `free.c:_mi_free_collect_mt` that avoids atomic access to `xthread_free`.
//
// `head` must be in the `xthread_free` list. It will not collect `head` itself
// so the `used` count is not fully updated in general. However, if the `head` is
// the last remaining element, it will be collected and the used count will become `0` (so `mi_page_all_free` becomes true).
void _mi_page_free_collect_partly(mi_page_t* page, mi_block_t* head) {
  if (head == NULL) return;
  mi_block_t* next = mi_block_next(page,head);  // we cannot collect the head element itself as `page->thread_free` may point to it (and we want to avoid atomic ops)
  if (next != NULL) {
    mi_block_set_next(page, head, NULL);
    mi_page_thread_collect_to_local(page, next);
    if (page->local_free != NULL && page->free == NULL) {
      page->free = page->local_free;
      page->local_free = NULL;
      page->free_is_zero = false;
    }
  }
  if (page->used == 1) {
    // all elements are free'd since we skipped the `head` element itself
    mi_assert_internal(mi_tf_block(mi_atomic_load_relaxed(&page->xthread_free)) == head);
    mi_assert_internal(mi_block_next(page,head) == NULL);
    _mi_page_free_collect(page, false);  // collect the final element
  }
}


/* -----------------------------------------------------------
  Page fresh and retire
----------------------------------------------------------- */

/*
// called from segments when reclaiming abandoned pages
void _mi_page_reclaim(mi_heap_t* heap, mi_page_t* page) {
  // mi_page_set_heap(page, heap);
  // _mi_page_use_delayed_free(page, MI_USE_DELAYED_FREE, true); // override never (after heap is set)
  _mi_page_free_collect(page, false); // ensure used count is up to date

  mi_assert_expensive(mi_page_is_valid_init(page));
  // mi_assert_internal(mi_page_heap(page) == heap);
  // mi_assert_internal(mi_page_thread_free_flag(page) != MI_NEVER_DELAYED_FREE);

  // TODO: push on full queue immediately if it is full?
  mi_page_queue_t* pq = mi_heap_page_queue_of(heap, page);
  mi_page_queue_push(heap, pq, page);
  mi_assert_expensive(_mi_page_is_valid(page));
}
*/

// called from `mi_free` on a reclaim, and fresh_alloc if we get an abandoned page
void _mi_heap_page_reclaim(mi_heap_t* heap, mi_page_t* page)
{
  mi_assert_internal(_mi_is_aligned(page, MI_PAGE_ALIGN));
  mi_assert_internal(_mi_ptr_page(page)==page);
  mi_assert_internal(mi_page_is_owned(page));
  mi_assert_internal(mi_page_is_abandoned(page));

  mi_page_set_heap(page,heap);
  _mi_page_free_collect(page, false); // ensure used count is up to date
  mi_page_queue_t* pq = mi_heap_page_queue_of(heap, page);
  mi_page_queue_push_at_end(heap, pq, page);
  mi_assert_expensive(_mi_page_is_valid(page));
}

void _mi_page_abandon(mi_page_t* page, mi_page_queue_t* pq) {
  _mi_page_free_collect(page, false); // ensure used count is up to date
  if (mi_page_all_free(page)) {
    _mi_page_free(page, pq);
  }
  else {
    mi_page_queue_remove(pq, page);
    mi_heap_t* heap = page->heap;
    mi_page_set_heap(page, NULL);
    page->heap = heap; // dont set heap to NULL so we can reclaim_on_free within the same heap
    _mi_arenas_page_abandon(page, heap->tld);
    _mi_arenas_collect(false, false, heap->tld); // allow purging
  }
}


// allocate a fresh page from a segment
static mi_page_t* mi_page_fresh_alloc(mi_heap_t* heap, mi_page_queue_t* pq, size_t block_size, size_t page_alignment) {
  #if !MI_HUGE_PAGE_ABANDON
  mi_assert_internal(pq != NULL);
  mi_assert_internal(mi_heap_contains_queue(heap, pq));
  mi_assert_internal(page_alignment > 0 || block_size > MI_LARGE_MAX_OBJ_SIZE || block_size == pq->block_size);
  #endif
  mi_page_t* page = _mi_arenas_page_alloc(heap, block_size, page_alignment);
  if (page == NULL) {
    // out-of-memory
    return NULL;
  }
  if (mi_page_is_abandoned(page)) {
    _mi_heap_page_reclaim(heap, page);
    if (!mi_page_immediate_available(page)) {
      if (mi_page_is_expandable(page)) {
        mi_page_extend_free(heap, page);
      }
      else {
        mi_assert(false); // should not happen?
        return NULL;
      }
    }
  }
  else if (pq != NULL) {
    mi_page_queue_push(heap, pq, page);
  }
  mi_heap_stat_increase(heap, pages, 1);
<<<<<<< HEAD
  mi_assert_internal(pq!=NULL || mi_page_block_size(page) >= block_size);
  mi_heap_stat_increase(heap, page_bins[mi_page_bin(page)], 1);
=======
  mi_heap_stat_increase(heap, page_bins[_mi_page_bin(page)], 1);
  if (pq != NULL) { mi_page_queue_push(heap, pq, page); }
>>>>>>> 08c33768
  mi_assert_expensive(_mi_page_is_valid(page));
  return page;
}

// Get a fresh page to use
static mi_page_t* mi_page_fresh(mi_heap_t* heap, mi_page_queue_t* pq) {
  mi_assert_internal(mi_heap_contains_queue(heap, pq));
  mi_page_t* page = mi_page_fresh_alloc(heap, pq, pq->block_size, 0);
  if (page==NULL) return NULL;
  mi_assert_internal(pq->block_size==mi_page_block_size(page));
  mi_assert_internal(pq==mi_heap_page_queue_of(heap, page));
  return page;
}


/* -----------------------------------------------------------
  Unfull, abandon, free and retire
----------------------------------------------------------- */

// Move a page from the full list back to a regular list (called from thread-local mi_free)
void _mi_page_unfull(mi_page_t* page) {
  mi_assert_internal(page != NULL);
  mi_assert_expensive(_mi_page_is_valid(page));
  mi_assert_internal(mi_page_is_in_full(page));
  mi_assert_internal(!mi_page_heap(page)->allow_page_abandon);
  if (!mi_page_is_in_full(page)) return;

  mi_heap_t* heap = mi_page_heap(page);
  mi_page_queue_t* pqfull = &heap->pages[MI_BIN_FULL];
  mi_page_set_in_full(page, false); // to get the right queue
  mi_page_queue_t* pq = mi_heap_page_queue_of(heap, page);
  mi_page_set_in_full(page, true);
  mi_page_queue_enqueue_from_full(pq, pqfull, page);
}

static void mi_page_to_full(mi_page_t* page, mi_page_queue_t* pq) {
  mi_assert_internal(pq == mi_page_queue_of(page));
  mi_assert_internal(!mi_page_immediate_available(page));
  mi_assert_internal(!mi_page_is_in_full(page));

  mi_heap_t* heap = mi_page_heap(page);
  if (heap->allow_page_abandon) {
    // abandon full pages (this is the usual case in order to allow for sharing of memory between heaps)
    _mi_page_abandon(page, pq);
  }
  else if (!mi_page_is_in_full(page)) {
    // put full pages in a heap local queue (this is for heaps that cannot abandon, for example, if the heap can be destroyed)
    mi_page_queue_enqueue_from(&mi_page_heap(page)->pages[MI_BIN_FULL], pq, page);
    _mi_page_free_collect(page, false);  // try to collect right away in case another thread freed just before MI_USE_DELAYED_FREE was set
  }
}


// Free a page with no more free blocks
void _mi_page_free(mi_page_t* page, mi_page_queue_t* pq) {
  mi_assert_internal(page != NULL);
  mi_assert_expensive(_mi_page_is_valid(page));
  mi_assert_internal(pq == mi_page_queue_of(page));
  mi_assert_internal(mi_page_all_free(page));
  // mi_assert_internal(mi_page_thread_free_flag(page)!=MI_DELAYED_FREEING);

  // no more aligned blocks in here
  mi_page_set_has_aligned(page, false);

  // remove from the page list
  // (no need to do _mi_heap_delayed_free first as all blocks are already free)
  mi_page_queue_remove(pq, page);

<<<<<<< HEAD
  // and free it
  mi_heap_t* heap = page->heap;
  mi_heap_stat_decrease(heap, page_bins[mi_page_bin(page)], 1);
  mi_heap_stat_decrease(heap, pages, 1);
=======
  // and free it  
>>>>>>> 08c33768
  mi_page_set_heap(page,NULL);
  _mi_arenas_page_free(page);
  _mi_arenas_collect(false, false, heap->tld);  // allow purging
}

#define MI_MAX_RETIRE_SIZE    MI_LARGE_OBJ_SIZE_MAX   // should be less than size for MI_BIN_HUGE
#define MI_RETIRE_CYCLES      (16)

// Retire a page with no more used blocks
// Important to not retire too quickly though as new
// allocations might coming.
// Note: called from `mi_free` and benchmarks often
// trigger this due to freeing everything and then
// allocating again so careful when changing this.
void _mi_page_retire(mi_page_t* page) mi_attr_noexcept {
  mi_assert_internal(page != NULL);
  mi_assert_expensive(_mi_page_is_valid(page));
  mi_assert_internal(mi_page_all_free(page));

  mi_page_set_has_aligned(page, false);

  // don't retire too often..
  // (or we end up retiring and re-allocating most of the time)
  // NOTE: refine this more: we should not retire if this
  // is the only page left with free blocks. It is not clear
  // how to check this efficiently though...
  // for now, we don't retire if it is the only page left of this size class.
  mi_page_queue_t* pq = mi_page_queue_of(page);
  #if MI_RETIRE_CYCLES > 0
  const size_t bsize = mi_page_block_size(page);
  if mi_likely( /* bsize < MI_MAX_RETIRE_SIZE && */ !mi_page_queue_is_special(pq)) {  // not full or huge queue?
    if (pq->last==page && pq->first==page) { // the only page in the queue?
      mi_heap_t* heap = mi_page_heap(page);
      #if MI_STAT>0
      mi_heap_stat_counter_increase(heap, pages_retire, 1);
      #endif
      page->retire_expire = (bsize <= MI_SMALL_MAX_OBJ_SIZE ? MI_RETIRE_CYCLES : MI_RETIRE_CYCLES/4);
      mi_assert_internal(pq >= heap->pages);
      const size_t index = pq - heap->pages;
      mi_assert_internal(index < MI_BIN_FULL && index < MI_BIN_HUGE);
      if (index < heap->page_retired_min) heap->page_retired_min = index;
      if (index > heap->page_retired_max) heap->page_retired_max = index;
      mi_assert_internal(mi_page_all_free(page));
      return; // don't free after all
    }
  }
  #endif
  _mi_page_free(page, pq);
}

// free retired pages: we don't need to look at the entire queues
// since we only retire pages that are at the head position in a queue.
void _mi_heap_collect_retired(mi_heap_t* heap, bool force) {
  size_t min = MI_BIN_FULL;
  size_t max = 0;
  for(size_t bin = heap->page_retired_min; bin <= heap->page_retired_max; bin++) {
    mi_page_queue_t* pq   = &heap->pages[bin];
    mi_page_t*       page = pq->first;
    if (page != NULL && page->retire_expire != 0) {
      if (mi_page_all_free(page)) {
        page->retire_expire--;
        if (force || page->retire_expire == 0) {
          _mi_page_free(pq->first, pq);
        }
        else {
          // keep retired, update min/max
          if (bin < min) min = bin;
          if (bin > max) max = bin;
        }
      }
      else {
        page->retire_expire = 0;
      }
    }
  }
  heap->page_retired_min = min;
  heap->page_retired_max = max;
}

/*
static void mi_heap_collect_full_pages(mi_heap_t* heap) {
  // note: normally full pages get immediately abandoned and the full queue is always empty
  // this path is only used if abandoning is disabled due to a destroy-able heap or options
  // set by the user.
  mi_page_queue_t* pq = &heap->pages[MI_BIN_FULL];
  for (mi_page_t* page = pq->first; page != NULL; ) {
    mi_page_t* next = page->next;         // get next in case we free the page
    _mi_page_free_collect(page, false);   // register concurrent free's
    // no longer full?
    if (!mi_page_is_full(page)) {
      if (mi_page_all_free(page)) {
        _mi_page_free(page, pq);
      }
      else {
        _mi_page_unfull(page);
      }
    }
    page = next;
  }
}
*/


/* -----------------------------------------------------------
  Initialize the initial free list in a page.
  In secure mode we initialize a randomized list by
  alternating between slices.
----------------------------------------------------------- */

#define MI_MAX_SLICE_SHIFT  (6)   // at most 64 slices
#define MI_MAX_SLICES       (1UL << MI_MAX_SLICE_SHIFT)
#define MI_MIN_SLICES       (2)

static void mi_page_free_list_extend_secure(mi_heap_t* const heap, mi_page_t* const page, const size_t bsize, const size_t extend, mi_stats_t* const stats) {
  MI_UNUSED(stats);
  #if (MI_SECURE<3)
  mi_assert_internal(page->free == NULL);
  mi_assert_internal(page->local_free == NULL);
  #endif
  mi_assert_internal(page->capacity + extend <= page->reserved);
  mi_assert_internal(bsize == mi_page_block_size(page));
  void* const page_area = mi_page_start(page);

  // initialize a randomized free list
  // set up `slice_count` slices to alternate between
  size_t shift = MI_MAX_SLICE_SHIFT;
  while ((extend >> shift) == 0) {
    shift--;
  }
  const size_t slice_count = (size_t)1U << shift;
  const size_t slice_extend = extend / slice_count;
  mi_assert_internal(slice_extend >= 1);
  mi_block_t* blocks[MI_MAX_SLICES];   // current start of the slice
  size_t      counts[MI_MAX_SLICES];   // available objects in the slice
  for (size_t i = 0; i < slice_count; i++) {
    blocks[i] = mi_page_block_at(page, page_area, bsize, page->capacity + i*slice_extend);
    counts[i] = slice_extend;
  }
  counts[slice_count-1] += (extend % slice_count);  // final slice holds the modulus too (todo: distribute evenly?)

  // and initialize the free list by randomly threading through them
  // set up first element
  const uintptr_t r = _mi_heap_random_next(heap);
  size_t current = r % slice_count;
  counts[current]--;
  mi_block_t* const free_start = blocks[current];
  // and iterate through the rest; use `random_shuffle` for performance
  uintptr_t rnd = _mi_random_shuffle(r|1); // ensure not 0
  for (size_t i = 1; i < extend; i++) {
    // call random_shuffle only every INTPTR_SIZE rounds
    const size_t round = i%MI_INTPTR_SIZE;
    if (round == 0) rnd = _mi_random_shuffle(rnd);
    // select a random next slice index
    size_t next = ((rnd >> 8*round) & (slice_count-1));
    while (counts[next]==0) {                            // ensure it still has space
      next++;
      if (next==slice_count) next = 0;
    }
    // and link the current block to it
    counts[next]--;
    mi_block_t* const block = blocks[current];
    blocks[current] = (mi_block_t*)((uint8_t*)block + bsize);  // bump to the following block
    mi_block_set_next(page, block, blocks[next]);   // and set next; note: we may have `current == next`
    current = next;
  }
  // prepend to the free list (usually NULL)
  mi_block_set_next(page, blocks[current], page->free);  // end of the list
  page->free = free_start;
}

static mi_decl_noinline void mi_page_free_list_extend( mi_page_t* const page, const size_t bsize, const size_t extend, mi_stats_t* const stats)
{
  MI_UNUSED(stats);
  #if (MI_SECURE<3)
  mi_assert_internal(page->free == NULL);
  mi_assert_internal(page->local_free == NULL);
  #endif
  mi_assert_internal(page->capacity + extend <= page->reserved);
  mi_assert_internal(bsize == mi_page_block_size(page));
  void* const page_area = mi_page_start(page);

  mi_block_t* const start = mi_page_block_at(page, page_area, bsize, page->capacity);

  // initialize a sequential free list
  mi_block_t* const last = mi_page_block_at(page, page_area, bsize, page->capacity + extend - 1);
  mi_block_t* block = start;
  while(block <= last) {
    mi_block_t* next = (mi_block_t*)((uint8_t*)block + bsize);
    mi_block_set_next(page,block,next);
    block = next;
  }
  // prepend to free list (usually `NULL`)
  mi_block_set_next(page, last, page->free);
  page->free = start;
}

/* -----------------------------------------------------------
  Page initialize and extend the capacity
----------------------------------------------------------- */

#define MI_MAX_EXTEND_SIZE    (4*1024)      // heuristic, one OS page seems to work well.
#if (MI_SECURE>=3)
#define MI_MIN_EXTEND         (8*MI_SECURE) // extend at least by this many
#else
#define MI_MIN_EXTEND         (1)
#endif

// Extend the capacity (up to reserved) by initializing a free list
// We do at most `MI_MAX_EXTEND` to avoid touching too much memory
// Note: we also experimented with "bump" allocation on the first
// allocations but this did not speed up any benchmark (due to an
// extra test in malloc? or cache effects?)
static void mi_page_extend_free(mi_heap_t* heap, mi_page_t* page) {
  mi_assert_expensive(mi_page_is_valid_init(page));
  #if (MI_SECURE<3)
  mi_assert(page->free == NULL);
  mi_assert(page->local_free == NULL);
  if (page->free != NULL) return;
  #endif
  if (page->capacity >= page->reserved) return;

  size_t page_size;
  //uint8_t* page_start =
  mi_page_area(page, &page_size);
  #if MI_STAT>0
  mi_heap_stat_counter_increase(heap, pages_extended, 1);
  #endif

  // calculate the extend count
  const size_t bsize = mi_page_block_size(page);
  size_t extend = (size_t)page->reserved - page->capacity;
  mi_assert_internal(extend > 0);

  size_t max_extend = (bsize >= MI_MAX_EXTEND_SIZE ? MI_MIN_EXTEND : MI_MAX_EXTEND_SIZE/bsize);
  if (max_extend < MI_MIN_EXTEND) { max_extend = MI_MIN_EXTEND; }
  mi_assert_internal(max_extend > 0);

  if (extend > max_extend) {
    // ensure we don't touch memory beyond the page to reduce page commit.
    // the `lean` benchmark tests this. Going from 1 to 8 increases rss by 50%.
    extend = max_extend;
  }

  mi_assert_internal(extend > 0 && extend + page->capacity <= page->reserved);
  mi_assert_internal(extend < (1UL<<16));

  // commit on demand?
  if (page->slice_committed > 0) {
    const size_t needed_size = (page->capacity + extend)*bsize;
    const size_t needed_commit = _mi_align_up( mi_page_slice_offset_of(page, needed_size), MI_PAGE_MIN_COMMIT_SIZE );
    if (needed_commit > page->slice_committed) {
      mi_assert_internal(((needed_commit - page->slice_committed) % _mi_os_page_size()) == 0);
      _mi_os_commit(mi_page_slice_start(page) + page->slice_committed, needed_commit - page->slice_committed, NULL);
      page->slice_committed = needed_commit;
    }
  }

  // and append the extend the free list
  if (extend < MI_MIN_SLICES || MI_SECURE<3) { //!mi_option_is_enabled(mi_option_secure)) {
    mi_page_free_list_extend(page, bsize, extend, &heap->tld->stats );
  }
  else {
    mi_page_free_list_extend_secure(heap, page, bsize, extend, &heap->tld->stats);
  }
  // enable the new free list
  page->capacity += (uint16_t)extend;
  #if MI_STAT>0
  mi_heap_stat_increase(heap, page_committed, extend * bsize);
  #endif
  mi_assert_expensive(mi_page_is_valid_init(page));
}

// Initialize a fresh page (that is already partially initialized)
void _mi_page_init(mi_heap_t* heap, mi_page_t* page) {
  mi_assert(page != NULL);
  mi_page_set_heap(page, heap);

  size_t page_size;
  uint8_t* page_start = mi_page_area(page, &page_size); MI_UNUSED(page_start);
  mi_track_mem_noaccess(page_start,page_size);
  mi_assert_internal(page_size / mi_page_block_size(page) < (1L<<16));
  mi_assert_internal(page->reserved > 0);
  #if (MI_PADDING || MI_ENCODE_FREELIST)
  page->keys[0] = _mi_heap_random_next(heap);
  page->keys[1] = _mi_heap_random_next(heap);
  #endif
  #if MI_DEBUG>2
  if (page->memid.initially_zero) {
    mi_track_mem_defined(page->page_start, mi_page_committed(page));
    mi_assert_expensive(mi_mem_is_zero(page_start, mi_page_committed(page)));
  }
  #endif

  mi_assert_internal(page->capacity == 0);
  mi_assert_internal(page->free == NULL);
  mi_assert_internal(page->used == 0);
  mi_assert_internal(mi_page_is_owned(page));
  mi_assert_internal(page->xthread_free == 1);
  mi_assert_internal(page->next == NULL);
  mi_assert_internal(page->prev == NULL);
  mi_assert_internal(page->retire_expire == 0);
  mi_assert_internal(!mi_page_has_aligned(page));
  #if (MI_PADDING || MI_ENCODE_FREELIST)
  mi_assert_internal(page->keys[0] != 0);
  mi_assert_internal(page->keys[1] != 0);
  #endif
  mi_assert_internal(page->block_size_shift == 0 || (mi_page_block_size(page) == ((size_t)1 << page->block_size_shift)));
  mi_assert_expensive(mi_page_is_valid_init(page));

  // initialize an initial free list
  mi_page_extend_free(heap,page);
  mi_assert(mi_page_immediate_available(page));
}


/* -----------------------------------------------------------
  Find pages with free blocks
-------------------------------------------------------------*/

// Find a page with free blocks of `page->block_size`.
static mi_decl_noinline mi_page_t* mi_page_queue_find_free_ex(mi_heap_t* heap, mi_page_queue_t* pq, bool first_try)
{
  // search through the pages in "next fit" order
  size_t count = 0;
  long candidate_limit = 0;          // we reset this on the first candidate to limit the search
  long page_full_retain = (pq->block_size > MI_SMALL_MAX_OBJ_SIZE ? 0 : heap->page_full_retain); // only retain small pages
  mi_page_t* page_candidate = NULL;  // a page with free space
  mi_page_t* page = pq->first;

  while (page != NULL)
  {
    mi_page_t* next = page->next; // remember next (as this page can move to another queue)
    count++;
    candidate_limit--;

    // search up to N pages for a best candidate

    // is the local free list non-empty?
    bool immediate_available = mi_page_immediate_available(page);
    if (!immediate_available) {
      // collect freed blocks by us and other threads to we get a proper use count
      _mi_page_free_collect(page, false);
      immediate_available = mi_page_immediate_available(page);
    }

    // if the page is completely full, move it to the `mi_pages_full`
    // queue so we don't visit long-lived pages too often.
    if (!immediate_available && !mi_page_is_expandable(page)) {
      page_full_retain--;
      if (page_full_retain < 0) {
        mi_assert_internal(!mi_page_is_in_full(page) && !mi_page_immediate_available(page));
        mi_page_to_full(page, pq);
      }
    }
    else {
      // the page has free space, make it a candidate
      // we prefer non-expandable pages with high usage as candidates (to reduce commit, and increase chances of free-ing up pages)
      if (page_candidate == NULL) {
        page_candidate = page;
        candidate_limit = _mi_option_get_fast(mi_option_page_max_candidates);
      }
      else if (mi_page_all_free(page_candidate)) {
        _mi_page_free(page_candidate, pq);
        page_candidate = page;
      }
      // prefer to reuse fuller pages (in the hope the less used page gets freed)
      else if (page->used >= page_candidate->used && !mi_page_is_mostly_used(page)) { // && !mi_page_is_expandable(page)) {
        page_candidate = page;
      }
      // if we find a non-expandable candidate, or searched for N pages, return with the best candidate
      if (immediate_available || candidate_limit <= 0) {
        mi_assert_internal(page_candidate!=NULL);
        break;
      }
    }

  #if 0
    // first-fit algorithm without candidates
    // If the page contains free blocks, we are done
    if (mi_page_immediate_available(page) || mi_page_is_expandable(page)) {
      break;  // pick this one
    }

    // If the page is completely full, move it to the `mi_pages_full`
    // queue so we don't visit long-lived pages too often.
    mi_assert_internal(!mi_page_is_in_full(page) && !mi_page_immediate_available(page));
    mi_page_to_full(page, pq);
  #endif

    page = next;
  } // for each page

  mi_heap_stat_counter_increase(heap, page_searches, count);

  // set the page to the best candidate
  if (page_candidate != NULL) {
    page = page_candidate;
  }
  if (page != NULL) {
    if (!mi_page_immediate_available(page)) {
      mi_assert_internal(mi_page_is_expandable(page));
      mi_page_extend_free(heap, page);
    }
    mi_assert_internal(mi_page_immediate_available(page));
  }

  if (page == NULL) {
    _mi_heap_collect_retired(heap, false); // perhaps make a page available
    page = mi_page_fresh(heap, pq);
    mi_assert_internal(page == NULL || mi_page_immediate_available(page));
    if (page == NULL && first_try) {
      // out-of-memory _or_ an abandoned page with free blocks was reclaimed, try once again
      page = mi_page_queue_find_free_ex(heap, pq, false);
      mi_assert_internal(page == NULL || mi_page_immediate_available(page));
    }
  }
  else {
    mi_assert_internal(page == NULL || mi_page_immediate_available(page));
    // move the page to the front of the queue
    mi_page_queue_move_to_front(heap, pq, page);
    page->retire_expire = 0;
    // _mi_heap_collect_retired(heap, false); // update retire counts; note: increases rss on MemoryLoad bench so don't do this
  }
  mi_assert_internal(page == NULL || mi_page_immediate_available(page));


  return page;
}



// Find a page with free blocks of `size`.
static mi_page_t* mi_find_free_page(mi_heap_t* heap, mi_page_queue_t* pq) {
  // mi_page_queue_t* pq = mi_page_queue(heap, size);
  mi_assert_internal(!mi_page_queue_is_huge(pq));

  // check the first page: we even do this with candidate search or otherwise we re-search every time
  mi_page_t* page = pq->first;
  if mi_likely(page != NULL && mi_page_immediate_available(page)) {
    #if (MI_SECURE>=3) // in secure mode, we extend half the time to increase randomness
    if (page->capacity < page->reserved && ((_mi_heap_random_next(heap) & 1) == 1)) {
      mi_page_extend_free(heap, page);
      mi_assert_internal(mi_page_immediate_available(page));
    }
    #endif
    page->retire_expire = 0;
    return page; // fast path
  }
  else {
    return mi_page_queue_find_free_ex(heap, pq, true);
  }
}


/* -----------------------------------------------------------
  Users can register a deferred free function called
  when the `free` list is empty. Since the `local_free`
  is separate this is deterministically called after
  a certain number of allocations.
----------------------------------------------------------- */

static mi_deferred_free_fun* volatile deferred_free = NULL;
static _Atomic(void*) deferred_arg; // = NULL

void _mi_deferred_free(mi_heap_t* heap, bool force) {
  heap->tld->heartbeat++;
  if (deferred_free != NULL && !heap->tld->recurse) {
    heap->tld->recurse = true;
    deferred_free(force, heap->tld->heartbeat, mi_atomic_load_ptr_relaxed(void,&deferred_arg));
    heap->tld->recurse = false;
  }
}

void mi_register_deferred_free(mi_deferred_free_fun* fn, void* arg) mi_attr_noexcept {
  deferred_free = fn;
  mi_atomic_store_ptr_release(void,&deferred_arg, arg);
}


/* -----------------------------------------------------------
  General allocation
----------------------------------------------------------- */

// Huge pages contain just one block, and the segment contains just that page.
// Huge pages are also use if the requested alignment is very large (> MI_BLOCK_ALIGNMENT_MAX)
// so their size is not always `> MI_LARGE_OBJ_SIZE_MAX`.
static mi_page_t* mi_huge_page_alloc(mi_heap_t* heap, size_t size, size_t page_alignment, mi_page_queue_t* pq) {
  const size_t block_size = _mi_os_good_alloc_size(size);
  // mi_assert_internal(mi_bin(block_size) == MI_BIN_HUGE || page_alignment > 0);
  #if MI_HUGE_PAGE_ABANDON
  #error todo.
  #else
  // mi_page_queue_t* pq = mi_page_queue(heap, MI_LARGE_MAX_OBJ_SIZE+1);  // always in the huge queue regardless of the block size
  mi_assert_internal(mi_page_queue_is_huge(pq));
  #endif
  mi_page_t* page = mi_page_fresh_alloc(heap, pq, block_size, page_alignment);
  if (page != NULL) {
    mi_assert_internal(mi_page_block_size(page) >= size);
    mi_assert_internal(mi_page_immediate_available(page));
    mi_assert_internal(mi_page_is_huge(page));
    mi_assert_internal(mi_page_is_singleton(page));
    #if MI_HUGE_PAGE_ABANDON
    mi_assert_internal(mi_page_is_abandoned(page));
    mi_page_set_heap(page, NULL);
    #endif
    mi_heap_stat_increase(heap, malloc_huge, mi_page_block_size(page));
    mi_heap_stat_counter_increase(heap, malloc_huge_count, 1);
  }
  return page;
}


// Allocate a page
// Note: in debug mode the size includes MI_PADDING_SIZE and might have overflowed.
static mi_page_t* mi_find_page(mi_heap_t* heap, size_t size, size_t huge_alignment) mi_attr_noexcept {
  const size_t req_size = size - MI_PADDING_SIZE;  // correct for padding_size in case of an overflow on `size`
  if mi_unlikely(req_size > MI_MAX_ALLOC_SIZE) {
    _mi_error_message(EOVERFLOW, "allocation request is too large (%zu bytes)\n", req_size);
    return NULL;
  }
  mi_page_queue_t* pq = mi_page_queue(heap, (huge_alignment > 0 ? MI_LARGE_MAX_OBJ_SIZE+1 : size));
  // huge allocation?
  if mi_unlikely(mi_page_queue_is_huge(pq) || req_size > MI_MAX_ALLOC_SIZE) {
    return mi_huge_page_alloc(heap,size,huge_alignment,pq);
  }
  else {
    // otherwise find a page with free blocks in our size segregated queues
    #if MI_PADDING
    mi_assert_internal(size >= MI_PADDING_SIZE);
    #endif
    return mi_find_free_page(heap, pq);
  }
}


// Generic allocation routine if the fast path (`alloc.c:mi_page_malloc`) does not succeed.
// Note: in debug mode the size includes MI_PADDING_SIZE and might have overflowed.
// The `huge_alignment` is normally 0 but is set to a multiple of MI_SLICE_SIZE for
// very large requested alignments in which case we use a huge singleton page.
void* _mi_malloc_generic(mi_heap_t* heap, size_t size, bool zero, size_t huge_alignment) mi_attr_noexcept
{
  mi_assert_internal(heap != NULL);

  // initialize if necessary
  if mi_unlikely(!mi_heap_is_initialized(heap)) {
    heap = mi_heap_get_default(); // calls mi_thread_init
    if mi_unlikely(!mi_heap_is_initialized(heap)) { return NULL; }
  }
  mi_assert_internal(mi_heap_is_initialized(heap));

  // do administrative tasks every N generic mallocs
  if mi_unlikely(++heap->generic_count >= 1000) {
    heap->generic_collect_count += heap->generic_count;
    heap->generic_count = 0;
    // call potential deferred free routines
    _mi_deferred_free(heap, false);

    // collect every once in a while (10000 by default)
    const long generic_collect = mi_option_get_clamp(mi_option_generic_collect, 1, 1000000L);
    if (heap->generic_collect_count >= generic_collect) {
      heap->generic_collect_count = 0;
      mi_heap_collect(heap, false /* force? */);
    }
  }

  // find (or allocate) a page of the right size
  mi_page_t* page = mi_find_page(heap, size, huge_alignment);
  if mi_unlikely(page == NULL) { // first time out of memory, try to collect and retry the allocation once more
    mi_heap_collect(heap, true /* force? */);
    page = mi_find_page(heap, size, huge_alignment);
  }

  if mi_unlikely(page == NULL) { // out of memory
    const size_t req_size = size - MI_PADDING_SIZE;  // correct for padding_size in case of an overflow on `size`
    _mi_error_message(ENOMEM, "unable to allocate memory (%zu bytes)\n", req_size);
    return NULL;
  }

  mi_assert_internal(mi_page_immediate_available(page));
  mi_assert_internal(mi_page_block_size(page) >= size);
  mi_assert_internal(_mi_is_aligned(page, MI_PAGE_ALIGN));
  mi_assert_internal(_mi_ptr_page(page)==page);

  // and try again, this time succeeding! (i.e. this should never recurse through _mi_page_malloc)
  void* p;
  if mi_unlikely(zero && mi_page_is_huge(page)) {
    // note: we cannot call _mi_page_malloc with zeroing for huge blocks; we zero it afterwards in that case.
    p = _mi_page_malloc(heap, page, size);
    mi_assert_internal(p != NULL);
    _mi_memzero_aligned(p, mi_page_usable_block_size(page));
  }
  else {
    p = _mi_page_malloc_zero(heap, page, size, zero);
    mi_assert_internal(p != NULL);
  }
  // move singleton pages to the full queue
  if (page->reserved == page->used) {
    mi_page_to_full(page, mi_page_queue_of(page));
  }
  return p;
}<|MERGE_RESOLUTION|>--- conflicted
+++ resolved
@@ -323,13 +323,8 @@
     mi_page_queue_push(heap, pq, page);
   }
   mi_heap_stat_increase(heap, pages, 1);
-<<<<<<< HEAD
   mi_assert_internal(pq!=NULL || mi_page_block_size(page) >= block_size);
-  mi_heap_stat_increase(heap, page_bins[mi_page_bin(page)], 1);
-=======
   mi_heap_stat_increase(heap, page_bins[_mi_page_bin(page)], 1);
-  if (pq != NULL) { mi_page_queue_push(heap, pq, page); }
->>>>>>> 08c33768
   mi_assert_expensive(_mi_page_is_valid(page));
   return page;
 }
@@ -398,14 +393,10 @@
   // (no need to do _mi_heap_delayed_free first as all blocks are already free)
   mi_page_queue_remove(pq, page);
 
-<<<<<<< HEAD
   // and free it
   mi_heap_t* heap = page->heap;
-  mi_heap_stat_decrease(heap, page_bins[mi_page_bin(page)], 1);
+  mi_heap_stat_decrease(heap, page_bins[_mi_page_bin(page)], 1);
   mi_heap_stat_decrease(heap, pages, 1);
-=======
-  // and free it  
->>>>>>> 08c33768
   mi_page_set_heap(page,NULL);
   _mi_arenas_page_free(page);
   _mi_arenas_collect(false, false, heap->tld);  // allow purging
