--- conflicted
+++ resolved
@@ -878,11 +878,7 @@
     // call potential deferred free routines
     _mi_deferred_free(heap, false);
     // collect retired pages
-<<<<<<< HEAD
-    _mi_heap_collect_retired(heap,false);
-=======
     _mi_heap_collect_retired(heap, false);
->>>>>>> da17a59b
   }
 
   // find (or allocate) a page of the right size
