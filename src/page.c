/*----------------------------------------------------------------------------
Copyright (c) 2018-2024, Microsoft Research, Daan Leijen
This is free software; you can redistribute it and/or modify it under the
terms of the MIT license. A copy of the license can be found in the file
"LICENSE" at the root of this distribution.
-----------------------------------------------------------------------------*/

/* -----------------------------------------------------------
  The core of the allocator. Every segment contains
  pages of a certain block size. The main function
  exported is `mi_malloc_generic`.
----------------------------------------------------------- */

#include "mimalloc.h"
#include "mimalloc/internal.h"
#include "mimalloc/atomic.h"

/* -----------------------------------------------------------
  Definition of page queues for each block size
----------------------------------------------------------- */

#define MI_IN_PAGE_C
#include "page-queue.c"
#undef MI_IN_PAGE_C


/* -----------------------------------------------------------
  Page helpers
----------------------------------------------------------- */

// Index a block in a page
static inline mi_block_t* mi_page_block_at(const mi_page_t* page, void* page_start, size_t block_size, size_t i) {
  MI_UNUSED(page);
  mi_assert_internal(page != NULL);
  mi_assert_internal(i <= page->reserved);
  return (mi_block_t*)((uint8_t*)page_start + (i * block_size));
}

//static void mi_page_init(mi_heap_t* heap, mi_page_t* page, size_t size, mi_tld_t* tld);
static void mi_page_extend_free(mi_heap_t* heap, mi_page_t* page);

#if (MI_DEBUG>=3)
static size_t mi_page_list_count(mi_page_t* page, mi_block_t* head) {
  mi_assert_internal(_mi_ptr_page(page) == page);
  size_t count = 0;
  while (head != NULL) {
    mi_assert_internal((uint8_t*)head - (uint8_t*)page > (ptrdiff_t)MI_LARGE_PAGE_SIZE || page == _mi_ptr_page(head));
    count++;
    head = mi_block_next(page, head);
  }
  return count;
}

/*
// Start of the page available memory
static inline uint8_t* mi_page_area(const mi_page_t* page) {
  return _mi_page_start(_mi_page_segment(page), page, NULL);
}
*/

static bool mi_page_list_is_valid(mi_page_t* page, mi_block_t* p) {
  size_t psize;
  uint8_t* page_area = mi_page_area(page, &psize);
  mi_block_t* start = (mi_block_t*)page_area;
  mi_block_t* end   = (mi_block_t*)(page_area + psize);
  while(p != NULL) {
    if (p < start || p >= end) return false;
    p = mi_block_next(page, p);
  }
#if MI_DEBUG>3 // generally too expensive to check this
  if (page->free_is_zero) {
    const size_t ubsize = mi_page_usable_block_size(page);
    for (mi_block_t* block = page->free; block != NULL; block = mi_block_next(page, block)) {
      mi_assert_expensive(mi_mem_is_zero(block + 1, ubsize - sizeof(mi_block_t)));
    }
  }
#endif
  return true;
}

static bool mi_page_is_valid_init(mi_page_t* page) {
  mi_assert_internal(mi_page_block_size(page) > 0);
  mi_assert_internal(page->used <= page->capacity);
  mi_assert_internal(page->capacity <= page->reserved);

  // const size_t bsize = mi_page_block_size(page);
  // uint8_t* start = mi_page_start(page);
  //mi_assert_internal(start + page->capacity*page->block_size == page->top);

  mi_assert_internal(mi_page_list_is_valid(page,page->free));
  mi_assert_internal(mi_page_list_is_valid(page,page->local_free));

  #if MI_DEBUG>3 // generally too expensive to check this
  if (page->free_is_zero) {
    const size_t ubsize = mi_page_usable_block_size(page);
    for(mi_block_t* block = page->free; block != NULL; block = mi_block_next(page,block)) {
      mi_assert_expensive(mi_mem_is_zero(block + 1, ubsize - sizeof(mi_block_t)));
    }
  }
  #endif

  #if !MI_TRACK_ENABLED && !MI_TSAN
  mi_block_t* tfree = mi_page_thread_free(page);
  mi_assert_internal(mi_page_list_is_valid(page, tfree));
  //size_t tfree_count = mi_page_list_count(page, tfree);
  //mi_assert_internal(tfree_count <= page->thread_freed + 1);
  #endif

  size_t free_count = mi_page_list_count(page, page->free) + mi_page_list_count(page, page->local_free);
  mi_assert_internal(page->used + free_count == page->capacity);

  return true;
}

extern bool _mi_process_is_initialized;             // has mi_process_init been called?

bool _mi_page_is_valid(mi_page_t* page) {
  mi_assert_internal(mi_page_is_valid_init(page));
  #if MI_SECURE
  mi_assert_internal(page->keys[0] != 0);
  #endif
  if (!mi_page_is_abandoned(page)) {
    //mi_assert_internal(!_mi_process_is_initialized);
    {
      mi_page_queue_t* pq = mi_page_queue_of(page);
      mi_assert_internal(mi_page_queue_contains(pq, page));
      mi_assert_internal(pq->block_size==mi_page_block_size(page) || mi_page_is_huge(page) || mi_page_is_in_full(page));
      // mi_assert_internal(mi_heap_contains_queue(mi_page_heap(page),pq));
    }
  }
  return true;
}
#endif


/* -----------------------------------------------------------
  Page collect the `local_free` and `thread_free` lists
----------------------------------------------------------- */

// Collect the local `thread_free` list using an atomic exchange.
static void _mi_page_thread_free_collect(mi_page_t* page)
{
  mi_block_t* head;
  mi_thread_free_t tfreex;
  mi_thread_free_t tfree = mi_atomic_load_relaxed(&page->xthread_free);
  do {
    head = mi_tf_block(tfree);
    if (head == NULL) return; // return if the list is empty
    tfreex = mi_tf_create(NULL,mi_tf_is_owned(tfree));  // set the thread free list to NULL
  } while (!mi_atomic_cas_weak_acq_rel(&page->xthread_free, &tfree, tfreex));  // release is enough?
  mi_assert_internal(head != NULL);

  // find the tail -- also to get a proper count (without data races)
  size_t max_count = page->capacity; // cannot collect more than capacity
  size_t count = 1;
  mi_block_t* tail = head;
  mi_block_t* next;
  while( (next = mi_block_next(page,tail)) != NULL && count <= max_count) {
    count++;
    tail = next;
  }

  // if `count > max_count` there was a memory corruption (possibly infinite list due to double multi-threaded free)
  if (count > max_count) {
    _mi_error_message(EFAULT, "corrupted thread-free list\n");
    return; // the thread-free items cannot be freed
  }

  // and append the current local free list
  mi_block_set_next(page,tail, page->local_free);
  page->local_free = head;

  // update counts now
  page->used -= (uint16_t)count;
}

void _mi_page_free_collect(mi_page_t* page, bool force) {
  mi_assert_internal(page!=NULL);

  // collect the thread free list
  _mi_page_thread_free_collect(page);

  // and the local free list
  if (page->local_free != NULL) {
    if mi_likely(page->free == NULL) {
      // usual case
      page->free = page->local_free;
      page->local_free = NULL;
      page->free_is_zero = false;
    }
    else if (force) {
      // append -- only on shutdown (force) as this is a linear operation
      mi_block_t* tail = page->local_free;
      mi_block_t* next;
      while ((next = mi_block_next(page, tail)) != NULL) {
        tail = next;
      }
      mi_block_set_next(page, tail, page->free);
      page->free = page->local_free;
      page->local_free = NULL;
      page->free_is_zero = false;
    }
  }

  mi_assert_internal(!force || page->local_free == NULL);
}



/* -----------------------------------------------------------
  Page fresh and retire
----------------------------------------------------------- */

/*
// called from segments when reclaiming abandoned pages
void _mi_page_reclaim(mi_heap_t* heap, mi_page_t* page) {
  // mi_page_set_heap(page, heap);
  // _mi_page_use_delayed_free(page, MI_USE_DELAYED_FREE, true); // override never (after heap is set)
  _mi_page_free_collect(page, false); // ensure used count is up to date

  mi_assert_expensive(mi_page_is_valid_init(page));
  // mi_assert_internal(mi_page_heap(page) == heap);
  // mi_assert_internal(mi_page_thread_free_flag(page) != MI_NEVER_DELAYED_FREE);

  // TODO: push on full queue immediately if it is full?
  mi_page_queue_t* pq = mi_heap_page_queue_of(heap, page);
  mi_page_queue_push(heap, pq, page);
  mi_assert_expensive(_mi_page_is_valid(page));
}
*/

// called from `mi_free` on a reclaim, and fresh_alloc if we get an abandoned page
void _mi_heap_page_reclaim(mi_heap_t* heap, mi_page_t* page)
{
  mi_assert_internal(_mi_is_aligned(page, MI_PAGE_ALIGN));
  mi_assert_internal(_mi_ptr_page(page)==page);
  mi_assert_internal(mi_page_is_owned(page));
  mi_assert_internal(mi_page_is_abandoned(page));

  mi_page_set_heap(page,heap);
  _mi_page_free_collect(page, false); // ensure used count is up to date
  mi_page_queue_t* pq = mi_heap_page_queue_of(heap, page);
  mi_page_queue_push_at_end(heap, pq, page);
  mi_assert_expensive(_mi_page_is_valid(page));
}

void _mi_page_abandon(mi_page_t* page, mi_page_queue_t* pq) {
  _mi_page_free_collect(page, false); // ensure used count is up to date
  if (mi_page_all_free(page)) {
    _mi_page_free(page, pq);
  }
  else {
    mi_page_queue_remove(pq, page);
    mi_page_set_heap(page, NULL);
    _mi_arena_page_abandon(page);
  }
}


// allocate a fresh page from a segment
static mi_page_t* mi_page_fresh_alloc(mi_heap_t* heap, mi_page_queue_t* pq, size_t block_size, size_t page_alignment) {
  #if !MI_HUGE_PAGE_ABANDON
  mi_assert_internal(pq != NULL);
  mi_assert_internal(mi_heap_contains_queue(heap, pq));
  mi_assert_internal(page_alignment > 0 || block_size > MI_LARGE_MAX_OBJ_SIZE || block_size == pq->block_size);
  #endif
  mi_page_t* page = _mi_arena_page_alloc(heap, block_size, page_alignment);
  if (page == NULL) {
    // out-of-memory
    return NULL;
  }
  if (mi_page_is_abandoned(page)) {
    _mi_heap_page_reclaim(heap, page);
    if (!mi_page_immediate_available(page)) {
      if (mi_page_is_expandable(page)) {
        mi_page_extend_free(heap, page);
      }
      else {
        mi_assert(false); // should not happen?
        return NULL;
      }
    }
  }
  else if (pq != NULL) {
    mi_page_queue_push(heap, pq, page);
  }
  mi_heap_stat_increase(heap, pages, 1);
  mi_assert_internal(pq!=NULL || mi_page_block_size(page) >= block_size);
  mi_assert_expensive(_mi_page_is_valid(page));
  return page;
}

// Get a fresh page to use
static mi_page_t* mi_page_fresh(mi_heap_t* heap, mi_page_queue_t* pq) {
  mi_assert_internal(mi_heap_contains_queue(heap, pq));
  mi_page_t* page = mi_page_fresh_alloc(heap, pq, pq->block_size, 0);
  if (page==NULL) return NULL;
  mi_assert_internal(pq->block_size==mi_page_block_size(page));
  mi_assert_internal(pq==mi_heap_page_queue_of(heap, page));
  return page;
}


/* -----------------------------------------------------------
  Unfull, abandon, free and retire
----------------------------------------------------------- */

// Move a page from the full list back to a regular list (called from thread-local mi_free)
void _mi_page_unfull(mi_page_t* page) {
  mi_assert_internal(page != NULL);
  mi_assert_expensive(_mi_page_is_valid(page));
  mi_assert_internal(mi_page_is_in_full(page));
  mi_assert_internal(!mi_page_heap(page)->allow_page_abandon);
  if (!mi_page_is_in_full(page)) return;

  mi_heap_t* heap = mi_page_heap(page);
  mi_page_queue_t* pqfull = &heap->pages[MI_BIN_FULL];
  mi_page_set_in_full(page, false); // to get the right queue
  mi_page_queue_t* pq = mi_heap_page_queue_of(heap, page);
  mi_page_set_in_full(page, true);
  mi_page_queue_enqueue_from_full(pq, pqfull, page);
}

static void mi_page_to_full(mi_page_t* page, mi_page_queue_t* pq) {
  mi_assert_internal(pq == mi_page_queue_of(page));
  mi_assert_internal(!mi_page_immediate_available(page));
  mi_assert_internal(!mi_page_is_in_full(page));

  mi_heap_t* heap = mi_page_heap(page);
  if (heap->allow_page_abandon) {
    // abandon full pages
    _mi_page_abandon(page, pq);
  }
  else {
    // put full pages in a heap local queue
    if (mi_page_is_in_full(page)) return;
    mi_page_queue_enqueue_from(&mi_page_heap(page)->pages[MI_BIN_FULL], pq, page);
    _mi_page_free_collect(page, false);  // try to collect right away in case another thread freed just before MI_USE_DELAYED_FREE was set
  }
}


// Free a page with no more free blocks
void _mi_page_free(mi_page_t* page, mi_page_queue_t* pq) {
  mi_assert_internal(page != NULL);
  mi_assert_expensive(_mi_page_is_valid(page));
  mi_assert_internal(pq == mi_page_queue_of(page));
  mi_assert_internal(mi_page_all_free(page));
  // mi_assert_internal(mi_page_thread_free_flag(page)!=MI_DELAYED_FREEING);

  // no more aligned blocks in here
  mi_page_set_has_aligned(page, false);

  // remove from the page list
  // (no need to do _mi_heap_delayed_free first as all blocks are already free)
  mi_page_queue_remove(pq, page);

  // and free it
  mi_page_set_heap(page,NULL);
  _mi_arena_page_free(page);
}

#define MI_MAX_RETIRE_SIZE    MI_LARGE_OBJ_SIZE_MAX   // should be less than size for MI_BIN_HUGE
#define MI_RETIRE_CYCLES      (16)

// Retire a page with no more used blocks
// Important to not retire too quickly though as new
// allocations might coming.
// Note: called from `mi_free` and benchmarks often
// trigger this due to freeing everything and then
// allocating again so careful when changing this.
void _mi_page_retire(mi_page_t* page) mi_attr_noexcept {
  mi_assert_internal(page != NULL);
  mi_assert_expensive(_mi_page_is_valid(page));
  mi_assert_internal(mi_page_all_free(page));

  mi_page_set_has_aligned(page, false);

  // don't retire too often..
  // (or we end up retiring and re-allocating most of the time)
  // NOTE: refine this more: we should not retire if this
  // is the only page left with free blocks. It is not clear
  // how to check this efficiently though...
  // for now, we don't retire if it is the only page left of this size class.
  mi_page_queue_t* pq = mi_page_queue_of(page);
  #if MI_RETIRE_CYCLES > 0
  const size_t bsize = mi_page_block_size(page);
  if mi_likely( /* bsize < MI_MAX_RETIRE_SIZE && */ !mi_page_queue_is_special(pq)) {  // not full or huge queue?
    if (pq->last==page && pq->first==page) { // the only page in the queue?
      mi_stat_counter_increase(_mi_stats_main.page_no_retire,1);
      page->retire_expire = (bsize <= MI_SMALL_MAX_OBJ_SIZE ? MI_RETIRE_CYCLES : MI_RETIRE_CYCLES/4);
      mi_heap_t* heap = mi_page_heap(page);
      mi_assert_internal(pq >= heap->pages);
      const size_t index = pq - heap->pages;
      mi_assert_internal(index < MI_BIN_FULL && index < MI_BIN_HUGE);
      if (index < heap->page_retired_min) heap->page_retired_min = index;
      if (index > heap->page_retired_max) heap->page_retired_max = index;
      mi_assert_internal(mi_page_all_free(page));
      return; // don't free after all
    }
  }
  #endif
  _mi_page_free(page, pq);
}

// free retired pages: we don't need to look at the entire queues
// since we only retire pages that are at the head position in a queue.
void _mi_heap_collect_retired(mi_heap_t* heap, bool force) {
  size_t min = MI_BIN_FULL;
  size_t max = 0;
  for(size_t bin = heap->page_retired_min; bin <= heap->page_retired_max; bin++) {
    mi_page_queue_t* pq   = &heap->pages[bin];
    mi_page_t*       page = pq->first;
    if (page != NULL && page->retire_expire != 0) {
      if (mi_page_all_free(page)) {
        page->retire_expire--;
        if (force || page->retire_expire == 0) {
          _mi_page_free(pq->first, pq);
        }
        else {
          // keep retired, update min/max
          if (bin < min) min = bin;
          if (bin > max) max = bin;
        }
      }
      else {
        page->retire_expire = 0;
      }
    }
  }
  heap->page_retired_min = min;
  heap->page_retired_max = max;
}


/* -----------------------------------------------------------
  Initialize the initial free list in a page.
  In secure mode we initialize a randomized list by
  alternating between slices.
----------------------------------------------------------- */

#define MI_MAX_SLICE_SHIFT  (6)   // at most 64 slices
#define MI_MAX_SLICES       (1UL << MI_MAX_SLICE_SHIFT)
#define MI_MIN_SLICES       (2)

static void mi_page_free_list_extend_secure(mi_heap_t* const heap, mi_page_t* const page, const size_t bsize, const size_t extend, mi_stats_t* const stats) {
  MI_UNUSED(stats);
  #if (MI_SECURE<=2)
  mi_assert_internal(page->free == NULL);
  mi_assert_internal(page->local_free == NULL);
  #endif
  mi_assert_internal(page->capacity + extend <= page->reserved);
  mi_assert_internal(bsize == mi_page_block_size(page));
  void* const page_area = mi_page_start(page);

  // initialize a randomized free list
  // set up `slice_count` slices to alternate between
  size_t shift = MI_MAX_SLICE_SHIFT;
  while ((extend >> shift) == 0) {
    shift--;
  }
  const size_t slice_count = (size_t)1U << shift;
  const size_t slice_extend = extend / slice_count;
  mi_assert_internal(slice_extend >= 1);
  mi_block_t* blocks[MI_MAX_SLICES];   // current start of the slice
  size_t      counts[MI_MAX_SLICES];   // available objects in the slice
  for (size_t i = 0; i < slice_count; i++) {
    blocks[i] = mi_page_block_at(page, page_area, bsize, page->capacity + i*slice_extend);
    counts[i] = slice_extend;
  }
  counts[slice_count-1] += (extend % slice_count);  // final slice holds the modulus too (todo: distribute evenly?)

  // and initialize the free list by randomly threading through them
  // set up first element
  const uintptr_t r = _mi_heap_random_next(heap);
  size_t current = r % slice_count;
  counts[current]--;
  mi_block_t* const free_start = blocks[current];
  // and iterate through the rest; use `random_shuffle` for performance
  uintptr_t rnd = _mi_random_shuffle(r|1); // ensure not 0
  for (size_t i = 1; i < extend; i++) {
    // call random_shuffle only every INTPTR_SIZE rounds
    const size_t round = i%MI_INTPTR_SIZE;
    if (round == 0) rnd = _mi_random_shuffle(rnd);
    // select a random next slice index
    size_t next = ((rnd >> 8*round) & (slice_count-1));
    while (counts[next]==0) {                            // ensure it still has space
      next++;
      if (next==slice_count) next = 0;
    }
    // and link the current block to it
    counts[next]--;
    mi_block_t* const block = blocks[current];
    blocks[current] = (mi_block_t*)((uint8_t*)block + bsize);  // bump to the following block
    mi_block_set_next(page, block, blocks[next]);   // and set next; note: we may have `current == next`
    current = next;
  }
  // prepend to the free list (usually NULL)
  mi_block_set_next(page, blocks[current], page->free);  // end of the list
  page->free = free_start;
}

static mi_decl_noinline void mi_page_free_list_extend( mi_page_t* const page, const size_t bsize, const size_t extend, mi_stats_t* const stats)
{
  MI_UNUSED(stats);
  #if (MI_SECURE <= 2)
  mi_assert_internal(page->free == NULL);
  mi_assert_internal(page->local_free == NULL);
  #endif
  mi_assert_internal(page->capacity + extend <= page->reserved);
  mi_assert_internal(bsize == mi_page_block_size(page));
  void* const page_area = mi_page_start(page);

  mi_block_t* const start = mi_page_block_at(page, page_area, bsize, page->capacity);

  // initialize a sequential free list
  mi_block_t* const last = mi_page_block_at(page, page_area, bsize, page->capacity + extend - 1);
  mi_block_t* block = start;
  while(block <= last) {
    mi_block_t* next = (mi_block_t*)((uint8_t*)block + bsize);
    mi_block_set_next(page,block,next);
    block = next;
  }
  // prepend to free list (usually `NULL`)
  mi_block_set_next(page, last, page->free);
  page->free = start;
}

/* -----------------------------------------------------------
  Page initialize and extend the capacity
----------------------------------------------------------- */

#define MI_MAX_EXTEND_SIZE    (4*1024)      // heuristic, one OS page seems to work well.
#if (MI_SECURE>0)
#define MI_MIN_EXTEND         (8*MI_SECURE) // extend at least by this many
#else
#define MI_MIN_EXTEND         (1)
#endif

// Extend the capacity (up to reserved) by initializing a free list
// We do at most `MI_MAX_EXTEND` to avoid touching too much memory
// Note: we also experimented with "bump" allocation on the first
// allocations but this did not speed up any benchmark (due to an
// extra test in malloc? or cache effects?)
static void mi_page_extend_free(mi_heap_t* heap, mi_page_t* page) {
  mi_assert_expensive(mi_page_is_valid_init(page));
  #if (MI_SECURE<=2)
  mi_assert(page->free == NULL);
  mi_assert(page->local_free == NULL);
  if (page->free != NULL) return;
  #endif
  if (page->capacity >= page->reserved) return;

  size_t page_size;
  //uint8_t* page_start =
  mi_page_area(page, &page_size);
  mi_heap_stat_counter_increase(heap, pages_extended, 1);

  // calculate the extend count
  const size_t bsize = mi_page_block_size(page);
  size_t extend = (size_t)page->reserved - page->capacity;
  mi_assert_internal(extend > 0);

  size_t max_extend = (bsize >= MI_MAX_EXTEND_SIZE ? MI_MIN_EXTEND : MI_MAX_EXTEND_SIZE/bsize);
  if (max_extend < MI_MIN_EXTEND) { max_extend = MI_MIN_EXTEND; }
  mi_assert_internal(max_extend > 0);

  if (extend > max_extend) {
    // ensure we don't touch memory beyond the page to reduce page commit.
    // the `lean` benchmark tests this. Going from 1 to 8 increases rss by 50%.
    extend = max_extend;
  }

  mi_assert_internal(extend > 0 && extend + page->capacity <= page->reserved);
  mi_assert_internal(extend < (1UL<<16));

  // and append the extend the free list
  if (extend < MI_MIN_SLICES || MI_SECURE==0) { //!mi_option_is_enabled(mi_option_secure)) {
    mi_page_free_list_extend(page, bsize, extend, &heap->tld->stats );
  }
  else {
    mi_page_free_list_extend_secure(heap, page, bsize, extend, &heap->tld->stats);
  }
  // enable the new free list
  page->capacity += (uint16_t)extend;
  mi_heap_stat_increase(heap, page_committed, extend * bsize);
  mi_assert_expensive(mi_page_is_valid_init(page));
}

// Initialize a fresh page (that is already partially initialized)
void _mi_page_init(mi_heap_t* heap, mi_page_t* page) {
  mi_assert(page != NULL);
  mi_page_set_heap(page, heap);
  page->subproc = heap->tld->subproc;
  size_t page_size;
  uint8_t* page_start = mi_page_area(page, &page_size); MI_UNUSED(page_start);
  mi_track_mem_noaccess(page_start,page_size);
  mi_assert_internal(page_size / mi_page_block_size(page) < (1L<<16));
  mi_assert_internal(page->reserved > 0);
  #if (MI_PADDING || MI_ENCODE_FREELIST)
  page->keys[0] = _mi_heap_random_next(heap);
  page->keys[1] = _mi_heap_random_next(heap);
  #endif
  #if MI_DEBUG>2
  if (page->memid.initially_zero) {
    mi_track_mem_defined(page->page_start, page_size);
    mi_assert_expensive(mi_mem_is_zero(page_start, page_size));
  }
  #endif

  mi_assert_internal(page->capacity == 0);
  mi_assert_internal(page->free == NULL);
  mi_assert_internal(page->used == 0);
  mi_assert_internal(mi_page_is_owned(page));
  mi_assert_internal(page->xthread_free == 1);
  mi_assert_internal(page->next == NULL);
  mi_assert_internal(page->prev == NULL);
  mi_assert_internal(page->retire_expire == 0);
  mi_assert_internal(!mi_page_has_aligned(page));
  #if (MI_PADDING || MI_ENCODE_FREELIST)
  mi_assert_internal(page->keys[0] != 0);
  mi_assert_internal(page->keys[1] != 0);
  #endif
  mi_assert_internal(page->block_size_shift == 0 || (mi_page_block_size(page) == ((size_t)1 << page->block_size_shift)));
  mi_assert_expensive(mi_page_is_valid_init(page));

  // initialize an initial free list
  mi_page_extend_free(heap,page);
  mi_assert(mi_page_immediate_available(page));
}


/* -----------------------------------------------------------
  Find pages with free blocks
-------------------------------------------------------------*/

// Find a page with free blocks of `page->block_size`.
static mi_decl_noinline mi_page_t* mi_page_queue_find_free_ex(mi_heap_t* heap, mi_page_queue_t* pq, bool first_try)
{
  // search through the pages in "next fit" order
  #if MI_STAT
  size_t count = 0;
  #endif
  long candidate_limit = 0;          // we reset this on the first candidate to limit the search
  long full_page_retain = heap->full_page_retain;
  mi_page_t* page_candidate = NULL;  // a page with free space
  mi_page_t* page = pq->first;

  while (page != NULL)
  {
    mi_page_t* next = page->next; // remember next (as this page can move to another queue)
    #if MI_STAT
    count++;
    #endif
    candidate_limit--;

    // collect freed blocks by us and other threads
    _mi_page_free_collect(page, false);

    // search up to N pages for a best candidate

    // is the local free list non-empty?
    const bool immediate_available = mi_page_immediate_available(page);

    // if the page is completely full, move it to the `mi_pages_full`
    // queue so we don't visit long-lived pages too often.
    if (!immediate_available && !mi_page_is_expandable(page)) {
      full_page_retain--;
      if (full_page_retain < 0) {
        mi_assert_internal(!mi_page_is_in_full(page) && !mi_page_immediate_available(page));
        mi_page_to_full(page, pq);
      }
    }
    else {
      // the page has free space, make it a candidate
      // we prefer non-expandable pages with high usage as candidates (to reduce commit, and increase chances of free-ing up pages)
      if (page_candidate == NULL) {
        page_candidate = page;
        candidate_limit = _mi_option_get_fast(mi_option_max_page_candidates);
<<<<<<< HEAD
      }
      else if (mi_page_all_free(page_candidate)) {
        _mi_page_free(page_candidate, pq);
        page_candidate = page;
      }
      else if (page->used >= page_candidate->used)  { // && !mi_page_is_mostly_used(page)) {
=======
      }
      else if (mi_page_all_free(page_candidate)) {
        _mi_page_free(page_candidate, pq);
        page_candidate = page;
      }
      else if (page->used >= page_candidate->used && !mi_page_is_mostly_used(page)) {
>>>>>>> f0f4c9c0
        page_candidate = page;
      }
      // if we find a non-expandable candidate, or searched for N pages, return with the best candidate
      if (immediate_available || candidate_limit <= 0) {
        mi_assert_internal(page_candidate!=NULL);
        break;
      }
    }

  #if 0
    // first-fit algorithm without candidates
    // If the page contains free blocks, we are done
    if (mi_page_immediate_available(page) || mi_page_is_expandable(page)) {
      break;  // pick this one
    }

    // If the page is completely full, move it to the `mi_pages_full`
    // queue so we don't visit long-lived pages too often.
    mi_assert_internal(!mi_page_is_in_full(page) && !mi_page_immediate_available(page));
    mi_page_to_full(page, pq);
  #endif

    page = next;
  } // for each page

  mi_heap_stat_counter_increase(heap, searches, count);

  // set the page to the best candidate
  if (page_candidate != NULL) {
    page = page_candidate;
  }
  if (page != NULL) {
    if (!mi_page_immediate_available(page)) {
      mi_assert_internal(mi_page_is_expandable(page));
      mi_page_extend_free(heap, page);
    }
    mi_assert_internal(mi_page_immediate_available(page));
  }

  if (page == NULL) {
    _mi_heap_collect_retired(heap, false); // perhaps make a page available
    page = mi_page_fresh(heap, pq);
    mi_assert_internal(page == NULL || mi_page_immediate_available(page));
    if (page == NULL && first_try) {
      // out-of-memory _or_ an abandoned page with free blocks was reclaimed, try once again
      page = mi_page_queue_find_free_ex(heap, pq, false);
      mi_assert_internal(page == NULL || mi_page_immediate_available(page));
    }
  }
  else {
    mi_assert_internal(page == NULL || mi_page_immediate_available(page));
    // move the page to the front of the queue
    mi_page_queue_move_to_front(heap, pq, page);
    page->retire_expire = 0;
    // _mi_heap_collect_retired(heap, false); // update retire counts; note: increases rss on MemoryLoad bench so don't do this
  }
  mi_assert_internal(page == NULL || mi_page_immediate_available(page));


  return page;
}



// Find a page with free blocks of `size`.
static inline mi_page_t* mi_find_free_page(mi_heap_t* heap, size_t size) {
  mi_page_queue_t* pq = mi_page_queue(heap, size);

  // check the first page: we even do this with candidate search or otherwise we re-search every time
  mi_page_t* page = pq->first;
  if (page != NULL) {
   #if (MI_SECURE>=3) // in secure mode, we extend half the time to increase randomness
    if (page->capacity < page->reserved && ((_mi_heap_random_next(heap) & 1) == 1)) {
      mi_page_extend_free(heap, page);
      mi_assert_internal(mi_page_immediate_available(page));
    }
    else
   #endif
    {
      _mi_page_free_collect(page,false);
    }

    if (mi_page_immediate_available(page)) {
      page->retire_expire = 0;
      return page; // fast path
    }
  }

  return mi_page_queue_find_free_ex(heap, pq, true);
}


/* -----------------------------------------------------------
  Users can register a deferred free function called
  when the `free` list is empty. Since the `local_free`
  is separate this is deterministically called after
  a certain number of allocations.
----------------------------------------------------------- */

static mi_deferred_free_fun* volatile deferred_free = NULL;
static _Atomic(void*) deferred_arg; // = NULL

void _mi_deferred_free(mi_heap_t* heap, bool force) {
  heap->tld->heartbeat++;
  if (deferred_free != NULL && !heap->tld->recurse) {
    heap->tld->recurse = true;
    deferred_free(force, heap->tld->heartbeat, mi_atomic_load_ptr_relaxed(void,&deferred_arg));
    heap->tld->recurse = false;
  }
}

void mi_register_deferred_free(mi_deferred_free_fun* fn, void* arg) mi_attr_noexcept {
  deferred_free = fn;
  mi_atomic_store_ptr_release(void,&deferred_arg, arg);
}


/* -----------------------------------------------------------
  General allocation
----------------------------------------------------------- */

// Huge pages contain just one block, and the segment contains just that page.
// Huge pages are also use if the requested alignment is very large (> MI_BLOCK_ALIGNMENT_MAX)
// so their size is not always `> MI_LARGE_OBJ_SIZE_MAX`.
static mi_page_t* mi_huge_page_alloc(mi_heap_t* heap, size_t size, size_t page_alignment) {
  size_t block_size = _mi_os_good_alloc_size(size);
  mi_assert_internal(mi_bin(block_size) == MI_BIN_HUGE || page_alignment > 0);
  #if MI_HUGE_PAGE_ABANDON
  mi_page_queue_t* pq = NULL;
  #else
  mi_page_queue_t* pq = mi_page_queue(heap, MI_LARGE_MAX_OBJ_SIZE+1);  // always in the huge queue regardless of the block size
  mi_assert_internal(mi_page_queue_is_huge(pq));
  #endif
  mi_page_t* page = mi_page_fresh_alloc(heap, pq, block_size, page_alignment);
  if (page != NULL) {
    mi_assert_internal(mi_page_block_size(page) >= size);
    mi_assert_internal(mi_page_immediate_available(page));
    mi_assert_internal(mi_page_is_huge(page));
    mi_assert_internal(mi_page_is_singleton(page));
    #if MI_HUGE_PAGE_ABANDON
    mi_assert_internal(mi_page_is_abandoned(page));
    mi_page_set_heap(page, NULL);
    #endif
    mi_heap_stat_increase(heap, huge, mi_page_block_size(page));
    mi_heap_stat_counter_increase(heap, huge_count, 1);
  }
  return page;
}


// Allocate a page
// Note: in debug mode the size includes MI_PADDING_SIZE and might have overflowed.
static mi_page_t* mi_find_page(mi_heap_t* heap, size_t size, size_t huge_alignment) mi_attr_noexcept {
  // huge allocation?
  const size_t req_size = size - MI_PADDING_SIZE;  // correct for padding_size in case of an overflow on `size`
  if mi_unlikely(req_size > (MI_LARGE_MAX_OBJ_SIZE - MI_PADDING_SIZE) || huge_alignment > 0) {
    if mi_unlikely(req_size > MI_MAX_ALLOC_SIZE) {
      _mi_error_message(EOVERFLOW, "allocation request is too large (%zu bytes)\n", req_size);
      return NULL;
    }
    else {
      return mi_huge_page_alloc(heap,size,huge_alignment);
    }
  }
  else {
    // otherwise find a page with free blocks in our size segregated queues
    #if MI_PADDING
    mi_assert_internal(size >= MI_PADDING_SIZE);
    #endif
    return mi_find_free_page(heap, size);
  }
}

// Generic allocation routine if the fast path (`alloc.c:mi_page_malloc`) does not succeed.
// Note: in debug mode the size includes MI_PADDING_SIZE and might have overflowed.
// The `huge_alignment` is normally 0 but is set to a multiple of MI_SLICE_SIZE for
// very large requested alignments in which case we use a huge singleton page.
void* _mi_malloc_generic(mi_heap_t* heap, size_t size, bool zero, size_t huge_alignment) mi_attr_noexcept
{
  mi_assert_internal(heap != NULL);

  // initialize if necessary
  if mi_unlikely(!mi_heap_is_initialized(heap)) {
    heap = mi_heap_get_default(); // calls mi_thread_init
    if mi_unlikely(!mi_heap_is_initialized(heap)) { return NULL; }
  }
  mi_assert_internal(mi_heap_is_initialized(heap));
<<<<<<< HEAD

=======
  
>>>>>>> f0f4c9c0
  // collect every N generic mallocs
  if (heap->generic_count++ > 10000) {
    heap->generic_count = 0;
    // call potential deferred free routines
    _mi_deferred_free(heap, false);
    // collect retired pages
    _mi_heap_collect_retired(heap,false);
  }

  // find (or allocate) a page of the right size
  mi_page_t* page = mi_find_page(heap, size, huge_alignment);
  if mi_unlikely(page == NULL) { // first time out of memory, try to collect and retry the allocation once more
    mi_heap_collect(heap, true /* force */);
    page = mi_find_page(heap, size, huge_alignment);
  }

  if mi_unlikely(page == NULL) { // out of memory
    const size_t req_size = size - MI_PADDING_SIZE;  // correct for padding_size in case of an overflow on `size`
    _mi_error_message(ENOMEM, "unable to allocate memory (%zu bytes)\n", req_size);
    return NULL;
  }

  mi_assert_internal(mi_page_immediate_available(page));
  mi_assert_internal(mi_page_block_size(page) >= size);
  mi_assert_internal(_mi_is_aligned(page, MI_PAGE_ALIGN));
  mi_assert_internal(_mi_ptr_page(page)==page);

  // and try again, this time succeeding! (i.e. this should never recurse through _mi_page_malloc)
  if mi_unlikely(zero && mi_page_is_huge(page)) {
    // note: we cannot call _mi_page_malloc with zeroing for huge blocks; we zero it afterwards in that case.
    void* p = _mi_page_malloc(heap, page, size);
    mi_assert_internal(p != NULL);
    _mi_memzero_aligned(p, mi_page_usable_block_size(page));
    return p;
  }
  else {
    return _mi_page_malloc_zero(heap, page, size, zero);
  }
}<|MERGE_RESOLUTION|>--- conflicted
+++ resolved
@@ -677,21 +677,12 @@
       if (page_candidate == NULL) {
         page_candidate = page;
         candidate_limit = _mi_option_get_fast(mi_option_max_page_candidates);
-<<<<<<< HEAD
-      }
-      else if (mi_page_all_free(page_candidate)) {
-        _mi_page_free(page_candidate, pq);
-        page_candidate = page;
-      }
-      else if (page->used >= page_candidate->used)  { // && !mi_page_is_mostly_used(page)) {
-=======
       }
       else if (mi_page_all_free(page_candidate)) {
         _mi_page_free(page_candidate, pq);
         page_candidate = page;
       }
       else if (page->used >= page_candidate->used && !mi_page_is_mostly_used(page)) {
->>>>>>> f0f4c9c0
         page_candidate = page;
       }
       // if we find a non-expandable candidate, or searched for N pages, return with the best candidate
@@ -879,11 +870,7 @@
     if mi_unlikely(!mi_heap_is_initialized(heap)) { return NULL; }
   }
   mi_assert_internal(mi_heap_is_initialized(heap));
-<<<<<<< HEAD
-
-=======
-  
->>>>>>> f0f4c9c0
+
   // collect every N generic mallocs
   if (heap->generic_count++ > 10000) {
     heap->generic_count = 0;
