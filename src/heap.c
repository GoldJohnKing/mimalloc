/*----------------------------------------------------------------------------
Copyright (c) 2018-2021, Microsoft Research, Daan Leijen
This is free software; you can redistribute it and/or modify it under the
terms of the MIT license. A copy of the license can be found in the file
"LICENSE" at the root of this distribution.
-----------------------------------------------------------------------------*/

#include "mimalloc.h"
#include "mimalloc/internal.h"
#include "mimalloc/prim.h"  // mi_prim_get_default_heap

#if defined(_MSC_VER) && (_MSC_VER < 1920)
#pragma warning(disable:4204)  // non-constant aggregate initializer
#endif

/* -----------------------------------------------------------
  Helpers
----------------------------------------------------------- */

// return `true` if ok, `false` to break
typedef bool (heap_page_visitor_fun)(mi_heap_t* heap, mi_page_queue_t* pq, mi_page_t* page, void* arg1, void* arg2);

// Visit all pages in a heap; returns `false` if break was called.
static bool mi_heap_visit_pages(mi_heap_t* heap, heap_page_visitor_fun* fn, void* arg1, void* arg2)
{
  if (heap==NULL || heap->page_count==0) return 0;

  // visit all pages
  #if MI_DEBUG>1
  size_t total = heap->page_count;
  size_t count = 0;
  #endif

  for (size_t i = 0; i <= MI_BIN_FULL; i++) {
    mi_page_queue_t* pq = &heap->pages[i];
    mi_page_t* page = pq->first;
    while(page != NULL) {
      mi_page_t* next = page->next; // save next in case the page gets removed from the queue
      mi_assert_internal(mi_page_heap(page) == heap);
      #if MI_DEBUG>1
      count++;
      #endif
      if (!fn(heap, pq, page, arg1, arg2)) return false;
      page = next; // and continue
    }
  }
  mi_assert_internal(count == total);
  return true;
}


#if MI_DEBUG>=2
static bool mi_heap_page_is_valid(mi_heap_t* heap, mi_page_queue_t* pq, mi_page_t* page, void* arg1, void* arg2) {
  MI_UNUSED(arg1);
  MI_UNUSED(arg2);
  MI_UNUSED(pq);
  mi_assert_internal(mi_page_heap(page) == heap);
<<<<<<< HEAD
=======
  mi_segment_t* segment = _mi_page_segment(page);
  mi_assert_internal(mi_atomic_load_relaxed(&segment->thread_id) == heap->thread_id);
>>>>>>> 81d69d52
  mi_assert_expensive(_mi_page_is_valid(page));
  return true;
}
#endif
#if MI_DEBUG>=3
static bool mi_heap_is_valid(mi_heap_t* heap) {
  mi_assert_internal(heap!=NULL);
  mi_heap_visit_pages(heap, &mi_heap_page_is_valid, NULL, NULL);
  return true;
}
#endif




/* -----------------------------------------------------------
  "Collect" pages by migrating `local_free` and `thread_free`
  lists and freeing empty pages. This is done when a thread
  stops (and in that case abandons pages if there are still
  blocks alive)
----------------------------------------------------------- */

typedef enum mi_collect_e {
  MI_NORMAL,
  MI_FORCE,
  MI_ABANDON
} mi_collect_t;


static bool mi_heap_page_collect(mi_heap_t* heap, mi_page_queue_t* pq, mi_page_t* page, void* arg_collect, void* arg2 ) {
  MI_UNUSED(arg2);
  MI_UNUSED(heap);
  mi_assert_internal(mi_heap_page_is_valid(heap, pq, page, NULL, NULL));
  mi_collect_t collect = *((mi_collect_t*)arg_collect);
  _mi_page_free_collect(page, collect >= MI_FORCE);
  if (mi_page_all_free(page)) {
    // no more used blocks, free the page.
    // note: this will free retired pages as well.
    _mi_page_free(page, pq);
  }
  else if (collect == MI_ABANDON) {
    // still used blocks but the thread is done; abandon the page
    _mi_page_abandon(page, pq);
  }
  return true; // don't break
}


static void mi_heap_collect_ex(mi_heap_t* heap, mi_collect_t collect)
{
  if (heap==NULL || !mi_heap_is_initialized(heap)) return;

  const bool force = (collect >= MI_FORCE);
  _mi_deferred_free(heap, force);

  // python/cpython#112532: we may be called from a thread that is not the owner of the heap
  // const bool is_main_thread = (_mi_is_main_thread() && heap->thread_id == _mi_thread_id());

  // collect retired pages
  _mi_heap_collect_retired(heap, force);

  // collect all pages owned by this thread
  mi_heap_visit_pages(heap, &mi_heap_page_collect, &collect, NULL);

  // collect arenas (this is program wide so don't force purges on abandonment of threads)  
  //mi_atomic_storei64_release(&heap->tld->subproc->purge_expire, 1); 
  _mi_arenas_collect(collect == MI_FORCE /* force purge? */, true /* visit all? */, heap->tld);
}

void _mi_heap_collect_abandon(mi_heap_t* heap) {
  mi_heap_collect_ex(heap, MI_ABANDON);
}

void mi_heap_collect(mi_heap_t* heap, bool force) mi_attr_noexcept {
  mi_heap_collect_ex(heap, (force ? MI_FORCE : MI_NORMAL));
}

void mi_collect(bool force) mi_attr_noexcept {
  mi_heap_collect(mi_prim_get_default_heap(), force);
}


/* -----------------------------------------------------------
  Heap new
----------------------------------------------------------- */

mi_heap_t* mi_heap_get_default(void) {
  mi_thread_init();
  return mi_prim_get_default_heap();
}

static bool mi_heap_is_default(const mi_heap_t* heap) {
  return (heap == mi_prim_get_default_heap());
}


mi_heap_t* mi_heap_get_backing(void) {
  mi_heap_t* heap = mi_heap_get_default();
  mi_assert_internal(heap!=NULL);
  mi_heap_t* bheap = heap->tld->heap_backing;
  mi_assert_internal(bheap!=NULL);
  mi_assert_internal(bheap->tld->thread_id == _mi_thread_id());
  return bheap;
}

// todo: make order of parameters consistent (but would that break compat with CPython?)
void _mi_heap_init(mi_heap_t* heap, mi_arena_id_t arena_id, bool noreclaim, uint8_t heap_tag, mi_tld_t* tld)
{
  mi_assert_internal(heap!=NULL);
  mi_memid_t memid = heap->memid;
  _mi_memcpy_aligned(heap, &_mi_heap_empty, sizeof(mi_heap_t));
  heap->memid = memid;
  heap->tld        = tld;  // avoid reading the thread-local tld during initialization
  heap->exclusive_arena    = _mi_arena_from_id(arena_id);
  heap->allow_page_reclaim = !noreclaim;
  heap->allow_page_abandon = (!noreclaim && mi_option_get(mi_option_page_full_retain) >= 0);
  heap->full_page_retain = mi_option_get_clamp(mi_option_page_full_retain, -1, 32);
  heap->tag        = heap_tag;
  if (heap->tld->is_in_threadpool) {
    // if we run as part of a thread pool it is better to not arbitrarily reclaim abandoned pages into our heap.
    // (but abandoning is good in this case)
    heap->allow_page_reclaim = false;
    // and halve the full page retain (possibly to 0)
    if (heap->full_page_retain >= 0) {
      heap->full_page_retain = heap->full_page_retain / 4;
    }
  }

  if (heap->tld->heap_backing == NULL) {
    heap->tld->heap_backing = heap;  // first heap becomes the backing heap
    _mi_random_init(&heap->random);
  }
  else {
    _mi_random_split(&heap->tld->heap_backing->random, &heap->random);
  }
  heap->cookie  = _mi_heap_random_next(heap) | 1;
  //heap->keys[0] = _mi_heap_random_next(heap);
  //heap->keys[1] = _mi_heap_random_next(heap);*/
  _mi_heap_guarded_init(heap);

  // push on the thread local heaps list
  heap->next = heap->tld->heaps;
  heap->tld->heaps = heap;
}

mi_heap_t* _mi_heap_create(int heap_tag, bool allow_destroy, mi_arena_id_t arena_id, mi_tld_t* tld) {
  mi_assert_internal(tld!=NULL);
  mi_assert(heap_tag >= 0 && heap_tag < 256);
  // allocate and initialize a heap
  mi_memid_t memid;
  mi_heap_t* heap;
  if (arena_id == _mi_arena_id_none()) {
    heap = (mi_heap_t*)_mi_meta_zalloc(sizeof(mi_heap_t), &memid);
  }
  else {
    // heaps associated wita a specific arena are allocated in that arena
    // note: takes up at least one slice which is quite wasteful...
    heap = (mi_heap_t*)_mi_arenas_alloc(_mi_subproc(), _mi_align_up(sizeof(mi_heap_t),MI_ARENA_MIN_OBJ_SIZE), true, true, _mi_arena_from_id(arena_id), tld->thread_seq, &memid);
  }
  if (heap==NULL) {
    _mi_error_message(ENOMEM, "unable to allocate heap meta-data\n");
    return NULL;
  }
  heap->memid = memid;
  _mi_heap_init(heap, arena_id, allow_destroy, (uint8_t)heap_tag, tld);
  return heap;
}

mi_decl_nodiscard mi_heap_t* mi_heap_new_ex(int heap_tag, bool allow_destroy, mi_arena_id_t arena_id) {
  mi_heap_t* bheap = mi_heap_get_backing();
  mi_assert_internal(bheap != NULL);
  return _mi_heap_create(heap_tag, allow_destroy, arena_id, bheap->tld);
}

mi_decl_nodiscard mi_heap_t* mi_heap_new_in_arena(mi_arena_id_t arena_id) {
  return mi_heap_new_ex(0 /* default heap tag */, false /* don't allow `mi_heap_destroy` */, arena_id);
}

mi_decl_nodiscard mi_heap_t* mi_heap_new(void) {
  // don't reclaim abandoned memory or otherwise destroy is unsafe
  return mi_heap_new_ex(0 /* default heap tag */, true /* no reclaim */, _mi_arena_id_none());
}

bool _mi_heap_memid_is_suitable(mi_heap_t* heap, mi_memid_t memid) {
  return _mi_arena_memid_is_suitable(memid, heap->exclusive_arena);
}

uintptr_t _mi_heap_random_next(mi_heap_t* heap) {
  return _mi_random_next(&heap->random);
}

// zero out the page queues
static void mi_heap_reset_pages(mi_heap_t* heap) {
  mi_assert_internal(heap != NULL);
  mi_assert_internal(mi_heap_is_initialized(heap));
  // TODO: copy full empty heap instead?
  _mi_memset(&heap->pages_free_direct, 0, sizeof(heap->pages_free_direct));
  _mi_memcpy_aligned(&heap->pages, &_mi_heap_empty.pages, sizeof(heap->pages));
  // heap->thread_delayed_free = NULL;
  heap->page_count = 0;
}

// called from `mi_heap_destroy` and `mi_heap_delete` to free the internal heap resources.
static void mi_heap_free(mi_heap_t* heap, bool do_free_mem) {
  mi_assert(heap != NULL);
  mi_assert_internal(mi_heap_is_initialized(heap));
  if (heap==NULL || !mi_heap_is_initialized(heap)) return;
  if (mi_heap_is_backing(heap)) return; // dont free the backing heap

  // reset default
  if (mi_heap_is_default(heap)) {
    _mi_heap_set_default_direct(heap->tld->heap_backing);
  }

  // remove ourselves from the thread local heaps list
  // linear search but we expect the number of heaps to be relatively small
  mi_heap_t* prev = NULL;
  mi_heap_t* curr = heap->tld->heaps;
  while (curr != heap && curr != NULL) {
    prev = curr;
    curr = curr->next;
  }
  mi_assert_internal(curr == heap);
  if (curr == heap) {
    if (prev != NULL) { prev->next = heap->next; }
                 else { heap->tld->heaps = heap->next; }
  }
  mi_assert_internal(heap->tld->heaps != NULL);

  // and free the used memory
  if (do_free_mem) {
    _mi_meta_free(heap, sizeof(*heap), heap->memid);
  }
}

// return a heap on the same thread as `heap` specialized for the specified tag (if it exists)
mi_heap_t* _mi_heap_by_tag(mi_heap_t* heap, uint8_t tag) {
  if (heap->tag == tag) {
    return heap;
  }
  for (mi_heap_t *curr = heap->tld->heaps; curr != NULL; curr = curr->next) {
    if (curr->tag == tag) {
      return curr;
    }
  }
  return NULL;
}

/* -----------------------------------------------------------
  Heap destroy
----------------------------------------------------------- */

static bool _mi_heap_page_destroy(mi_heap_t* heap, mi_page_queue_t* pq, mi_page_t* page, void* arg1, void* arg2) {
  MI_UNUSED(arg1);
  MI_UNUSED(arg2);
  MI_UNUSED(heap);
  MI_UNUSED(pq);

  // ensure no more thread_delayed_free will be added
  //_mi_page_use_delayed_free(page, MI_NEVER_DELAYED_FREE, false);

  // stats
  const size_t bsize = mi_page_block_size(page);
  if (bsize > MI_LARGE_MAX_OBJ_SIZE) {
    mi_heap_stat_decrease(heap, huge, bsize);
  }
  #if (MI_STAT)
  _mi_page_free_collect(page, false);  // update used count
  const size_t inuse = page->used;
  if (bsize <= MI_LARGE_MAX_OBJ_SIZE) {
    mi_heap_stat_decrease(heap, normal, bsize * inuse);
    #if (MI_STAT>1)
    mi_heap_stat_decrease(heap, normal_bins[_mi_bin(bsize)], inuse);
    #endif
  }
  mi_heap_stat_decrease(heap, malloc, bsize * inuse);  // todo: off for aligned blocks...
  #endif

  /// pretend it is all free now
  mi_assert_internal(mi_page_thread_free(page) == NULL);
  page->used = 0;

  // and free the page
  // mi_page_free(page,false);
  page->next = NULL;
  page->prev = NULL;
  mi_page_set_heap(page, NULL);
  _mi_arenas_page_free(page);

  return true; // keep going
}

void _mi_heap_destroy_pages(mi_heap_t* heap) {
  mi_heap_visit_pages(heap, &_mi_heap_page_destroy, NULL, NULL);
  mi_heap_reset_pages(heap);
}

#if MI_TRACK_HEAP_DESTROY
static bool mi_cdecl mi_heap_track_block_free(const mi_heap_t* heap, const mi_heap_area_t* area, void* block, size_t block_size, void* arg) {
  MI_UNUSED(heap); MI_UNUSED(area);  MI_UNUSED(arg); MI_UNUSED(block_size);
  mi_track_free_size(block,mi_usable_size(block));
  return true;
}
#endif

void mi_heap_destroy(mi_heap_t* heap) {
  mi_assert(heap != NULL);
  mi_assert(mi_heap_is_initialized(heap));
  mi_assert(!heap->allow_page_reclaim);
  mi_assert(!heap->allow_page_abandon);
  mi_assert_expensive(mi_heap_is_valid(heap));
  if (heap==NULL || !mi_heap_is_initialized(heap)) return;
  #if MI_GUARDED
  // _mi_warning_message("'mi_heap_destroy' called but MI_GUARDED is enabled -- using `mi_heap_delete` instead (heap at %p)\n", heap);
  mi_heap_delete(heap);
  return;
  #else
  if (heap->allow_page_reclaim) {
    _mi_warning_message("'mi_heap_destroy' called but ignored as the heap was not created with 'allow_destroy' (heap at %p)\n", heap);
    // don't free in case it may contain reclaimed pages,
    mi_heap_delete(heap);
  }
  else {
    // track all blocks as freed
    #if MI_TRACK_HEAP_DESTROY
    mi_heap_visit_blocks(heap, true, mi_heap_track_block_free, NULL);
    #endif
    // free all pages
    _mi_heap_destroy_pages(heap);
    mi_heap_free(heap,true);
  }
  #endif
}

// forcefully destroy all heaps in the current thread
void _mi_heap_unsafe_destroy_all(mi_heap_t* heap) {
  mi_assert_internal(heap != NULL);
  if (heap == NULL) return;
  mi_heap_t* curr = heap->tld->heaps;
  while (curr != NULL) {
    mi_heap_t* next = curr->next;
    if (!curr->allow_page_reclaim) {
      mi_heap_destroy(curr);
    }
    else {
      _mi_heap_destroy_pages(curr);
    }
    curr = next;
  }
}

/* -----------------------------------------------------------
  Safe Heap delete
----------------------------------------------------------- */

// Transfer the pages from one heap to the other
//static void mi_heap_absorb(mi_heap_t* heap, mi_heap_t* from) {
//  mi_assert_internal(heap!=NULL);
//  if (from==NULL || from->page_count == 0) return;
//
//  // transfer all pages by appending the queues; this will set a new heap field
//  for (size_t i = 0; i <= MI_BIN_FULL; i++) {
//    mi_page_queue_t* pq = &heap->pages[i];
//    mi_page_queue_t* append = &from->pages[i];
//    size_t pcount = _mi_page_queue_append(heap, pq, append);
//    heap->page_count += pcount;
//    from->page_count -= pcount;
//  }
//  mi_assert_internal(from->page_count == 0);
//
//  // and reset the `from` heap
//  mi_heap_reset_pages(from);
//}

//// are two heaps compatible with respect to heap-tag, exclusive arena etc.
//static bool mi_heaps_are_compatible(mi_heap_t* heap1, mi_heap_t* heap2) {
//  return (heap1->tag == heap2->tag &&                   // store same kind of objects
//          heap1->tld->subproc == heap2->tld->subproc && // same sub-process
//          heap1->arena_id == heap2->arena_id);          // same arena preference
//}

// Safe delete a heap without freeing any still allocated blocks in that heap.
void mi_heap_delete(mi_heap_t* heap)
{
  mi_assert(heap != NULL);
  mi_assert(mi_heap_is_initialized(heap));
  mi_assert_expensive(mi_heap_is_valid(heap));
  if (heap==NULL || !mi_heap_is_initialized(heap)) return;

  // abandon all pages
  _mi_heap_collect_abandon(heap);

  mi_assert_internal(heap->page_count==0);
  mi_heap_free(heap,true);
}

mi_heap_t* mi_heap_set_default(mi_heap_t* heap) {
  mi_assert(heap != NULL);
  mi_assert(mi_heap_is_initialized(heap));
  if (heap==NULL || !mi_heap_is_initialized(heap)) return NULL;
  mi_assert_expensive(mi_heap_is_valid(heap));
  mi_heap_t* old = mi_prim_get_default_heap();
  _mi_heap_set_default_direct(heap);
  return old;
}


/* -----------------------------------------------------------
  Load/unload heaps
----------------------------------------------------------- */
void mi_heap_unload(mi_heap_t* heap) {
  mi_assert(mi_heap_is_initialized(heap));
  mi_assert_expensive(mi_heap_is_valid(heap));
  if (heap==NULL || !mi_heap_is_initialized(heap)) return;
  if (heap->exclusive_arena == NULL) {
    _mi_warning_message("cannot unload heaps that are not associated with an exclusive arena\n");
    return;
  }

  // abandon all pages so all thread'id in the pages are cleared
  _mi_heap_collect_abandon(heap);
  mi_assert_internal(heap->page_count==0);

  // remove from heap list
  mi_heap_free(heap, false /* but don't actually free the memory */);

  // disassociate from the current thread-local and static state
  heap->tld = NULL;
  return;
}

bool mi_heap_reload(mi_heap_t* heap, mi_arena_id_t arena_id) {
  mi_assert(mi_heap_is_initialized(heap));
  if (heap==NULL || !mi_heap_is_initialized(heap)) return false;
  if (heap->exclusive_arena == NULL) {
    _mi_warning_message("cannot reload heaps that were not associated with an exclusive arena\n");
    return false;
  }
  if (heap->tld != NULL) {
    _mi_warning_message("cannot reload heaps that were not unloaded first\n");
    return false;
  }
  mi_arena_t* arena = _mi_arena_from_id(arena_id);
  if (heap->exclusive_arena != arena) {
    _mi_warning_message("trying to reload a heap at a different arena address: %p vs %p\n", heap->exclusive_arena, arena);
    return false;
  }

  mi_assert_internal(heap->page_count==0);

  // re-associate with the current thread-local and static state
  heap->tld = mi_heap_get_default()->tld;

  // reinit direct pages (as we may be in a different process)
  mi_assert_internal(heap->page_count == 0);
  for (size_t i = 0; i < MI_PAGES_DIRECT; i++) {
    heap->pages_free_direct[i] = (mi_page_t*)&_mi_page_empty;
  }

  // push on the thread local heaps list
  heap->next = heap->tld->heaps;
  heap->tld->heaps = heap;
  return true;
}

/* -----------------------------------------------------------
  Analysis
----------------------------------------------------------- */

// static since it is not thread safe to access heaps from other threads.
static mi_heap_t* mi_heap_of_block(const void* p) {
  if (p == NULL) return NULL;
  mi_page_t* page = _mi_ptr_page(p); // TODO: check pointer validity?
  return mi_page_heap(page);
}

bool mi_heap_contains_block(mi_heap_t* heap, const void* p) {
  mi_assert(heap != NULL);
  if (heap==NULL || !mi_heap_is_initialized(heap)) return false;
  return (heap == mi_heap_of_block(p));
}


static bool mi_heap_page_check_owned(mi_heap_t* heap, mi_page_queue_t* pq, mi_page_t* page, void* p, void* vfound) {
  MI_UNUSED(heap);
  MI_UNUSED(pq);
  bool* found = (bool*)vfound;
  void* start = mi_page_start(page);
  void* end   = (uint8_t*)start + (page->capacity * mi_page_block_size(page));
  *found = (p >= start && p < end);
  return (!*found); // continue if not found
}

bool mi_heap_check_owned(mi_heap_t* heap, const void* p) {
  mi_assert(heap != NULL);
  if (heap==NULL || !mi_heap_is_initialized(heap)) return false;
  if (((uintptr_t)p & (MI_INTPTR_SIZE - 1)) != 0) return false;  // only aligned pointers
  bool found = false;
  mi_heap_visit_pages(heap, &mi_heap_page_check_owned, (void*)p, &found);
  return found;
}

bool mi_check_owned(const void* p) {
  return mi_heap_check_owned(mi_prim_get_default_heap(), p);
}

/* -----------------------------------------------------------
  Visit all heap blocks and areas
  Todo: enable visiting abandoned pages, and
        enable visiting all blocks of all heaps across threads
----------------------------------------------------------- */

void _mi_heap_area_init(mi_heap_area_t* area, mi_page_t* page) {
  const size_t bsize = mi_page_block_size(page);
  const size_t ubsize = mi_page_usable_block_size(page);
  area->reserved = page->reserved * bsize;
  area->committed = page->capacity * bsize;
  area->blocks = mi_page_start(page);
  area->used = page->used;   // number of blocks in use (#553)
  area->block_size = ubsize;
  area->full_block_size = bsize;
  area->heap_tag = page->heap_tag;
}


static void mi_get_fast_divisor(size_t divisor, uint64_t* magic, size_t* shift) {
  mi_assert_internal(divisor > 0 && divisor <= UINT32_MAX);
  *shift = MI_INTPTR_BITS - mi_clz(divisor - 1);
  *magic = ((((uint64_t)1 << 32) * (((uint64_t)1 << *shift) - divisor)) / divisor + 1);
}

static size_t mi_fast_divide(size_t n, uint64_t magic, size_t shift) {
  mi_assert_internal(n <= UINT32_MAX);
  const uint64_t hi = ((uint64_t)n * magic) >> 32;
  return (size_t)((hi + n) >> shift);
}

bool _mi_heap_area_visit_blocks(const mi_heap_area_t* area, mi_page_t* page, mi_block_visit_fun* visitor, void* arg) {
  mi_assert(area != NULL);
  if (area==NULL) return true;
  mi_assert(page != NULL);
  if (page == NULL) return true;

  _mi_page_free_collect(page,true);              // collect both thread_delayed and local_free
  mi_assert_internal(page->local_free == NULL);
  if (page->used == 0) return true;

  size_t psize;
  uint8_t* const pstart = mi_page_area(page, &psize);
  mi_heap_t* const heap = mi_page_heap(page);
  const size_t bsize    = mi_page_block_size(page);
  const size_t ubsize   = mi_page_usable_block_size(page); // without padding

  // optimize page with one block
  if (page->capacity == 1) {
    mi_assert_internal(page->used == 1 && page->free == NULL);
    return visitor(mi_page_heap(page), area, pstart, ubsize, arg);
  }
  mi_assert(bsize <= UINT32_MAX);

  // optimize full pages
  if (page->used == page->capacity) {
    uint8_t* block = pstart;
    for (size_t i = 0; i < page->capacity; i++) {
      if (!visitor(heap, area, block, ubsize, arg)) return false;
      block += bsize;
    }
    return true;
  }

  // create a bitmap of free blocks.
  #define MI_MAX_BLOCKS   (MI_SMALL_PAGE_SIZE / sizeof(void*))
  uintptr_t free_map[MI_MAX_BLOCKS / MI_INTPTR_BITS];
  const uintptr_t bmapsize = _mi_divide_up(page->capacity, MI_INTPTR_BITS);
  memset(free_map, 0, bmapsize * sizeof(intptr_t));
  if (page->capacity % MI_INTPTR_BITS != 0) {
    // mark left-over bits at the end as free
    size_t shift   = (page->capacity % MI_INTPTR_BITS);
    uintptr_t mask = (UINTPTR_MAX << shift);
    free_map[bmapsize - 1] = mask;
  }

  // fast repeated division by the block size
  uint64_t magic;
  size_t   shift;
  mi_get_fast_divisor(bsize, &magic, &shift);

  #if MI_DEBUG>1
  size_t free_count = 0;
  #endif
  for (mi_block_t* block = page->free; block != NULL; block = mi_block_next(page, block)) {
    #if MI_DEBUG>1
    free_count++;
    #endif
    mi_assert_internal((uint8_t*)block >= pstart && (uint8_t*)block < (pstart + psize));
    size_t offset = (uint8_t*)block - pstart;
    mi_assert_internal(offset % bsize == 0);
    mi_assert_internal(offset <= UINT32_MAX);
    size_t blockidx = mi_fast_divide(offset, magic, shift);
    mi_assert_internal(blockidx == offset / bsize);
    mi_assert_internal(blockidx < MI_MAX_BLOCKS);
    size_t bitidx = (blockidx / MI_INTPTR_BITS);
    size_t bit = blockidx - (bitidx * MI_INTPTR_BITS);
    free_map[bitidx] |= ((uintptr_t)1 << bit);
  }
  mi_assert_internal(page->capacity == (free_count + page->used));

  // walk through all blocks skipping the free ones
  #if MI_DEBUG>1
  size_t used_count = 0;
  #endif
  uint8_t* block = pstart;
  for (size_t i = 0; i < bmapsize; i++) {
    if (free_map[i] == 0) {
      // every block is in use
      for (size_t j = 0; j < MI_INTPTR_BITS; j++) {
        #if MI_DEBUG>1
        used_count++;
        #endif
        if (!visitor(heap, area, block, ubsize, arg)) return false;
        block += bsize;
      }
    }
    else {
      // visit the used blocks in the mask
      uintptr_t m = ~free_map[i];
      while (m != 0) {
        #if MI_DEBUG>1
        used_count++;
        #endif
        size_t bitidx = mi_ctz(m);
        if (!visitor(heap, area, block + (bitidx * bsize), ubsize, arg)) return false;
        m &= m - 1;  // clear least significant bit
      }
      block += bsize * MI_INTPTR_BITS;
    }
  }
  mi_assert_internal(page->used == used_count);
  return true;
}



// Separate struct to keep `mi_page_t` out of the public interface
typedef struct mi_heap_area_ex_s {
  mi_heap_area_t area;
  mi_page_t* page;
} mi_heap_area_ex_t;

typedef bool (mi_heap_area_visit_fun)(const mi_heap_t* heap, const mi_heap_area_ex_t* area, void* arg);

static bool mi_heap_visit_areas_page(mi_heap_t* heap, mi_page_queue_t* pq, mi_page_t* page, void* vfun, void* arg) {
  MI_UNUSED(heap);
  MI_UNUSED(pq);
  mi_heap_area_visit_fun* fun = (mi_heap_area_visit_fun*)vfun;
  mi_heap_area_ex_t xarea;
  xarea.page = page;
  _mi_heap_area_init(&xarea.area, page);
  return fun(heap, &xarea, arg);
}

// Visit all heap pages as areas
static bool mi_heap_visit_areas(const mi_heap_t* heap, mi_heap_area_visit_fun* visitor, void* arg) {
  if (visitor == NULL) return false;
  return mi_heap_visit_pages((mi_heap_t*)heap, &mi_heap_visit_areas_page, (void*)(visitor), arg); // note: function pointer to void* :-{
}

// Just to pass arguments
typedef struct mi_visit_blocks_args_s {
  bool  visit_blocks;
  mi_block_visit_fun* visitor;
  void* arg;
} mi_visit_blocks_args_t;

static bool mi_heap_area_visitor(const mi_heap_t* heap, const mi_heap_area_ex_t* xarea, void* arg) {
  mi_visit_blocks_args_t* args = (mi_visit_blocks_args_t*)arg;
  if (!args->visitor(heap, &xarea->area, NULL, xarea->area.block_size, args->arg)) return false;
  if (args->visit_blocks) {
    return _mi_heap_area_visit_blocks(&xarea->area, xarea->page, args->visitor, args->arg);
  }
  else {
    return true;
  }
}

// Visit all blocks in a heap
bool mi_heap_visit_blocks(const mi_heap_t* heap, bool visit_blocks, mi_block_visit_fun* visitor, void* arg) {
  mi_visit_blocks_args_t args = { visit_blocks, visitor, arg };
  return mi_heap_visit_areas(heap, &mi_heap_area_visitor, &args);
}<|MERGE_RESOLUTION|>--- conflicted
+++ resolved
@@ -55,11 +55,6 @@
   MI_UNUSED(arg2);
   MI_UNUSED(pq);
   mi_assert_internal(mi_page_heap(page) == heap);
-<<<<<<< HEAD
-=======
-  mi_segment_t* segment = _mi_page_segment(page);
-  mi_assert_internal(mi_atomic_load_relaxed(&segment->thread_id) == heap->thread_id);
->>>>>>> 81d69d52
   mi_assert_expensive(_mi_page_is_valid(page));
   return true;
 }
