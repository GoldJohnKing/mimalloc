/*----------------------------------------------------------------------------
Copyright (c) 2018-2021, Microsoft Research, Daan Leijen
This is free software; you can redistribute it and/or modify it under the
terms of the MIT license. A copy of the license can be found in the file
"LICENSE" at the root of this distribution.
-----------------------------------------------------------------------------*/

#include "mimalloc.h"
#include "mimalloc/internal.h"
#include "mimalloc/prim.h"  // mi_prim_get_default_heap

#if defined(_MSC_VER) && (_MSC_VER < 1920)
#pragma warning(disable:4204)  // non-constant aggregate initializer
#endif

/* -----------------------------------------------------------
  Helpers
----------------------------------------------------------- */

// return `true` if ok, `false` to break
typedef bool (heap_page_visitor_fun)(mi_heap_t* heap, mi_page_queue_t* pq, mi_page_t* page, void* arg1, void* arg2);

// Visit all pages in a heap; returns `false` if break was called.
static bool mi_heap_visit_pages(mi_heap_t* heap, heap_page_visitor_fun* fn, void* arg1, void* arg2)
{
  if (heap==NULL || heap->page_count==0) return 0;

  // visit all pages
  #if MI_DEBUG>1
  size_t total = heap->page_count;
  size_t count = 0;
  #endif

  for (size_t i = 0; i <= MI_BIN_FULL; i++) {
    mi_page_queue_t* pq = &heap->pages[i];
    mi_page_t* page = pq->first;
    while(page != NULL) {
      mi_page_t* next = page->next; // save next in case the page gets removed from the queue
      mi_assert_internal(mi_page_heap(page) == heap);
      #if MI_DEBUG>1
      count++;
      #endif
      if (!fn(heap, pq, page, arg1, arg2)) return false;
      page = next; // and continue
    }
  }
  mi_assert_internal(count == total);
  return true;
}


#if MI_DEBUG>=2
static bool mi_heap_page_is_valid(mi_heap_t* heap, mi_page_queue_t* pq, mi_page_t* page, void* arg1, void* arg2) {
  MI_UNUSED(arg1);
  MI_UNUSED(arg2);
  MI_UNUSED(pq);
  mi_assert_internal(mi_page_heap(page) == heap);
  mi_assert_expensive(_mi_page_is_valid(page));
  return true;
}
#endif
#if MI_DEBUG>=3
static bool mi_heap_is_valid(mi_heap_t* heap) {
  mi_assert_internal(heap!=NULL);
  mi_heap_visit_pages(heap, &mi_heap_page_is_valid, NULL, NULL);
  return true;
}
#endif




/* -----------------------------------------------------------
  "Collect" pages by migrating `local_free` and `thread_free`
  lists and freeing empty pages. This is done when a thread
  stops (and in that case abandons pages if there are still
  blocks alive)
----------------------------------------------------------- */

typedef enum mi_collect_e {
  MI_NORMAL,
  MI_FORCE,
  MI_ABANDON
} mi_collect_t;


static bool mi_heap_page_collect(mi_heap_t* heap, mi_page_queue_t* pq, mi_page_t* page, void* arg_collect, void* arg2 ) {
  MI_UNUSED(arg2);
  MI_UNUSED(heap);
  mi_assert_internal(mi_heap_page_is_valid(heap, pq, page, NULL, NULL));
  mi_collect_t collect = *((mi_collect_t*)arg_collect);
  _mi_page_free_collect(page, collect >= MI_FORCE);
  if (collect == MI_FORCE) {
    // note: call before a potential `_mi_page_free` as the segment may be freed if this was the last used page in that segment.
    mi_segment_t* segment = _mi_page_segment(page);
    _mi_segment_collect(segment, true /* force? */);
  }
  if (mi_page_all_free(page)) {
    // no more used blocks, free the page.
    // note: this will free retired pages as well.
    _mi_page_free(page, pq);
  }
  else if (collect == MI_ABANDON) {
    // still used blocks but the thread is done; abandon the page
    _mi_page_abandon(page, pq);
  }
  return true; // don't break
}


static void mi_heap_collect_ex(mi_heap_t* heap, mi_collect_t collect)
{
  if (heap==NULL || !mi_heap_is_initialized(heap)) return;

  const bool force = (collect >= MI_FORCE);
  _mi_deferred_free(heap, force);

  // python/cpython#112532: we may be called from a thread that is not the owner of the heap
<<<<<<< HEAD
  const bool is_main_thread = (_mi_is_main_thread() && heap->thread_id == _mi_thread_id());

  // note: never reclaim on collect but leave it to threads that need storage to reclaim
  const bool force_main =
    #ifdef NDEBUG
      collect == MI_FORCE
    #else
      collect >= MI_FORCE
    #endif
      && is_main_thread && mi_heap_is_backing(heap) && !heap->no_reclaim;

  if (force_main) {
    // the main thread is abandoned (end-of-program), try to reclaim all abandoned segments.
    // if all memory is freed by now, all segments should be freed.
    // note: this only collects in the current subprocess
    _mi_abandoned_reclaim_all(heap, &heap->tld->segments);
  }

  // if abandoning, mark all pages to no longer add to delayed_free
  if (collect == MI_ABANDON) {
    mi_heap_visit_pages(heap, &mi_heap_page_never_delayed_free, NULL, NULL);
  }

  // free all current thread delayed blocks.
  // (if abandoning, after this there are no more thread-delayed references into the pages.)
  _mi_heap_delayed_free_all(heap);
=======
  // const bool is_main_thread = (_mi_is_main_thread() && heap->thread_id == _mi_thread_id());
>>>>>>> e14cfd25

  // collect retired pages
  _mi_heap_collect_retired(heap, force);
  
  // if (_mi_is_main_thread()) { mi_debug_show_arenas(true, false, false); }
  
  // collect all pages owned by this thread
  mi_heap_visit_pages(heap, &mi_heap_page_collect, &collect, NULL);
<<<<<<< HEAD
  mi_assert_internal( collect != MI_ABANDON || mi_atomic_load_ptr_acquire(mi_block_t,&heap->thread_delayed_free) == NULL );

  // collect abandoned segments (in particular, purge expired parts of segments in the abandoned segment list)
  // note: forced purge can be quite expensive if many threads are created/destroyed so we do not force on abandonment
  _mi_abandoned_collect(heap, collect == MI_FORCE /* force? */, &heap->tld->segments);
  
  // if forced, collect thread data cache on program-exit (or shared library unload)
  if (force && is_main_thread && mi_heap_is_backing(heap)) {
    _mi_thread_data_collect();  // collect thread data cache
  }

  // collect arenas (this is program wide so don't force purges on abandonment of threads)
  _mi_arenas_collect(collect == MI_FORCE /* force purge? */);
=======

  // collect arenas (this is program wide so don't force purges on abandonment of threads)  
  //mi_atomic_storei64_release(&heap->tld->subproc->purge_expire, 1); 
  _mi_arenas_collect(collect == MI_FORCE /* force purge? */, true /* visit all? */, heap->tld);
>>>>>>> e14cfd25
}

void _mi_heap_collect_abandon(mi_heap_t* heap) {
  mi_heap_collect_ex(heap, MI_ABANDON);
}

void mi_heap_collect(mi_heap_t* heap, bool force) mi_attr_noexcept {
  mi_heap_collect_ex(heap, (force ? MI_FORCE : MI_NORMAL));
}

void mi_collect(bool force) mi_attr_noexcept {
  mi_heap_collect(mi_prim_get_default_heap(), force);
}


/* -----------------------------------------------------------
  Heap new
----------------------------------------------------------- */

mi_heap_t* mi_heap_get_default(void) {
  mi_heap_t* heap = mi_prim_get_default_heap();
  if mi_unlikely(!mi_heap_is_initialized(heap)) {
    mi_thread_init();
    heap = mi_prim_get_default_heap();
  }
  return heap;
}

static bool mi_heap_is_default(const mi_heap_t* heap) {
  return (heap == mi_prim_get_default_heap());
}


mi_heap_t* mi_heap_get_backing(void) {
  mi_heap_t* heap = mi_heap_get_default();
  mi_assert_internal(heap!=NULL);
  mi_heap_t* bheap = heap->tld->heap_backing;
  mi_assert_internal(bheap!=NULL);
  mi_assert_internal(bheap->tld->thread_id == _mi_thread_id());
  return bheap;
}

// todo: make order of parameters consistent (but would that break compat with CPython?)
void _mi_heap_init(mi_heap_t* heap, mi_arena_id_t arena_id, bool noreclaim, uint8_t heap_tag, mi_tld_t* tld)
{
  mi_assert_internal(heap!=NULL);
  mi_memid_t memid = heap->memid;
  _mi_memcpy_aligned(heap, &_mi_heap_empty, sizeof(mi_heap_t));
  heap->memid = memid;
  heap->tld        = tld;  // avoid reading the thread-local tld during initialization
  heap->exclusive_arena    = _mi_arena_from_id(arena_id);
  heap->allow_page_reclaim = !noreclaim;
  heap->allow_page_abandon = (!noreclaim && mi_option_get(mi_option_page_full_retain) >= 0);
  heap->full_page_retain = mi_option_get_clamp(mi_option_page_full_retain, -1, 32);
  heap->tag        = heap_tag;
  if (heap->tld->is_in_threadpool) {
    // if we run as part of a thread pool it is better to not arbitrarily reclaim abandoned pages into our heap.
    // (but abandoning is good in this case)
    heap->allow_page_reclaim = false;
    // and halve the full page retain (possibly to 0)
    if (heap->full_page_retain >= 0) {
      heap->full_page_retain = heap->full_page_retain / 4;
    }
  }

  if (heap->tld->heap_backing == NULL) {
    heap->tld->heap_backing = heap;  // first heap becomes the backing heap
    _mi_random_init(&heap->random);
  }
  else {
    _mi_random_split(&heap->tld->heap_backing->random, &heap->random);
  }
  heap->cookie  = _mi_heap_random_next(heap) | 1;
  //heap->keys[0] = _mi_heap_random_next(heap);
  //heap->keys[1] = _mi_heap_random_next(heap);*/
  _mi_heap_guarded_init(heap);

  // push on the thread local heaps list
  heap->next = heap->tld->heaps;
  heap->tld->heaps = heap;
}

mi_heap_t* _mi_heap_create(int heap_tag, bool allow_destroy, mi_arena_id_t arena_id, mi_tld_t* tld) {
  mi_assert_internal(tld!=NULL);
  mi_assert(heap_tag >= 0 && heap_tag < 256);
  // allocate and initialize a heap
  mi_memid_t memid;
  mi_heap_t* heap;
  if (arena_id == _mi_arena_id_none()) {
    heap = (mi_heap_t*)_mi_meta_zalloc(sizeof(mi_heap_t), &memid);
  }
  else {
    // heaps associated wita a specific arena are allocated in that arena
    // note: takes up at least one slice which is quite wasteful...
    heap = (mi_heap_t*)_mi_arenas_alloc(_mi_subproc(), _mi_align_up(sizeof(mi_heap_t),MI_ARENA_MIN_OBJ_SIZE), true, true, _mi_arena_from_id(arena_id), tld->thread_seq, &memid);
  }
  if (heap==NULL) {
    _mi_error_message(ENOMEM, "unable to allocate heap meta-data\n");
    return NULL;
  }
  heap->memid = memid;
  _mi_heap_init(heap, arena_id, allow_destroy, (uint8_t)heap_tag, tld);
  return heap;
}

mi_decl_nodiscard mi_heap_t* mi_heap_new_ex(int heap_tag, bool allow_destroy, mi_arena_id_t arena_id) {
  mi_heap_t* bheap = mi_heap_get_backing();
  mi_assert_internal(bheap != NULL);
  return _mi_heap_create(heap_tag, allow_destroy, arena_id, bheap->tld);
}

mi_decl_nodiscard mi_heap_t* mi_heap_new_in_arena(mi_arena_id_t arena_id) {
  return mi_heap_new_ex(0 /* default heap tag */, false /* don't allow `mi_heap_destroy` */, arena_id);
}

mi_decl_nodiscard mi_heap_t* mi_heap_new(void) {
  // don't reclaim abandoned memory or otherwise destroy is unsafe
  return mi_heap_new_ex(0 /* default heap tag */, true /* no reclaim */, _mi_arena_id_none());
}

bool _mi_heap_memid_is_suitable(mi_heap_t* heap, mi_memid_t memid) {
  return _mi_arena_memid_is_suitable(memid, heap->exclusive_arena);
}

uintptr_t _mi_heap_random_next(mi_heap_t* heap) {
  return _mi_random_next(&heap->random);
}

// zero out the page queues
static void mi_heap_reset_pages(mi_heap_t* heap) {
  mi_assert_internal(heap != NULL);
  mi_assert_internal(mi_heap_is_initialized(heap));
  // TODO: copy full empty heap instead?
  _mi_memset(&heap->pages_free_direct, 0, sizeof(heap->pages_free_direct));
  _mi_memcpy_aligned(&heap->pages, &_mi_heap_empty.pages, sizeof(heap->pages));
  // heap->thread_delayed_free = NULL;
  heap->page_count = 0;
}

// called from `mi_heap_destroy` and `mi_heap_delete` to free the internal heap resources.
static void mi_heap_free(mi_heap_t* heap, bool do_free_mem) {
  mi_assert(heap != NULL);
  mi_assert_internal(mi_heap_is_initialized(heap));
  if (heap==NULL || !mi_heap_is_initialized(heap)) return;
  if (mi_heap_is_backing(heap)) return; // dont free the backing heap

  // reset default
  if (mi_heap_is_default(heap)) {
    _mi_heap_set_default_direct(heap->tld->heap_backing);
  }

  // remove ourselves from the thread local heaps list
  // linear search but we expect the number of heaps to be relatively small
  mi_heap_t* prev = NULL;
  mi_heap_t* curr = heap->tld->heaps;
  while (curr != heap && curr != NULL) {
    prev = curr;
    curr = curr->next;
  }
  mi_assert_internal(curr == heap);
  if (curr == heap) {
    if (prev != NULL) { prev->next = heap->next; }
                 else { heap->tld->heaps = heap->next; }
  }
  mi_assert_internal(heap->tld->heaps != NULL);

  // and free the used memory
  if (do_free_mem) {
    _mi_meta_free(heap, sizeof(*heap), heap->memid);
  }
}

// return a heap on the same thread as `heap` specialized for the specified tag (if it exists)
mi_heap_t* _mi_heap_by_tag(mi_heap_t* heap, uint8_t tag) {
  if (heap->tag == tag) {
    return heap;
  }
  for (mi_heap_t *curr = heap->tld->heaps; curr != NULL; curr = curr->next) {
    if (curr->tag == tag) {
      return curr;
    }
  }
  return NULL;
}

/* -----------------------------------------------------------
  Heap destroy
----------------------------------------------------------- */

static bool _mi_heap_page_destroy(mi_heap_t* heap, mi_page_queue_t* pq, mi_page_t* page, void* arg1, void* arg2) {
  MI_UNUSED(arg1);
  MI_UNUSED(arg2);
  MI_UNUSED(heap);
  MI_UNUSED(pq);

  // ensure no more thread_delayed_free will be added
  //_mi_page_use_delayed_free(page, MI_NEVER_DELAYED_FREE, false);

  // stats
  const size_t bsize = mi_page_block_size(page);
<<<<<<< HEAD
  if (bsize > MI_MEDIUM_OBJ_SIZE_MAX) {
    if (bsize <= MI_LARGE_OBJ_SIZE_MAX) {
      mi_heap_stat_decrease(heap, large, bsize);
    }
    else {
      mi_heap_stat_decrease(heap, huge, bsize);
    }
=======
  if (bsize > MI_LARGE_MAX_OBJ_SIZE) {
    mi_heap_stat_decrease(heap, huge, bsize);
>>>>>>> e14cfd25
  }
  #if (MI_STAT)
  _mi_page_free_collect(page, false);  // update used count
  const size_t inuse = page->used;
  if (bsize <= MI_LARGE_MAX_OBJ_SIZE) {
    mi_heap_stat_decrease(heap, normal, bsize * inuse);
    #if (MI_STAT>1)
    mi_heap_stat_decrease(heap, normal_bins[_mi_bin(bsize)], inuse);
    #endif
  }
  mi_heap_stat_decrease(heap, malloc, bsize * inuse);  // todo: off for aligned blocks...
  #endif

  /// pretend it is all free now
  mi_assert_internal(mi_page_thread_free(page) == NULL);
  page->used = 0;

  // and free the page
  // mi_page_free(page,false);
  page->next = NULL;
  page->prev = NULL;
  mi_page_set_heap(page, NULL);
  _mi_arenas_page_free(page);

  return true; // keep going
}

void _mi_heap_destroy_pages(mi_heap_t* heap) {
  mi_heap_visit_pages(heap, &_mi_heap_page_destroy, NULL, NULL);
  mi_heap_reset_pages(heap);
}

#if MI_TRACK_HEAP_DESTROY
static bool mi_cdecl mi_heap_track_block_free(const mi_heap_t* heap, const mi_heap_area_t* area, void* block, size_t block_size, void* arg) {
  MI_UNUSED(heap); MI_UNUSED(area);  MI_UNUSED(arg); MI_UNUSED(block_size);
  mi_track_free_size(block,mi_usable_size(block));
  return true;
}
#endif

void mi_heap_destroy(mi_heap_t* heap) {
  mi_assert(heap != NULL);
  mi_assert(mi_heap_is_initialized(heap));
  mi_assert(!heap->allow_page_reclaim);
  mi_assert(!heap->allow_page_abandon);
  mi_assert_expensive(mi_heap_is_valid(heap));
  if (heap==NULL || !mi_heap_is_initialized(heap)) return;
  #if MI_GUARDED
  // _mi_warning_message("'mi_heap_destroy' called but MI_GUARDED is enabled -- using `mi_heap_delete` instead (heap at %p)\n", heap);
  mi_heap_delete(heap);
  return;
  #else
  if (heap->allow_page_reclaim) {
    _mi_warning_message("'mi_heap_destroy' called but ignored as the heap was not created with 'allow_destroy' (heap at %p)\n", heap);
    // don't free in case it may contain reclaimed pages,
    mi_heap_delete(heap);
  }
  else {
    // track all blocks as freed
    #if MI_TRACK_HEAP_DESTROY
    mi_heap_visit_blocks(heap, true, mi_heap_track_block_free, NULL);
    #endif
    // free all pages
    _mi_heap_destroy_pages(heap);
    mi_heap_free(heap,true);
  }
  #endif
}

// forcefully destroy all heaps in the current thread
void _mi_heap_unsafe_destroy_all(mi_heap_t* heap) {
  mi_assert_internal(heap != NULL);
  if (heap == NULL) return;
  mi_heap_t* curr = heap->tld->heaps;
  while (curr != NULL) {
    mi_heap_t* next = curr->next;
    if (!curr->allow_page_reclaim) {
      mi_heap_destroy(curr);
    }
    else {
      _mi_heap_destroy_pages(curr);
    }
    curr = next;
  }
}

/* -----------------------------------------------------------
  Safe Heap delete
----------------------------------------------------------- */

// Transfer the pages from one heap to the other
//static void mi_heap_absorb(mi_heap_t* heap, mi_heap_t* from) {
//  mi_assert_internal(heap!=NULL);
//  if (from==NULL || from->page_count == 0) return;
//
//  // transfer all pages by appending the queues; this will set a new heap field
//  for (size_t i = 0; i <= MI_BIN_FULL; i++) {
//    mi_page_queue_t* pq = &heap->pages[i];
//    mi_page_queue_t* append = &from->pages[i];
//    size_t pcount = _mi_page_queue_append(heap, pq, append);
//    heap->page_count += pcount;
//    from->page_count -= pcount;
//  }
//  mi_assert_internal(from->page_count == 0);
//
//  // and reset the `from` heap
//  mi_heap_reset_pages(from);
//}

//// are two heaps compatible with respect to heap-tag, exclusive arena etc.
//static bool mi_heaps_are_compatible(mi_heap_t* heap1, mi_heap_t* heap2) {
//  return (heap1->tag == heap2->tag &&                   // store same kind of objects
//          heap1->tld->subproc == heap2->tld->subproc && // same sub-process
//          heap1->arena_id == heap2->arena_id);          // same arena preference
//}

// Safe delete a heap without freeing any still allocated blocks in that heap.
void mi_heap_delete(mi_heap_t* heap)
{
  mi_assert(heap != NULL);
  mi_assert(mi_heap_is_initialized(heap));
  mi_assert_expensive(mi_heap_is_valid(heap));
  if (heap==NULL || !mi_heap_is_initialized(heap)) return;

  // abandon all pages
  _mi_heap_collect_abandon(heap);

  mi_assert_internal(heap->page_count==0);
  mi_heap_free(heap,true);
}

mi_heap_t* mi_heap_set_default(mi_heap_t* heap) {
  mi_assert(heap != NULL);
  mi_assert(mi_heap_is_initialized(heap));
  if (heap==NULL || !mi_heap_is_initialized(heap)) return NULL;
  mi_assert_expensive(mi_heap_is_valid(heap));
  mi_heap_t* old = mi_prim_get_default_heap();
  _mi_heap_set_default_direct(heap);
  return old;
}


/* -----------------------------------------------------------
  Load/unload heaps
----------------------------------------------------------- */
void mi_heap_unload(mi_heap_t* heap) {
  mi_assert(mi_heap_is_initialized(heap));
  mi_assert_expensive(mi_heap_is_valid(heap));
  if (heap==NULL || !mi_heap_is_initialized(heap)) return;
  if (heap->exclusive_arena == NULL) {
    _mi_warning_message("cannot unload heaps that are not associated with an exclusive arena\n");
    return;
  }

  // abandon all pages so all thread'id in the pages are cleared
  _mi_heap_collect_abandon(heap);
  mi_assert_internal(heap->page_count==0);

  // remove from heap list
  mi_heap_free(heap, false /* but don't actually free the memory */);

  // disassociate from the current thread-local and static state
  heap->tld = NULL;
  return;
}

bool mi_heap_reload(mi_heap_t* heap, mi_arena_id_t arena_id) {
  mi_assert(mi_heap_is_initialized(heap));
  if (heap==NULL || !mi_heap_is_initialized(heap)) return false;
  if (heap->exclusive_arena == NULL) {
    _mi_warning_message("cannot reload heaps that were not associated with an exclusive arena\n");
    return false;
  }
  if (heap->tld != NULL) {
    _mi_warning_message("cannot reload heaps that were not unloaded first\n");
    return false;
  }
  mi_arena_t* arena = _mi_arena_from_id(arena_id);
  if (heap->exclusive_arena != arena) {
    _mi_warning_message("trying to reload a heap at a different arena address: %p vs %p\n", heap->exclusive_arena, arena);
    return false;
  }

  mi_assert_internal(heap->page_count==0);

  // re-associate with the current thread-local and static state
  heap->tld = mi_heap_get_default()->tld;

  // reinit direct pages (as we may be in a different process)
  mi_assert_internal(heap->page_count == 0);
  for (size_t i = 0; i < MI_PAGES_DIRECT; i++) {
    heap->pages_free_direct[i] = (mi_page_t*)&_mi_page_empty;
  }

  // push on the thread local heaps list
  heap->next = heap->tld->heaps;
  heap->tld->heaps = heap;
  return true;
}

/* -----------------------------------------------------------
  Analysis
----------------------------------------------------------- */

// static since it is not thread safe to access heaps from other threads.
static mi_heap_t* mi_heap_of_block(const void* p) {
  if (p == NULL) return NULL;
  mi_page_t* page = _mi_ptr_page(p); // TODO: check pointer validity?
  return mi_page_heap(page);
}

bool mi_heap_contains_block(mi_heap_t* heap, const void* p) {
  mi_assert(heap != NULL);
  if (heap==NULL || !mi_heap_is_initialized(heap)) return false;
  return (heap == mi_heap_of_block(p));
}


static bool mi_heap_page_check_owned(mi_heap_t* heap, mi_page_queue_t* pq, mi_page_t* page, void* p, void* vfound) {
  MI_UNUSED(heap);
  MI_UNUSED(pq);
  bool* found = (bool*)vfound;
  void* start = mi_page_start(page);
  void* end   = (uint8_t*)start + (page->capacity * mi_page_block_size(page));
  *found = (p >= start && p < end);
  return (!*found); // continue if not found
}

bool mi_heap_check_owned(mi_heap_t* heap, const void* p) {
  mi_assert(heap != NULL);
  if (heap==NULL || !mi_heap_is_initialized(heap)) return false;
  if (((uintptr_t)p & (MI_INTPTR_SIZE - 1)) != 0) return false;  // only aligned pointers
  bool found = false;
  mi_heap_visit_pages(heap, &mi_heap_page_check_owned, (void*)p, &found);
  return found;
}

bool mi_check_owned(const void* p) {
  return mi_heap_check_owned(mi_prim_get_default_heap(), p);
}

/* -----------------------------------------------------------
  Visit all heap blocks and areas
  Todo: enable visiting abandoned pages, and
        enable visiting all blocks of all heaps across threads
----------------------------------------------------------- */

void _mi_heap_area_init(mi_heap_area_t* area, mi_page_t* page) {
  const size_t bsize = mi_page_block_size(page);
  const size_t ubsize = mi_page_usable_block_size(page);
  area->reserved = page->reserved * bsize;
  area->committed = page->capacity * bsize;
  area->blocks = mi_page_start(page);
  area->used = page->used;   // number of blocks in use (#553)
  area->block_size = ubsize;
  area->full_block_size = bsize;
  area->heap_tag = page->heap_tag;
}


static void mi_get_fast_divisor(size_t divisor, uint64_t* magic, size_t* shift) {
  mi_assert_internal(divisor > 0 && divisor <= UINT32_MAX);
  *shift = MI_INTPTR_BITS - mi_clz(divisor - 1);
  *magic = ((((uint64_t)1 << 32) * (((uint64_t)1 << *shift) - divisor)) / divisor + 1);
}

static size_t mi_fast_divide(size_t n, uint64_t magic, size_t shift) {
  mi_assert_internal(n <= UINT32_MAX);
  const uint64_t hi = ((uint64_t)n * magic) >> 32;
  return (size_t)((hi + n) >> shift);
}

bool _mi_heap_area_visit_blocks(const mi_heap_area_t* area, mi_page_t* page, mi_block_visit_fun* visitor, void* arg) {
  mi_assert(area != NULL);
  if (area==NULL) return true;
  mi_assert(page != NULL);
  if (page == NULL) return true;

  _mi_page_free_collect(page,true);              // collect both thread_delayed and local_free
  mi_assert_internal(page->local_free == NULL);
  if (page->used == 0) return true;

  size_t psize;
  uint8_t* const pstart = mi_page_area(page, &psize);
  mi_heap_t* const heap = mi_page_heap(page);
  const size_t bsize    = mi_page_block_size(page);
  const size_t ubsize   = mi_page_usable_block_size(page); // without padding

  // optimize page with one block
  if (page->capacity == 1) {
    mi_assert_internal(page->used == 1 && page->free == NULL);
    return visitor(mi_page_heap(page), area, pstart, ubsize, arg);
  }
  mi_assert(bsize <= UINT32_MAX);

  // optimize full pages
  if (page->used == page->capacity) {
    uint8_t* block = pstart;
    for (size_t i = 0; i < page->capacity; i++) {
      if (!visitor(heap, area, block, ubsize, arg)) return false;
      block += bsize;
    }
    return true;
  }

  // create a bitmap of free blocks.
  #define MI_MAX_BLOCKS   (MI_SMALL_PAGE_SIZE / sizeof(void*))
  uintptr_t free_map[MI_MAX_BLOCKS / MI_INTPTR_BITS];
  const uintptr_t bmapsize = _mi_divide_up(page->capacity, MI_INTPTR_BITS);
  memset(free_map, 0, bmapsize * sizeof(intptr_t));
  if (page->capacity % MI_INTPTR_BITS != 0) {
    // mark left-over bits at the end as free
    size_t shift   = (page->capacity % MI_INTPTR_BITS);
    uintptr_t mask = (UINTPTR_MAX << shift);
    free_map[bmapsize - 1] = mask;
  }

  // fast repeated division by the block size
  uint64_t magic;
  size_t   shift;
  mi_get_fast_divisor(bsize, &magic, &shift);

  #if MI_DEBUG>1
  size_t free_count = 0;
  #endif
  for (mi_block_t* block = page->free; block != NULL; block = mi_block_next(page, block)) {
    #if MI_DEBUG>1
    free_count++;
    #endif
    mi_assert_internal((uint8_t*)block >= pstart && (uint8_t*)block < (pstart + psize));
    size_t offset = (uint8_t*)block - pstart;
    mi_assert_internal(offset % bsize == 0);
    mi_assert_internal(offset <= UINT32_MAX);
    size_t blockidx = mi_fast_divide(offset, magic, shift);
    mi_assert_internal(blockidx == offset / bsize);
    mi_assert_internal(blockidx < MI_MAX_BLOCKS);
    size_t bitidx = (blockidx / MI_INTPTR_BITS);
    size_t bit = blockidx - (bitidx * MI_INTPTR_BITS);
    free_map[bitidx] |= ((uintptr_t)1 << bit);
  }
  mi_assert_internal(page->capacity == (free_count + page->used));

  // walk through all blocks skipping the free ones
  #if MI_DEBUG>1
  size_t used_count = 0;
  #endif
  uint8_t* block = pstart;
  for (size_t i = 0; i < bmapsize; i++) {
    if (free_map[i] == 0) {
      // every block is in use
      for (size_t j = 0; j < MI_INTPTR_BITS; j++) {
        #if MI_DEBUG>1
        used_count++;
        #endif
        if (!visitor(heap, area, block, ubsize, arg)) return false;
        block += bsize;
      }
    }
    else {
      // visit the used blocks in the mask
      uintptr_t m = ~free_map[i];
      while (m != 0) {
        #if MI_DEBUG>1
        used_count++;
        #endif
        size_t bitidx = mi_ctz(m);
        if (!visitor(heap, area, block + (bitidx * bsize), ubsize, arg)) return false;
        m &= m - 1;  // clear least significant bit
      }
      block += bsize * MI_INTPTR_BITS;
    }
  }
  mi_assert_internal(page->used == used_count);
  return true;
}



// Separate struct to keep `mi_page_t` out of the public interface
typedef struct mi_heap_area_ex_s {
  mi_heap_area_t area;
  mi_page_t* page;
} mi_heap_area_ex_t;

typedef bool (mi_heap_area_visit_fun)(const mi_heap_t* heap, const mi_heap_area_ex_t* area, void* arg);

static bool mi_heap_visit_areas_page(mi_heap_t* heap, mi_page_queue_t* pq, mi_page_t* page, void* vfun, void* arg) {
  MI_UNUSED(heap);
  MI_UNUSED(pq);
  mi_heap_area_visit_fun* fun = (mi_heap_area_visit_fun*)vfun;
  mi_heap_area_ex_t xarea;
  xarea.page = page;
  _mi_heap_area_init(&xarea.area, page);
  return fun(heap, &xarea, arg);
}

// Visit all heap pages as areas
static bool mi_heap_visit_areas(const mi_heap_t* heap, mi_heap_area_visit_fun* visitor, void* arg) {
  if (visitor == NULL) return false;
  return mi_heap_visit_pages((mi_heap_t*)heap, &mi_heap_visit_areas_page, (void*)(visitor), arg); // note: function pointer to void* :-{
}

// Just to pass arguments
typedef struct mi_visit_blocks_args_s {
  bool  visit_blocks;
  mi_block_visit_fun* visitor;
  void* arg;
} mi_visit_blocks_args_t;

static bool mi_heap_area_visitor(const mi_heap_t* heap, const mi_heap_area_ex_t* xarea, void* arg) {
  mi_visit_blocks_args_t* args = (mi_visit_blocks_args_t*)arg;
  if (!args->visitor(heap, &xarea->area, NULL, xarea->area.block_size, args->arg)) return false;
  if (args->visit_blocks) {
    return _mi_heap_area_visit_blocks(&xarea->area, xarea->page, args->visitor, args->arg);
  }
  else {
    return true;
  }
}

// Visit all blocks in a heap
bool mi_heap_visit_blocks(const mi_heap_t* heap, bool visit_blocks, mi_block_visit_fun* visitor, void* arg) {
  mi_visit_blocks_args_t args = { visit_blocks, visitor, arg };
  return mi_heap_visit_areas(heap, &mi_heap_area_visitor, &args);
}<|MERGE_RESOLUTION|>--- conflicted
+++ resolved
@@ -116,36 +116,7 @@
   _mi_deferred_free(heap, force);
 
   // python/cpython#112532: we may be called from a thread that is not the owner of the heap
-<<<<<<< HEAD
-  const bool is_main_thread = (_mi_is_main_thread() && heap->thread_id == _mi_thread_id());
-
-  // note: never reclaim on collect but leave it to threads that need storage to reclaim
-  const bool force_main =
-    #ifdef NDEBUG
-      collect == MI_FORCE
-    #else
-      collect >= MI_FORCE
-    #endif
-      && is_main_thread && mi_heap_is_backing(heap) && !heap->no_reclaim;
-
-  if (force_main) {
-    // the main thread is abandoned (end-of-program), try to reclaim all abandoned segments.
-    // if all memory is freed by now, all segments should be freed.
-    // note: this only collects in the current subprocess
-    _mi_abandoned_reclaim_all(heap, &heap->tld->segments);
-  }
-
-  // if abandoning, mark all pages to no longer add to delayed_free
-  if (collect == MI_ABANDON) {
-    mi_heap_visit_pages(heap, &mi_heap_page_never_delayed_free, NULL, NULL);
-  }
-
-  // free all current thread delayed blocks.
-  // (if abandoning, after this there are no more thread-delayed references into the pages.)
-  _mi_heap_delayed_free_all(heap);
-=======
   // const bool is_main_thread = (_mi_is_main_thread() && heap->thread_id == _mi_thread_id());
->>>>>>> e14cfd25
 
   // collect retired pages
   _mi_heap_collect_retired(heap, force);
@@ -154,26 +125,10 @@
   
   // collect all pages owned by this thread
   mi_heap_visit_pages(heap, &mi_heap_page_collect, &collect, NULL);
-<<<<<<< HEAD
-  mi_assert_internal( collect != MI_ABANDON || mi_atomic_load_ptr_acquire(mi_block_t,&heap->thread_delayed_free) == NULL );
-
-  // collect abandoned segments (in particular, purge expired parts of segments in the abandoned segment list)
-  // note: forced purge can be quite expensive if many threads are created/destroyed so we do not force on abandonment
-  _mi_abandoned_collect(heap, collect == MI_FORCE /* force? */, &heap->tld->segments);
-  
-  // if forced, collect thread data cache on program-exit (or shared library unload)
-  if (force && is_main_thread && mi_heap_is_backing(heap)) {
-    _mi_thread_data_collect();  // collect thread data cache
-  }
-
-  // collect arenas (this is program wide so don't force purges on abandonment of threads)
-  _mi_arenas_collect(collect == MI_FORCE /* force purge? */);
-=======
 
   // collect arenas (this is program wide so don't force purges on abandonment of threads)  
   //mi_atomic_storei64_release(&heap->tld->subproc->purge_expire, 1); 
   _mi_arenas_collect(collect == MI_FORCE /* force purge? */, true /* visit all? */, heap->tld);
->>>>>>> e14cfd25
 }
 
 void _mi_heap_collect_abandon(mi_heap_t* heap) {
@@ -374,18 +329,8 @@
 
   // stats
   const size_t bsize = mi_page_block_size(page);
-<<<<<<< HEAD
-  if (bsize > MI_MEDIUM_OBJ_SIZE_MAX) {
-    if (bsize <= MI_LARGE_OBJ_SIZE_MAX) {
-      mi_heap_stat_decrease(heap, large, bsize);
-    }
-    else {
-      mi_heap_stat_decrease(heap, huge, bsize);
-    }
-=======
   if (bsize > MI_LARGE_MAX_OBJ_SIZE) {
     mi_heap_stat_decrease(heap, huge, bsize);
->>>>>>> e14cfd25
   }
   #if (MI_STAT)
   _mi_page_free_collect(page, false);  // update used count
