--- conflicted
+++ resolved
@@ -166,7 +166,7 @@
   // collect abandoned segments (in particular, purge expired parts of segments in the abandoned segment list)
   // note: forced purge can be quite expensive if many threads are created/destroyed so we do not force on abandonment
   _mi_abandoned_collect(heap, collect == MI_FORCE /* force? */, &heap->tld->segments);
-  
+
   // if forced, collect thread data cache on program-exit (or shared library unload)
   if (force && is_main_thread && mi_heap_is_backing(heap)) {
     _mi_thread_data_collect();  // collect thread data cache
@@ -335,18 +335,14 @@
 
   // stats
   const size_t bsize = mi_page_block_size(page);
-<<<<<<< HEAD
   if (bsize > MI_MEDIUM_OBJ_SIZE_MAX) {
-    if (bsize <= MI_LARGE_OBJ_SIZE_MAX) {
-      mi_heap_stat_decrease(heap, large, bsize);
+    //if (bsize <= MI_LARGE_OBJ_SIZE_MAX) {
+    //  mi_heap_stat_decrease(heap, malloc_large, bsize);
+    //}
+    //else 
+    {
+      mi_heap_stat_decrease(heap, malloc_huge, bsize);
     }
-    else {
-      mi_heap_stat_decrease(heap, huge, bsize);
-    }
-=======
-  if (bsize > MI_LARGE_OBJ_SIZE_MAX) {
-    mi_heap_stat_decrease(heap, malloc_huge, bsize);
->>>>>>> c910750b
   }
 #if (MI_STAT)
   _mi_page_free_collect(page, false);  // update used count
