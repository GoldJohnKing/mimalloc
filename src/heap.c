/*----------------------------------------------------------------------------
Copyright (c) 2018-2021, Microsoft Research, Daan Leijen
This is free software; you can redistribute it and/or modify it under the
terms of the MIT license. A copy of the license can be found in the file
"LICENSE" at the root of this distribution.
-----------------------------------------------------------------------------*/

#include "mimalloc.h"
#include "mimalloc/internal.h"
#include "mimalloc/atomic.h"
#include "mimalloc/prim.h"  // mi_prim_get_default_heap

#include <string.h>  // memset, memcpy

#if defined(_MSC_VER) && (_MSC_VER < 1920)
#pragma warning(disable:4204)  // non-constant aggregate initializer
#endif

/* -----------------------------------------------------------
  Helpers
----------------------------------------------------------- */

// return `true` if ok, `false` to break
typedef bool (heap_page_visitor_fun)(mi_heap_t* heap, mi_page_queue_t* pq, mi_page_t* page, void* arg1, void* arg2);

// Visit all pages in a heap; returns `false` if break was called.
static bool mi_heap_visit_pages(mi_heap_t* heap, heap_page_visitor_fun* fn, void* arg1, void* arg2)
{
  if (heap==NULL || heap->page_count==0) return 0;

  // visit all pages
  #if MI_DEBUG>1
  size_t total = heap->page_count;
  size_t count = 0;
  #endif  

  for (size_t i = 0; i <= MI_BIN_FULL; i++) {
    mi_page_queue_t* pq = &heap->pages[i];
    mi_page_t* page = pq->first;
    while(page != NULL) {
      mi_page_t* next = page->next; // save next in case the page gets removed from the queue
      mi_assert_internal(mi_page_heap(page) == heap);
      #if MI_DEBUG>1
      count++;
      #endif
      if (!fn(heap, pq, page, arg1, arg2)) return false;
      page = next; // and continue
    }
  }
  mi_assert_internal(count == total);
  return true;
}


#if MI_DEBUG>=2
static bool mi_heap_page_is_valid(mi_heap_t* heap, mi_page_queue_t* pq, mi_page_t* page, void* arg1, void* arg2) {
  MI_UNUSED(arg1);
  MI_UNUSED(arg2);
  MI_UNUSED(pq);
  mi_assert_internal(mi_page_heap(page) == heap);
  mi_segment_t* segment = _mi_page_segment(page);
  mi_assert_internal(segment->thread_id == heap->thread_id);
  mi_assert_expensive(_mi_page_is_valid(page));
  return true;
}
#endif
#if MI_DEBUG>=3
static bool mi_heap_is_valid(mi_heap_t* heap) {
  mi_assert_internal(heap!=NULL);
  mi_heap_visit_pages(heap, &mi_heap_page_is_valid, NULL, NULL);
  return true;
}
#endif




/* -----------------------------------------------------------
  "Collect" pages by migrating `local_free` and `thread_free`
  lists and freeing empty pages. This is done when a thread
  stops (and in that case abandons pages if there are still
  blocks alive)
----------------------------------------------------------- */

typedef enum mi_collect_e {
  MI_NORMAL,
  MI_FORCE,
  MI_ABANDON
} mi_collect_t;


static bool mi_heap_page_collect(mi_heap_t* heap, mi_page_queue_t* pq, mi_page_t* page, void* arg_collect, void* arg2 ) {
  MI_UNUSED(arg2);
  MI_UNUSED(heap);
  mi_assert_internal(mi_heap_page_is_valid(heap, pq, page, NULL, NULL));
  mi_collect_t collect = *((mi_collect_t*)arg_collect);
  _mi_page_free_collect(page, collect >= MI_FORCE);
  if (mi_page_all_free(page)) {
    // no more used blocks, free the page.
    // note: this will free retired pages as well.
    _mi_page_free(page, pq, collect >= MI_FORCE);
  }
  else if (collect == MI_ABANDON) {
    // still used blocks but the thread is done; abandon the page
    _mi_page_abandon(page, pq);
  }
  return true; // don't break
}

static bool mi_heap_page_never_delayed_free(mi_heap_t* heap, mi_page_queue_t* pq, mi_page_t* page, void* arg1, void* arg2) {
  MI_UNUSED(arg1);
  MI_UNUSED(arg2);
  MI_UNUSED(heap);
  MI_UNUSED(pq);
  _mi_page_use_delayed_free(page, MI_NEVER_DELAYED_FREE, false);
  return true; // don't break
}

static void mi_heap_collect_ex(mi_heap_t* heap, mi_collect_t collect)
{
  if (heap==NULL || !mi_heap_is_initialized(heap)) return;

  const bool force = collect >= MI_FORCE;  
  _mi_deferred_free(heap, force);

  // note: never reclaim on collect but leave it to threads that need storage to reclaim 
  const bool force_main = 
    #ifdef NDEBUG
      collect == MI_FORCE
    #else
      collect >= MI_FORCE
    #endif
      && _mi_is_main_thread() && mi_heap_is_backing(heap) && !heap->no_reclaim;

  if (force_main) {
    // the main thread is abandoned (end-of-program), try to reclaim all abandoned segments.
    // if all memory is freed by now, all segments should be freed.
    _mi_abandoned_reclaim_all(heap, &heap->tld->segments);
  }

  // if abandoning, mark all pages to no longer add to delayed_free
  if (collect == MI_ABANDON) {
    mi_heap_visit_pages(heap, &mi_heap_page_never_delayed_free, NULL, NULL);
  }

  // free all current thread delayed blocks.
  // (if abandoning, after this there are no more thread-delayed references into the pages.)
  _mi_heap_delayed_free_all(heap);

  // collect retired pages
  _mi_heap_collect_retired(heap, force);

  // collect all pages owned by this thread
  mi_heap_visit_pages(heap, &mi_heap_page_collect, &collect, NULL);
  mi_assert_internal( collect != MI_ABANDON || mi_atomic_load_ptr_acquire(mi_block_t,&heap->thread_delayed_free) == NULL );

  // collect abandoned segments (in particular, decommit expired parts of segments in the abandoned segment list)
  // note: forced decommit can be quite expensive if many threads are created/destroyed so we do not force on abandonment
  _mi_abandoned_collect(heap, collect == MI_FORCE /* force? */, &heap->tld->segments);

  // collect segment local caches
  if (force) {
    _mi_segment_thread_collect(&heap->tld->segments);
  }

  // decommit in global segment caches
  // note: forced decommit can be quite expensive if many threads are created/destroyed so we do not force on abandonment
  _mi_segment_cache_collect( collect == MI_FORCE, &heap->tld->os);  

  // collect regions on program-exit (or shared library unload)
<<<<<<< HEAD
  if (force && _mi_is_main_thread() && mi_heap_is_backing(heap)) {
    //_mi_mem_collect(&heap->tld->os);
    _mi_arena_collect(false,true /* force purge */,&heap->tld->stats);
=======
  if (collect >= MI_FORCE && _mi_is_main_thread() && mi_heap_is_backing(heap)) {
    _mi_arena_collect(false,true,&heap->tld->stats);
>>>>>>> d01017ff
  }
}

void _mi_heap_collect_abandon(mi_heap_t* heap) {
  mi_heap_collect_ex(heap, MI_ABANDON);
}

void mi_heap_collect(mi_heap_t* heap, bool force) mi_attr_noexcept {
  mi_heap_collect_ex(heap, (force ? MI_FORCE : MI_NORMAL));
}

void mi_collect(bool force) mi_attr_noexcept {
  mi_heap_collect(mi_prim_get_default_heap(), force);
}


/* -----------------------------------------------------------
  Heap new
----------------------------------------------------------- */

mi_heap_t* mi_heap_get_default(void) {
  mi_thread_init();
  return mi_prim_get_default_heap();
}

static bool mi_heap_is_default(const mi_heap_t* heap) {
  return (heap == mi_prim_get_default_heap());
}


mi_heap_t* mi_heap_get_backing(void) {
  mi_heap_t* heap = mi_heap_get_default();
  mi_assert_internal(heap!=NULL);
  mi_heap_t* bheap = heap->tld->heap_backing;
  mi_assert_internal(bheap!=NULL);
  mi_assert_internal(bheap->thread_id == _mi_thread_id());
  return bheap;
}

<<<<<<< HEAD
mi_decl_nodiscard mi_heap_t* mi_heap_new_in_arena( mi_arena_id_t arena_id ) {
=======
mi_decl_nodiscard mi_heap_t* mi_heap_new_in_arena(mi_arena_id_t arena_id) {
>>>>>>> d01017ff
  mi_heap_t* bheap = mi_heap_get_backing();
  mi_heap_t* heap = mi_heap_malloc_tp(bheap, mi_heap_t);  // todo: OS allocate in secure mode?
  if (heap == NULL) return NULL;
  _mi_memcpy_aligned(heap, &_mi_heap_empty, sizeof(mi_heap_t));
  heap->tld = bheap->tld;
  heap->thread_id = _mi_thread_id();
  heap->arena_id = arena_id;
  _mi_random_split(&bheap->random, &heap->random);
  heap->cookie = _mi_heap_random_next(heap) | 1;
  heap->keys[0] = _mi_heap_random_next(heap);
  heap->keys[1] = _mi_heap_random_next(heap);
  heap->no_reclaim = true;  // don't reclaim abandoned pages or otherwise destroy is unsafe
  // push on the thread local heaps list
  heap->next = heap->tld->heaps;
  heap->tld->heaps = heap;
  return heap;
}

mi_decl_nodiscard mi_heap_t* mi_heap_new(void) {
  return mi_heap_new_in_arena(_mi_arena_id_none());
}

bool _mi_heap_memid_is_suitable(mi_heap_t* heap, size_t memid) {
  return _mi_arena_memid_is_suitable(memid, heap->arena_id);
}

uintptr_t _mi_heap_random_next(mi_heap_t* heap) {
  return _mi_random_next(&heap->random);
}

// zero out the page queues
static void mi_heap_reset_pages(mi_heap_t* heap) {
  mi_assert_internal(heap != NULL);
  mi_assert_internal(mi_heap_is_initialized(heap));
  // TODO: copy full empty heap instead?
  memset(&heap->pages_free_direct, 0, sizeof(heap->pages_free_direct));
  _mi_memcpy_aligned(&heap->pages, &_mi_heap_empty.pages, sizeof(heap->pages));
  heap->thread_delayed_free = NULL;
  heap->page_count = 0;
}

// called from `mi_heap_destroy` and `mi_heap_delete` to free the internal heap resources.
static void mi_heap_free(mi_heap_t* heap) {
  mi_assert(heap != NULL);
  mi_assert_internal(mi_heap_is_initialized(heap));
  if (heap==NULL || !mi_heap_is_initialized(heap)) return;
  if (mi_heap_is_backing(heap)) return; // dont free the backing heap

  // reset default
  if (mi_heap_is_default(heap)) {
    _mi_heap_set_default_direct(heap->tld->heap_backing);
  }

  // remove ourselves from the thread local heaps list
  // linear search but we expect the number of heaps to be relatively small
  mi_heap_t* prev = NULL;
  mi_heap_t* curr = heap->tld->heaps;
  while (curr != heap && curr != NULL) {
    prev = curr;
    curr = curr->next;
  }
  mi_assert_internal(curr == heap);
  if (curr == heap) {
    if (prev != NULL) { prev->next = heap->next; }
                 else { heap->tld->heaps = heap->next; }
  }
  mi_assert_internal(heap->tld->heaps != NULL);

  // and free the used memory
  mi_free(heap);
}


/* -----------------------------------------------------------
  Heap destroy
----------------------------------------------------------- */

static bool _mi_heap_page_destroy(mi_heap_t* heap, mi_page_queue_t* pq, mi_page_t* page, void* arg1, void* arg2) {
  MI_UNUSED(arg1);
  MI_UNUSED(arg2);
  MI_UNUSED(heap);
  MI_UNUSED(pq);

  // ensure no more thread_delayed_free will be added
  _mi_page_use_delayed_free(page, MI_NEVER_DELAYED_FREE, false);

  // stats
  const size_t bsize = mi_page_block_size(page);
  if (bsize > MI_MEDIUM_OBJ_SIZE_MAX) {
    if (bsize <= MI_LARGE_OBJ_SIZE_MAX) {
      mi_heap_stat_decrease(heap, large, bsize);
    }
    else {
      mi_heap_stat_decrease(heap, huge, bsize);
    }
  }
#if (MI_STAT)
  _mi_page_free_collect(page, false);  // update used count
  const size_t inuse = page->used;
  if (bsize <= MI_LARGE_OBJ_SIZE_MAX) {
    mi_heap_stat_decrease(heap, normal, bsize * inuse);
#if (MI_STAT>1)
    mi_heap_stat_decrease(heap, normal_bins[_mi_bin(bsize)], inuse);
#endif
  }
  mi_heap_stat_decrease(heap, malloc, bsize * inuse);  // todo: off for aligned blocks...
#endif

  /// pretend it is all free now
  mi_assert_internal(mi_page_thread_free(page) == NULL);
  page->used = 0;

  // and free the page
  // mi_page_free(page,false);
  page->next = NULL;
  page->prev = NULL;
  _mi_segment_page_free(page,false /* no force? */, &heap->tld->segments);

  return true; // keep going
}

void _mi_heap_destroy_pages(mi_heap_t* heap) {
  mi_heap_visit_pages(heap, &_mi_heap_page_destroy, NULL, NULL);
  mi_heap_reset_pages(heap);
}

#if MI_TRACK_HEAP_DESTROY
static bool mi_cdecl mi_heap_track_block_free(const mi_heap_t* heap, const mi_heap_area_t* area, void* block, size_t block_size, void* arg) {
  MI_UNUSED(heap); MI_UNUSED(area);  MI_UNUSED(arg); MI_UNUSED(block_size);
  mi_track_free_size(block,mi_usable_size(block));
  return true;
}
#endif

void mi_heap_destroy(mi_heap_t* heap) {
  mi_assert(heap != NULL);
  mi_assert(mi_heap_is_initialized(heap));
  mi_assert(heap->no_reclaim);
  mi_assert_expensive(mi_heap_is_valid(heap));
  if (heap==NULL || !mi_heap_is_initialized(heap)) return;
  if (!heap->no_reclaim) {
    // don't free in case it may contain reclaimed pages
    mi_heap_delete(heap);
  }
  else {
    // track all blocks as freed
    #if MI_TRACK_HEAP_DESTROY
    mi_heap_visit_blocks(heap, true, mi_heap_track_block_free, NULL);
    #endif
    // free all pages
    _mi_heap_destroy_pages(heap);
    mi_heap_free(heap);
  }
}

void _mi_heap_destroy_all(void) {
  mi_heap_t* bheap = mi_heap_get_backing();
  mi_heap_t* curr = bheap->tld->heaps;
  while (curr != NULL) {
    mi_heap_t* next = curr->next;
    if (curr->no_reclaim) {
      mi_heap_destroy(curr);
    }
    else {
      _mi_heap_destroy_pages(curr);
    }
    curr = next;
  }
}

/* -----------------------------------------------------------
  Safe Heap delete
----------------------------------------------------------- */

// Transfer the pages from one heap to the other
static void mi_heap_absorb(mi_heap_t* heap, mi_heap_t* from) {
  mi_assert_internal(heap!=NULL);
  if (from==NULL || from->page_count == 0) return;

  // reduce the size of the delayed frees
  _mi_heap_delayed_free_partial(from);

  // transfer all pages by appending the queues; this will set a new heap field
  // so threads may do delayed frees in either heap for a while.
  // note: appending waits for each page to not be in the `MI_DELAYED_FREEING` state
  // so after this only the new heap will get delayed frees
  for (size_t i = 0; i <= MI_BIN_FULL; i++) {
    mi_page_queue_t* pq = &heap->pages[i];
    mi_page_queue_t* append = &from->pages[i];
    size_t pcount = _mi_page_queue_append(heap, pq, append);
    heap->page_count += pcount;
    from->page_count -= pcount;
  }
  mi_assert_internal(from->page_count == 0);

  // and do outstanding delayed frees in the `from` heap
  // note: be careful here as the `heap` field in all those pages no longer point to `from`,
  // turns out to be ok as `_mi_heap_delayed_free` only visits the list and calls a
  // the regular `_mi_free_delayed_block` which is safe.
  _mi_heap_delayed_free_all(from);
  #if !defined(_MSC_VER) || (_MSC_VER > 1900) // somehow the following line gives an error in VS2015, issue #353
  mi_assert_internal(mi_atomic_load_ptr_relaxed(mi_block_t,&from->thread_delayed_free) == NULL);
  #endif

  // and reset the `from` heap
  mi_heap_reset_pages(from);
}

// Safe delete a heap without freeing any still allocated blocks in that heap.
void mi_heap_delete(mi_heap_t* heap)
{
  mi_assert(heap != NULL);
  mi_assert(mi_heap_is_initialized(heap));
  mi_assert_expensive(mi_heap_is_valid(heap));
  if (heap==NULL || !mi_heap_is_initialized(heap)) return;

  if (!mi_heap_is_backing(heap)) {
    // tranfer still used pages to the backing heap
    mi_heap_absorb(heap->tld->heap_backing, heap);
  }
  else {
    // the backing heap abandons its pages
    _mi_heap_collect_abandon(heap);
  }
  mi_assert_internal(heap->page_count==0);
  mi_heap_free(heap);
}

mi_heap_t* mi_heap_set_default(mi_heap_t* heap) {
  mi_assert(heap != NULL);
  mi_assert(mi_heap_is_initialized(heap));
  if (heap==NULL || !mi_heap_is_initialized(heap)) return NULL;
  mi_assert_expensive(mi_heap_is_valid(heap));
  mi_heap_t* old = mi_prim_get_default_heap();
  _mi_heap_set_default_direct(heap);
  return old;
}




/* -----------------------------------------------------------
  Analysis
----------------------------------------------------------- */

// static since it is not thread safe to access heaps from other threads.
static mi_heap_t* mi_heap_of_block(const void* p) {
  if (p == NULL) return NULL;
  mi_segment_t* segment = _mi_ptr_segment(p);
  bool valid = (_mi_ptr_cookie(segment) == segment->cookie);
  mi_assert_internal(valid);
  if mi_unlikely(!valid) return NULL;
  return mi_page_heap(_mi_segment_page_of(segment,p));
}

bool mi_heap_contains_block(mi_heap_t* heap, const void* p) {
  mi_assert(heap != NULL);
  if (heap==NULL || !mi_heap_is_initialized(heap)) return false;
  return (heap == mi_heap_of_block(p));
}


static bool mi_heap_page_check_owned(mi_heap_t* heap, mi_page_queue_t* pq, mi_page_t* page, void* p, void* vfound) {
  MI_UNUSED(heap);
  MI_UNUSED(pq);
  bool* found = (bool*)vfound;
  mi_segment_t* segment = _mi_page_segment(page);
  void* start = _mi_page_start(segment, page, NULL);
  void* end   = (uint8_t*)start + (page->capacity * mi_page_block_size(page));
  *found = (p >= start && p < end);
  return (!*found); // continue if not found
}

bool mi_heap_check_owned(mi_heap_t* heap, const void* p) {
  mi_assert(heap != NULL);
  if (heap==NULL || !mi_heap_is_initialized(heap)) return false;
  if (((uintptr_t)p & (MI_INTPTR_SIZE - 1)) != 0) return false;  // only aligned pointers
  bool found = false;
  mi_heap_visit_pages(heap, &mi_heap_page_check_owned, (void*)p, &found);
  return found;
}

bool mi_check_owned(const void* p) {
  return mi_heap_check_owned(mi_prim_get_default_heap(), p);
}

/* -----------------------------------------------------------
  Visit all heap blocks and areas
  Todo: enable visiting abandoned pages, and
        enable visiting all blocks of all heaps across threads
----------------------------------------------------------- */

// Separate struct to keep `mi_page_t` out of the public interface
typedef struct mi_heap_area_ex_s {
  mi_heap_area_t area;
  mi_page_t*     page;
} mi_heap_area_ex_t;

static bool mi_heap_area_visit_blocks(const mi_heap_area_ex_t* xarea, mi_block_visit_fun* visitor, void* arg) {
  mi_assert(xarea != NULL);
  if (xarea==NULL) return true;
  const mi_heap_area_t* area = &xarea->area;
  mi_page_t* page = xarea->page;
  mi_assert(page != NULL);
  if (page == NULL) return true;

  _mi_page_free_collect(page,true);
  mi_assert_internal(page->local_free == NULL);
  if (page->used == 0) return true;

  const size_t bsize = mi_page_block_size(page);
  const size_t ubsize = mi_page_usable_block_size(page); // without padding
  size_t   psize;
  uint8_t* pstart = _mi_page_start(_mi_page_segment(page), page, &psize);

  if (page->capacity == 1) {
    // optimize page with one block
    mi_assert_internal(page->used == 1 && page->free == NULL);
    return visitor(mi_page_heap(page), area, pstart, ubsize, arg);
  }

  // create a bitmap of free blocks.
  #define MI_MAX_BLOCKS   (MI_SMALL_PAGE_SIZE / sizeof(void*))
  uintptr_t free_map[MI_MAX_BLOCKS / sizeof(uintptr_t)];
  memset(free_map, 0, sizeof(free_map));

  #if MI_DEBUG>1
  size_t free_count = 0;
  #endif
  for (mi_block_t* block = page->free; block != NULL; block = mi_block_next(page,block)) {
    #if MI_DEBUG>1
    free_count++;
    #endif
    mi_assert_internal((uint8_t*)block >= pstart && (uint8_t*)block < (pstart + psize));
    size_t offset = (uint8_t*)block - pstart;
    mi_assert_internal(offset % bsize == 0);
    size_t blockidx = offset / bsize;  // Todo: avoid division?
    mi_assert_internal( blockidx < MI_MAX_BLOCKS);
    size_t bitidx = (blockidx / sizeof(uintptr_t));
    size_t bit = blockidx - (bitidx * sizeof(uintptr_t));
    free_map[bitidx] |= ((uintptr_t)1 << bit);
  }
  mi_assert_internal(page->capacity == (free_count + page->used));

  // walk through all blocks skipping the free ones
  #if MI_DEBUG>1
  size_t used_count = 0;
  #endif
  for (size_t i = 0; i < page->capacity; i++) {
    size_t bitidx = (i / sizeof(uintptr_t));
    size_t bit = i - (bitidx * sizeof(uintptr_t));
    uintptr_t m = free_map[bitidx];
    if (bit == 0 && m == UINTPTR_MAX) {
      i += (sizeof(uintptr_t) - 1); // skip a run of free blocks
    }
    else if ((m & ((uintptr_t)1 << bit)) == 0) {
      #if MI_DEBUG>1
      used_count++;
      #endif
      uint8_t* block = pstart + (i * bsize);
      if (!visitor(mi_page_heap(page), area, block, ubsize, arg)) return false;
    }
  }
  mi_assert_internal(page->used == used_count);
  return true;
}

typedef bool (mi_heap_area_visit_fun)(const mi_heap_t* heap, const mi_heap_area_ex_t* area, void* arg);


static bool mi_heap_visit_areas_page(mi_heap_t* heap, mi_page_queue_t* pq, mi_page_t* page, void* vfun, void* arg) {
  MI_UNUSED(heap);
  MI_UNUSED(pq);
  mi_heap_area_visit_fun* fun = (mi_heap_area_visit_fun*)vfun;
  mi_heap_area_ex_t xarea;
  const size_t bsize = mi_page_block_size(page);
  const size_t ubsize = mi_page_usable_block_size(page);
  xarea.page = page;
  xarea.area.reserved = page->reserved * bsize;
  xarea.area.committed = page->capacity * bsize;
  xarea.area.blocks = _mi_page_start(_mi_page_segment(page), page, NULL);
  xarea.area.used = page->used;   // number of blocks in use (#553)
  xarea.area.block_size = ubsize;
  xarea.area.full_block_size = bsize;
  return fun(heap, &xarea, arg);
}

// Visit all heap pages as areas
static bool mi_heap_visit_areas(const mi_heap_t* heap, mi_heap_area_visit_fun* visitor, void* arg) {
  if (visitor == NULL) return false;
  return mi_heap_visit_pages((mi_heap_t*)heap, &mi_heap_visit_areas_page, (void*)(visitor), arg); // note: function pointer to void* :-{
}

// Just to pass arguments
typedef struct mi_visit_blocks_args_s {
  bool  visit_blocks;
  mi_block_visit_fun* visitor;
  void* arg;
} mi_visit_blocks_args_t;

static bool mi_heap_area_visitor(const mi_heap_t* heap, const mi_heap_area_ex_t* xarea, void* arg) {
  mi_visit_blocks_args_t* args = (mi_visit_blocks_args_t*)arg;
  if (!args->visitor(heap, &xarea->area, NULL, xarea->area.block_size, args->arg)) return false;
  if (args->visit_blocks) {
    return mi_heap_area_visit_blocks(xarea, args->visitor, args->arg);
  }
  else {
    return true;
  }
}

// Visit all blocks in a heap
bool mi_heap_visit_blocks(const mi_heap_t* heap, bool visit_blocks, mi_block_visit_fun* visitor, void* arg) {
  mi_visit_blocks_args_t args = { visit_blocks, visitor, arg };
  return mi_heap_visit_areas(heap, &mi_heap_area_visitor, &args);
}<|MERGE_RESOLUTION|>--- conflicted
+++ resolved
@@ -168,14 +168,8 @@
   _mi_segment_cache_collect( collect == MI_FORCE, &heap->tld->os);  
 
   // collect regions on program-exit (or shared library unload)
-<<<<<<< HEAD
   if (force && _mi_is_main_thread() && mi_heap_is_backing(heap)) {
-    //_mi_mem_collect(&heap->tld->os);
     _mi_arena_collect(false,true /* force purge */,&heap->tld->stats);
-=======
-  if (collect >= MI_FORCE && _mi_is_main_thread() && mi_heap_is_backing(heap)) {
-    _mi_arena_collect(false,true,&heap->tld->stats);
->>>>>>> d01017ff
   }
 }
 
@@ -215,11 +209,7 @@
   return bheap;
 }
 
-<<<<<<< HEAD
-mi_decl_nodiscard mi_heap_t* mi_heap_new_in_arena( mi_arena_id_t arena_id ) {
-=======
 mi_decl_nodiscard mi_heap_t* mi_heap_new_in_arena(mi_arena_id_t arena_id) {
->>>>>>> d01017ff
   mi_heap_t* bheap = mi_heap_get_backing();
   mi_heap_t* heap = mi_heap_malloc_tp(bheap, mi_heap_t);  // todo: OS allocate in secure mode?
   if (heap == NULL) return NULL;
