--- conflicted
+++ resolved
@@ -31,28 +31,10 @@
 
 static void mi_stat_update(mi_stat_count_t* stat, int64_t amount) {
   if (amount == 0) return;
-<<<<<<< HEAD
   // add thread local
   stat->current += amount;
   if (stat->current > stat->peak) { stat->peak = stat->current; }
   if (amount > 0) { stat->total += amount; }
-=======
-  if mi_unlikely(mi_is_in_main(stat))
-  {
-    // add atomically (for abandoned pages)
-    int64_t current = mi_atomic_addi64_relaxed(&stat->current, amount);
-    mi_atomic_maxi64_relaxed(&stat->peak, current + amount);
-    if (amount > 0) {
-      mi_atomic_addi64_relaxed(&stat->total,amount);
-    }
-  }
-  else {
-    // add thread local
-    stat->current += amount;
-    if (stat->current > stat->peak) { stat->peak = stat->current; }
-    if (amount > 0) { stat->total += amount; }
-  }
->>>>>>> 18174400
 }
 
 
@@ -115,22 +97,14 @@
   if (src->total!=0)   { mi_atomic_addi64_relaxed(&stat->total, src->total); }
   if (src->current!=0) { mi_atomic_addi64_relaxed(&stat->current, src->current); }
   // peak scores do really not work across threads ... we use conservative max
-<<<<<<< HEAD
-  mi_atomic_maxi64_relaxed( &stat->peak, src->peak); // or: mi_atomic_addi64_relaxed( &stat->peak, src->peak);
-=======
   if (src->peak > stat->peak) {
     mi_atomic_maxi64_relaxed(&stat->peak, src->peak); // or: mi_atomic_addi64_relaxed( &stat->peak, src->peak);  
   }
->>>>>>> 18174400
 }
 
 static void mi_stat_counter_add(mi_stat_counter_t* stat, const mi_stat_counter_t* src) {
   if (stat==src) return;
-<<<<<<< HEAD
-  mi_atomic_addi64_relaxed( &stat->total, src->total);
-=======
   if (src->total!=0) { mi_atomic_addi64_relaxed(&stat->total, src->total); }
->>>>>>> 18174400
 }
 
 // must be thread safe as it is called from stats_merge
