--- conflicted
+++ resolved
@@ -61,7 +61,6 @@
 }
 
 
-<<<<<<< HEAD
 // Adjust stats to compensate; for example before committing a range,
 // first adjust downwards with parts that were already committed so
 // we avoid double counting.
@@ -88,24 +87,6 @@
   mi_stat_adjust_mt(stat, -((int64_t)amount));
 }
 void __mi_stat_adjust_decrease(mi_stat_count_t* stat, size_t amount) {
-=======
-static void mi_stat_adjust(mi_stat_count_t* stat, int64_t amount) {
-  if (amount == 0) return;
-  if mi_unlikely(mi_is_in_main(stat))
-  {
-    // adjust atomically 
-    mi_atomic_addi64_relaxed(&stat->current, amount);
-    mi_atomic_addi64_relaxed(&stat->total,amount);
-  }
-  else {
-    // adjust local
-    stat->current += amount;
-    stat->total += amount;
-  }
-}
-
-void _mi_stat_adjust_decrease(mi_stat_count_t* stat, size_t amount) {
->>>>>>> a077311a
   mi_stat_adjust(stat, -((int64_t)amount));
 }
 
