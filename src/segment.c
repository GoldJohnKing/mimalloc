--- conflicted
+++ resolved
@@ -494,7 +494,6 @@
   return true;
 }
 
-<<<<<<< HEAD
 static bool mi_segment_ensure_committed(mi_segment_t* segment, uint8_t* p, size_t size, mi_stats_t* stats) {
   mi_assert_internal(mi_commit_mask_all_set(&segment->commit_mask, &segment->purge_mask));
   // note: assumes commit_mask is always full for huge segments as otherwise the commit mask bits can overflow
@@ -525,15 +524,6 @@
       _mi_stat_increase(&_mi_stats_main.committed, full_size - _mi_commit_mask_committed_size(&cmask, MI_SEGMENT_SIZE)); // adjust for double counting
       mi_commit_mask_clear(&segment->commit_mask, &mask);
     }
-=======
-// called from `heap_collect`.
-void _mi_segments_collect(bool force, mi_segments_tld_t* tld) {
-  mi_pages_try_purge(force,tld);
-  #if MI_DEBUG>=2
-  if (!_mi_is_main_thread()) {
-    mi_assert_internal(tld->pages_purge.first == NULL);
-    mi_assert_internal(tld->pages_purge.last == NULL);
->>>>>>> b1188ea3
   }
 
   // always clear any scheduled purges in our range
@@ -867,14 +857,11 @@
   segment->allow_decommit = !memid.is_pinned;
   segment->allow_purge = segment->allow_decommit && (mi_option_get(mi_option_purge_delay) >= 0);
   segment->segment_size = segment_size;
-<<<<<<< HEAD
+  segment->subproc = tld->subproc;
   segment->commit_mask = commit_mask;
   segment->purge_expire = 0;
   mi_commit_mask_create_empty(&segment->purge_mask);
 
-=======
-  segment->subproc = tld->subproc;
->>>>>>> b1188ea3
   mi_segments_track_size((long)(segment_size), tld);
   _mi_segment_map_allocated_at(segment);
   return segment;
@@ -917,7 +904,6 @@
   segment->segment_info_slices = info_slices;
   segment->thread_id = _mi_thread_id();
   segment->cookie = _mi_ptr_cookie(segment);
-  segment->subproc = tld->subproc;
   segment->slice_entries = slice_entries;
   segment->kind = (required == 0 ? MI_SEGMENT_NORMAL : MI_SEGMENT_HUGE);
 
@@ -949,30 +935,12 @@
     mi_assert_internal(huge_page==NULL);
     mi_segment_span_free(segment, info_slices, segment->slice_entries - info_slices, false /* don't purge */, tld);
   }
-<<<<<<< HEAD
   else {
     mi_assert_internal(huge_page!=NULL);
     mi_assert_internal(mi_commit_mask_is_empty(&segment->purge_mask));
     mi_assert_internal(mi_commit_mask_is_full(&segment->commit_mask));
     *huge_page = mi_segment_span_allocate(segment, info_slices, segment_slices - info_slices - guard_slices, tld);
     mi_assert_internal(*huge_page != NULL); // cannot fail as we commit in advance
-=======
-
-  // initialize
-  segment->page_kind  = page_kind;
-  segment->capacity   = capacity;
-  segment->page_shift = page_shift;
-  segment->segment_info_size = pre_size;
-  segment->thread_id  = _mi_thread_id();
-  segment->cookie     = _mi_ptr_cookie(segment);
-
-  // set protection
-  mi_segment_protect(segment, true, tld->os);
-
-  // insert in free lists for small and medium pages
-  if (page_kind <= MI_PAGE_MEDIUM) {
-    mi_segment_insert_in_free_queue(segment, tld);
->>>>>>> b1188ea3
   }
 
   mi_assert_expensive(mi_segment_is_valid(segment,tld));
@@ -1240,10 +1208,7 @@
       mi_assert_internal(mi_page_heap(page) == NULL);
       mi_assert_internal(page->next == NULL && page->prev==NULL);
       _mi_stat_decrease(&tld->stats->pages_abandoned, 1);
-<<<<<<< HEAD
       segment->abandoned--;
-=======
->>>>>>> b1188ea3
       // get the target heap for this thread which has a matching heap tag (so we reclaim into a matching heap)
       mi_heap_t* target_heap = _mi_heap_by_tag(heap, page->heap_tag);  // allow custom heaps to separate objects
       if (target_heap == NULL) {
@@ -1586,17 +1551,11 @@
 }
 
 bool _mi_segment_visit_blocks(mi_segment_t* segment, int heap_tag, bool visit_blocks, mi_block_visit_fun* visitor, void* arg) {
-<<<<<<< HEAD
   const mi_slice_t* end;
   mi_slice_t* slice = mi_slices_start_iterate(segment, &end);
   while (slice < end) {
     if (mi_slice_is_used(slice)) {
       mi_page_t* const page = mi_slice_to_page(slice);
-=======
-  for (size_t i = 0; i < segment->capacity; i++) {
-    mi_page_t* const page = &segment->pages[i];
-    if (page->segment_in_use) {
->>>>>>> b1188ea3
       if (heap_tag < 0 || (int)page->heap_tag == heap_tag) {
         if (!mi_segment_visit_page(page, visit_blocks, visitor, arg)) return false;
       }
