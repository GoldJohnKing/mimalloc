--- conflicted
+++ resolved
@@ -588,7 +588,6 @@
 static void mi_segment_try_purge(mi_segment_t* segment, bool force, mi_stats_t* stats) {
   if (!segment->allow_purge || mi_commit_mask_is_empty(&segment->purge_mask)) return;
   mi_msecs_t now = _mi_clock_now();
-<<<<<<< HEAD
   if (!force && now < segment->purge_expire) return;
 
   mi_commit_mask_t mask = segment->purge_mask;
@@ -604,24 +603,6 @@
       size_t size = count * MI_COMMIT_SIZE;
       mi_segment_purge(segment, p, size, stats);
     }
-=======
-  mi_page_queue_t* pq = &tld->pages_purge;
-  // from oldest up to the first that has not expired yet
-  mi_page_t* page = pq->last;
-  while (page != NULL && mi_page_purge_is_expired(page,now)) {
-    mi_page_t* const prev = page->prev; // save previous field
-    mi_page_purge_remove(page, tld);    // remove from the list to maintain invariant for mi_page_purge
-    mi_page_purge(_mi_page_segment(page), page, tld);
-    page = prev;
-  }
-  // discard the reset pages from the queue
-  pq->last = page;
-  if (page != NULL){
-    page->next = NULL;
-  }
-  else {
-    pq->first = NULL;
->>>>>>> 0ba79d01
   }
   mi_commit_mask_foreach_end()
   mi_assert_internal(mi_commit_mask_is_empty(&segment->purge_mask));
@@ -832,22 +813,15 @@
    Segment allocation
 ----------------------------------------------------------- */
 
-static mi_segment_t* mi_segment_os_alloc( size_t required, size_t page_alignment, bool eager_delay, mi_arena_id_t req_arena_id,
+static mi_segment_t* mi_segment_os_alloc( size_t required, size_t page_alignment, bool eager_delayed, mi_arena_id_t req_arena_id,
                                           size_t* psegment_slices, size_t* ppre_size, size_t* pinfo_slices, 
                                           mi_commit_mask_t* pcommit_mask, mi_commit_mask_t* ppurge_mask,
                                           bool* is_zero, bool* pcommit, mi_segments_tld_t* tld, mi_os_tld_t* os_tld)
 
 {
-<<<<<<< HEAD
-  // Allocate the segment from the OS
-  bool mem_large = (!eager_delay && (MI_SECURE==0)); // only allow large OS pages once we are no longer lazy    
-  bool is_pinned = false;
-  size_t memid = 0;
-=======
   mi_memid_t memid;
   bool   mem_large = (!eager_delayed && (MI_SECURE == 0)); // only allow large OS pages once we are no longer lazy
   bool   is_pinned = false;
->>>>>>> 0ba79d01
   size_t align_offset = 0;
   size_t alignment = MI_SEGMENT_ALIGN;
   
@@ -1424,7 +1398,6 @@
     if (mi_slice_is_used(slice)) {
       // in use: reclaim the page in our heap
       mi_page_t* page = mi_slice_to_page(slice);
-      mi_assert_internal(!page->is_reset);
       mi_assert_internal(page->is_committed);
       mi_assert_internal(mi_page_thread_free_flag(page)==MI_NEVER_DELAYED_FREE);
       mi_assert_internal(mi_page_heap(page) == NULL);
