/* ----------------------------------------------------------------------------
Copyright (c) 2018-2020, Microsoft Research, Daan Leijen
This is free software; you can redistribute it and/or modify it under the
terms of the MIT license. A copy of the license can be found in the file
"LICENSE" at the root of this distribution.
-----------------------------------------------------------------------------*/
#include "mimalloc.h"
#include "mimalloc/internal.h"
#include "mimalloc/atomic.h"

#include <string.h>  // memset
#include <stdio.h>

#define MI_USE_SEGMENT_CACHE 0
#define MI_PAGE_HUGE_ALIGN   (256*1024)

static void mi_segment_try_purge(mi_segment_t* segment, bool force, mi_stats_t* stats);


// -------------------------------------------------------------------
// commit mask 
// -------------------------------------------------------------------

static bool mi_commit_mask_all_set(const mi_commit_mask_t* commit, const mi_commit_mask_t* cm) {
  for (size_t i = 0; i < MI_COMMIT_MASK_FIELD_COUNT; i++) {
    if ((commit->mask[i] & cm->mask[i]) != cm->mask[i]) return false;
  }
  return true;
}

static bool mi_commit_mask_any_set(const mi_commit_mask_t* commit, const mi_commit_mask_t* cm) {
  for (size_t i = 0; i < MI_COMMIT_MASK_FIELD_COUNT; i++) {
    if ((commit->mask[i] & cm->mask[i]) != 0) return true;
  }
  return false;
}

static void mi_commit_mask_create_intersect(const mi_commit_mask_t* commit, const mi_commit_mask_t* cm, mi_commit_mask_t* res) {
  for (size_t i = 0; i < MI_COMMIT_MASK_FIELD_COUNT; i++) {
    res->mask[i] = (commit->mask[i] & cm->mask[i]);
  }
}

static void mi_commit_mask_clear(mi_commit_mask_t* res, const mi_commit_mask_t* cm) {
  for (size_t i = 0; i < MI_COMMIT_MASK_FIELD_COUNT; i++) {
    res->mask[i] &= ~(cm->mask[i]);
  }
}

static void mi_commit_mask_set(mi_commit_mask_t* res, const mi_commit_mask_t* cm) {
  for (size_t i = 0; i < MI_COMMIT_MASK_FIELD_COUNT; i++) {
    res->mask[i] |= cm->mask[i];
  }
}

static void mi_commit_mask_create(size_t bitidx, size_t bitcount, mi_commit_mask_t* cm) {
  mi_assert_internal(bitidx < MI_COMMIT_MASK_BITS);
  mi_assert_internal((bitidx + bitcount) <= MI_COMMIT_MASK_BITS);
  if (bitcount == MI_COMMIT_MASK_BITS) {
    mi_assert_internal(bitidx==0);
    mi_commit_mask_create_full(cm);
  }
  else if (bitcount == 0) {
    mi_commit_mask_create_empty(cm);
  }
  else {
    mi_commit_mask_create_empty(cm);
    size_t i = bitidx / MI_COMMIT_MASK_FIELD_BITS;
    size_t ofs = bitidx % MI_COMMIT_MASK_FIELD_BITS;
    while (bitcount > 0) {
      mi_assert_internal(i < MI_COMMIT_MASK_FIELD_COUNT);
      size_t avail = MI_COMMIT_MASK_FIELD_BITS - ofs;
      size_t count = (bitcount > avail ? avail : bitcount);
      size_t mask = (count >= MI_COMMIT_MASK_FIELD_BITS ? ~((size_t)0) : (((size_t)1 << count) - 1) << ofs);
      cm->mask[i] = mask;
      bitcount -= count;
      ofs = 0;
      i++;
    }
  }
}

size_t _mi_commit_mask_committed_size(const mi_commit_mask_t* cm, size_t total) {
  mi_assert_internal((total%MI_COMMIT_MASK_BITS)==0);
  size_t count = 0;
  for (size_t i = 0; i < MI_COMMIT_MASK_FIELD_COUNT; i++) {
    size_t mask = cm->mask[i];
    if (~mask == 0) {
      count += MI_COMMIT_MASK_FIELD_BITS;
    }
    else {
      for (; mask != 0; mask >>= 1) {  // todo: use popcount
        if ((mask&1)!=0) count++;
      }
    }
  }
  // we use total since for huge segments each commit bit may represent a larger size
  return ((total / MI_COMMIT_MASK_BITS) * count);
}


size_t _mi_commit_mask_next_run(const mi_commit_mask_t* cm, size_t* idx) {
  size_t i = (*idx) / MI_COMMIT_MASK_FIELD_BITS;
  size_t ofs = (*idx) % MI_COMMIT_MASK_FIELD_BITS;
  size_t mask = 0;
  // find first ones
  while (i < MI_COMMIT_MASK_FIELD_COUNT) {
    mask = cm->mask[i];
    mask >>= ofs;
    if (mask != 0) {
      while ((mask&1) == 0) {
        mask >>= 1;
        ofs++;
      }
      break;
    }
    i++;
    ofs = 0;
  }
  if (i >= MI_COMMIT_MASK_FIELD_COUNT) {
    // not found
    *idx = MI_COMMIT_MASK_BITS;
    return 0;
  }
  else {
    // found, count ones
    size_t count = 0;
    *idx = (i*MI_COMMIT_MASK_FIELD_BITS) + ofs;
    do {
      mi_assert_internal(ofs < MI_COMMIT_MASK_FIELD_BITS && (mask&1) == 1);
      do {
        count++;
        mask >>= 1;
      } while ((mask&1) == 1);
      if ((((*idx + count) % MI_COMMIT_MASK_FIELD_BITS) == 0)) {
        i++;
        if (i >= MI_COMMIT_MASK_FIELD_COUNT) break;
        mask = cm->mask[i];
        ofs = 0;
      }
    } while ((mask&1) == 1);
    mi_assert_internal(count > 0);
    return count;
  }
}


/* --------------------------------------------------------------------------------
  Segment allocation

  If a  thread ends, it "abandons" pages with used blocks
  and there is an abandoned segment list whose segments can
  be reclaimed by still running threads, much like work-stealing.
-------------------------------------------------------------------------------- */


/* -----------------------------------------------------------
   Slices
----------------------------------------------------------- */


static const mi_slice_t* mi_segment_slices_end(const mi_segment_t* segment) {
  return &segment->slices[segment->slice_entries];
}

static uint8_t* mi_slice_start(const mi_slice_t* slice) {
  mi_segment_t* segment = _mi_ptr_segment(slice);
  mi_assert_internal(slice >= segment->slices && slice < mi_segment_slices_end(segment));
  return ((uint8_t*)segment + ((slice - segment->slices)*MI_SEGMENT_SLICE_SIZE));
}


/* -----------------------------------------------------------
   Bins
----------------------------------------------------------- */
// Use bit scan forward to quickly find the first zero bit if it is available

static inline size_t mi_slice_bin8(size_t slice_count) {
  if (slice_count<=1) return slice_count;
  mi_assert_internal(slice_count <= MI_SLICES_PER_SEGMENT);
  slice_count--;
  size_t s = mi_bsr(slice_count);  // slice_count > 1
  if (s <= 2) return slice_count + 1;
  size_t bin = ((s << 2) | ((slice_count >> (s - 2))&0x03)) - 4;
  return bin;
}

static inline size_t mi_slice_bin(size_t slice_count) {
  mi_assert_internal(slice_count*MI_SEGMENT_SLICE_SIZE <= MI_SEGMENT_SIZE);
  mi_assert_internal(mi_slice_bin8(MI_SLICES_PER_SEGMENT) <= MI_SEGMENT_BIN_MAX);
  size_t bin = mi_slice_bin8(slice_count);
  mi_assert_internal(bin <= MI_SEGMENT_BIN_MAX);
  return bin;
}

static inline size_t mi_slice_index(const mi_slice_t* slice) {
  mi_segment_t* segment = _mi_ptr_segment(slice);
  ptrdiff_t index = slice - segment->slices;
  mi_assert_internal(index >= 0 && index < (ptrdiff_t)segment->slice_entries);
  return index;
}


/* -----------------------------------------------------------
   Slice span queues
----------------------------------------------------------- */

<<<<<<< HEAD
static void mi_span_queue_push(mi_span_queue_t* sq, mi_slice_t* slice) {
  // todo: or push to the end?
  mi_assert_internal(slice->prev == NULL && slice->next==NULL);
  slice->prev = NULL; // paranoia
  slice->next = sq->first;
  sq->first = slice;
  if (slice->next != NULL) slice->next->prev = slice;
                     else sq->last = slice;
  slice->xblock_size = 0; // free
=======
// we re-use the `used` field for the expiration counter. Since this is a
// a 32-bit field while the clock is always 64-bit we need to guard
// against overflow, we use substraction to check for expiry which work
// as long as the reset delay is under (2^30 - 1) milliseconds (~12 days)
static void mi_page_reset_set_expire(mi_page_t* page) {
  uint32_t expire = (uint32_t)_mi_clock_now() + mi_option_get(mi_option_purge_delay);
  page->used = expire;
>>>>>>> cdefd5b6
}

static mi_span_queue_t* mi_span_queue_for(size_t slice_count, mi_segments_tld_t* tld) {
  size_t bin = mi_slice_bin(slice_count);
  mi_span_queue_t* sq = &tld->spans[bin];
  mi_assert_internal(sq->slice_count >= slice_count);
  return sq;
}

static void mi_span_queue_delete(mi_span_queue_t* sq, mi_slice_t* slice) {
  mi_assert_internal(slice->xblock_size==0 && slice->slice_count>0 && slice->slice_offset==0);
  // should work too if the queue does not contain slice (which can happen during reclaim)
  if (slice->prev != NULL) slice->prev->next = slice->next;
  if (slice == sq->first) sq->first = slice->next;
  if (slice->next != NULL) slice->next->prev = slice->prev;
  if (slice == sq->last) sq->last = slice->prev;
  slice->prev = NULL;
  slice->next = NULL;
  slice->xblock_size = 1; // no more free
}

<<<<<<< HEAD

/* -----------------------------------------------------------
 Invariant checking
----------------------------------------------------------- */

static bool mi_slice_is_used(const mi_slice_t* slice) {
  return (slice->xblock_size > 0);
=======
  if (mi_option_get(mi_option_purge_delay) == 0) {
    // reset immediately?
    mi_page_reset(segment, page, 0, tld);
  }
  else {
    // otherwise push on the delayed page reset queue
    mi_page_queue_t* pq = &tld->pages_reset;
    // push on top
    mi_page_reset_set_expire(page);
    page->next = pq->first;
    page->prev = NULL;
    if (pq->first == NULL) {
      mi_assert_internal(pq->last == NULL);
      pq->first = pq->last = page;
    }
    else {
      pq->first->prev = page;
      pq->first = page;
    }
  }
>>>>>>> cdefd5b6
}


#if (MI_DEBUG>=3)
static bool mi_span_queue_contains(mi_span_queue_t* sq, mi_slice_t* slice) {
  for (mi_slice_t* s = sq->first; s != NULL; s = s->next) {
    if (s==slice) return true;
  }
  return false;
}

static bool mi_segment_is_valid(mi_segment_t* segment, mi_segments_tld_t* tld) {
  mi_assert_internal(segment != NULL);
  mi_assert_internal(_mi_ptr_cookie(segment) == segment->cookie);
  mi_assert_internal(segment->abandoned <= segment->used);
  mi_assert_internal(segment->thread_id == 0 || segment->thread_id == _mi_thread_id());
  mi_assert_internal(mi_commit_mask_all_set(&segment->commit_mask, &segment->purge_mask)); // can only decommit committed blocks
  //mi_assert_internal(segment->segment_info_size % MI_SEGMENT_SLICE_SIZE == 0);
  mi_slice_t* slice = &segment->slices[0];
  const mi_slice_t* end = mi_segment_slices_end(segment);
  size_t used_count = 0;
  mi_span_queue_t* sq;
  while(slice < end) {
    mi_assert_internal(slice->slice_count > 0);
    mi_assert_internal(slice->slice_offset == 0);
    size_t index = mi_slice_index(slice);
    size_t maxindex = (index + slice->slice_count >= segment->slice_entries ? segment->slice_entries : index + slice->slice_count) - 1;
    if (mi_slice_is_used(slice)) { // a page in use, we need at least MAX_SLICE_OFFSET valid back offsets
      used_count++;
      for (size_t i = 0; i <= MI_MAX_SLICE_OFFSET && index + i <= maxindex; i++) {
        mi_assert_internal(segment->slices[index + i].slice_offset == i*sizeof(mi_slice_t));
        mi_assert_internal(i==0 || segment->slices[index + i].slice_count == 0);
        mi_assert_internal(i==0 || segment->slices[index + i].xblock_size == 1);
      }
      // and the last entry as well (for coalescing)
      const mi_slice_t* last = slice + slice->slice_count - 1;
      if (last > slice && last < mi_segment_slices_end(segment)) {
        mi_assert_internal(last->slice_offset == (slice->slice_count-1)*sizeof(mi_slice_t));
        mi_assert_internal(last->slice_count == 0);
        mi_assert_internal(last->xblock_size == 1);
      }
    }
    else {  // free range of slices; only last slice needs a valid back offset
      mi_slice_t* last = &segment->slices[maxindex];
      if (segment->kind != MI_SEGMENT_HUGE || slice->slice_count <= (segment->slice_entries - segment->segment_info_slices)) {
        mi_assert_internal((uint8_t*)slice == (uint8_t*)last - last->slice_offset);
      }
      mi_assert_internal(slice == last || last->slice_count == 0 );
      mi_assert_internal(last->xblock_size == 0 || (segment->kind==MI_SEGMENT_HUGE && last->xblock_size==1));
      if (segment->kind != MI_SEGMENT_HUGE && segment->thread_id != 0) { // segment is not huge or abandoned
        sq = mi_span_queue_for(slice->slice_count,tld);
        mi_assert_internal(mi_span_queue_contains(sq,slice));
      }
    }
    slice = &segment->slices[maxindex+1];
  }
  mi_assert_internal(slice == end);
  mi_assert_internal(used_count == segment->used + 1);
  return true;
}
#endif

/* -----------------------------------------------------------
 Segment size calculations
----------------------------------------------------------- */

<<<<<<< HEAD
static size_t mi_segment_info_size(mi_segment_t* segment) {
  return segment->segment_info_slices * MI_SEGMENT_SLICE_SIZE;
=======
static size_t mi_segment_raw_page_size(const mi_segment_t* segment) {
  return (segment->page_kind == MI_PAGE_HUGE ? segment->segment_size : (size_t)1 << segment->page_shift);
}

// Raw start of the page available memory; can be used on uninitialized pages (only `segment_idx` must be set)
// The raw start is not taking aligned block allocation into consideration.
static uint8_t* mi_segment_raw_page_start(const mi_segment_t* segment, const mi_page_t* page, size_t* page_size) {
  size_t   psize = mi_segment_raw_page_size(segment);
  uint8_t* p = (uint8_t*)segment + page->segment_idx * psize;

  if (page->segment_idx == 0) {
    // the first page starts after the segment info (and possible guard page)
    p += segment->segment_info_size;
    psize -= segment->segment_info_size;
  }

#if (MI_SECURE > 1)  // every page has an os guard page
  psize -= _mi_os_page_size();
#elif (MI_SECURE==1) // the last page has an os guard page at the end
  if (page->segment_idx == segment->capacity - 1) {
    psize -= _mi_os_page_size();
  }
#endif

  if (page_size != NULL) *page_size = psize;
  mi_assert_internal(page->xblock_size == 0 || _mi_ptr_page(p) == page);
  mi_assert_internal(_mi_ptr_segment(p) == segment);
  return p;
>>>>>>> cdefd5b6
}

static uint8_t* _mi_segment_page_start_from_slice(const mi_segment_t* segment, const mi_slice_t* slice, size_t xblock_size, size_t* page_size)
{
  ptrdiff_t idx = slice - segment->slices;
  size_t psize = (size_t)slice->slice_count * MI_SEGMENT_SLICE_SIZE;
  // make the start not OS page aligned for smaller blocks to avoid page/cache effects
  // note: the offset must always be an xblock_size multiple since we assume small allocations
  // are aligned (see `mi_heap_malloc_aligned`).
  size_t start_offset = 0;
  if (xblock_size >= MI_INTPTR_SIZE) {
    if (xblock_size <= 64) { start_offset = 3*xblock_size; }
    else if (xblock_size <= 512) { start_offset = xblock_size; }
  }
  if (page_size != NULL) { *page_size = psize - start_offset; }
  return (uint8_t*)segment + ((idx*MI_SEGMENT_SLICE_SIZE) + start_offset);
}

// Start of the page available memory; can be used on uninitialized pages
uint8_t* _mi_segment_page_start(const mi_segment_t* segment, const mi_page_t* page, size_t* page_size)
{
  const mi_slice_t* slice = mi_page_to_slice((mi_page_t*)page);
  uint8_t* p = _mi_segment_page_start_from_slice(segment, slice, page->xblock_size, page_size);  
  mi_assert_internal(page->xblock_size > 0 || _mi_ptr_page(p) == page);
  mi_assert_internal(_mi_ptr_segment(p) == segment);
  return p;
}


static size_t mi_segment_calculate_slices(size_t required, size_t* pre_size, size_t* info_slices) {
  size_t page_size = _mi_os_page_size();
  size_t isize     = _mi_align_up(sizeof(mi_segment_t), page_size);
  size_t guardsize = 0;
  
  if (MI_SECURE>0) {
    // in secure mode, we set up a protected page in between the segment info
    // and the page data (and one at the end of the segment)
    guardsize = page_size;
    if (required > 0) {
      required = _mi_align_up(required, MI_SEGMENT_SLICE_SIZE) + page_size;
    }
  }

  if (pre_size != NULL) *pre_size = isize;
  isize = _mi_align_up(isize + guardsize, MI_SEGMENT_SLICE_SIZE);
  if (info_slices != NULL) *info_slices = isize / MI_SEGMENT_SLICE_SIZE;
  size_t segment_size = (required==0 ? MI_SEGMENT_SIZE : _mi_align_up( required + isize + guardsize, MI_SEGMENT_SLICE_SIZE) );  
  mi_assert_internal(segment_size % MI_SEGMENT_SLICE_SIZE == 0);
  return (segment_size / MI_SEGMENT_SLICE_SIZE);
}


/* ----------------------------------------------------------------------------
Segment caches
We keep a small segment cache per thread to increase local
reuse and avoid setting/clearing guard pages in secure mode.
------------------------------------------------------------------------------- */

static void mi_segments_track_size(long segment_size, mi_segments_tld_t* tld) {
  if (segment_size>=0) _mi_stat_increase(&tld->stats->segments,1);
                  else _mi_stat_decrease(&tld->stats->segments,1);
  tld->count += (segment_size >= 0 ? 1 : -1);
  if (tld->count > tld->peak_count) tld->peak_count = tld->count;
  tld->current_size += segment_size;
  if (tld->current_size > tld->peak_size) tld->peak_size = tld->current_size;
}

static void mi_segment_os_free(mi_segment_t* segment, mi_segments_tld_t* tld) {
  segment->thread_id = 0;
  _mi_segment_map_freed_at(segment);
  mi_segments_track_size(-((long)mi_segment_size(segment)),tld);
  if (MI_SECURE>0) {
    // _mi_os_unprotect(segment, mi_segment_size(segment)); // ensure no more guard pages are set
    // unprotect the guard pages; we cannot just unprotect the whole segment size as part may be decommitted
    size_t os_pagesize = _mi_os_page_size();
    _mi_os_unprotect((uint8_t*)segment + mi_segment_info_size(segment) - os_pagesize, os_pagesize);
    uint8_t* end = (uint8_t*)segment + mi_segment_size(segment) - os_pagesize;
    _mi_os_unprotect(end, os_pagesize);
  }

  // purge delayed decommits now? (no, leave it to the arena)
  // mi_segment_try_purge(segment,true,tld->stats);
  
  // _mi_os_free(segment, mi_segment_size(segment), /*segment->memid,*/ tld->stats);
  const size_t size = mi_segment_size(segment);
#if MI_USE_SEGMENT_CACHE  
  if (size != MI_SEGMENT_SIZE || segment->mem_align_offset != 0 || segment->kind == MI_SEGMENT_HUGE // only push regular segments on the cache
     || !_mi_segment_cache_push(segment, size, segment->memid, &segment->commit_mask, &segment->purge_mask, segment->mem_is_large, segment->mem_is_pinned, tld->os)) 
#endif       
  {
    // if not all committed, an arena may decommit the whole area, but that double counts
    // the already decommitted parts; adjust for that in the stats.
    if (!mi_commit_mask_is_full(&segment->commit_mask)) {
      const size_t csize = _mi_commit_mask_committed_size(&segment->commit_mask, size);
      mi_assert_internal(size > csize);
      if (size > csize) {
        _mi_stat_increase(&_mi_stats_main.committed, size - csize); 
      }
    }
    _mi_abandoned_await_readers();  // wait until safe to free
    _mi_arena_free(segment, mi_segment_size(segment), segment->mem_alignment, segment->mem_align_offset, segment->memid, 
                            mi_commit_mask_is_full(&segment->commit_mask) /* all committed? */, tld->stats);
  }
}

// called by threads that are terminating 
void _mi_segment_thread_collect(mi_segments_tld_t* tld) {
  MI_UNUSED(tld);
  // nothing to do
}


/* -----------------------------------------------------------
   Commit/Decommit ranges
----------------------------------------------------------- */

static void mi_segment_commit_mask(mi_segment_t* segment, bool conservative, uint8_t* p, size_t size, uint8_t** start_p, size_t* full_size, mi_commit_mask_t* cm) {
  mi_assert_internal(_mi_ptr_segment(p + 1) == segment);
  mi_assert_internal(segment->kind != MI_SEGMENT_HUGE);
  mi_commit_mask_create_empty(cm);
  if (size == 0 || size > MI_SEGMENT_SIZE || segment->kind == MI_SEGMENT_HUGE) return;
  const size_t segstart = mi_segment_info_size(segment);
  const size_t segsize = mi_segment_size(segment);
  if (p >= (uint8_t*)segment + segsize) return;

  size_t pstart = (p - (uint8_t*)segment);
  mi_assert_internal(pstart + size <= segsize);

  size_t start;
  size_t end;
  if (conservative) {
    // decommit conservative
    start = _mi_align_up(pstart, MI_COMMIT_SIZE);
    end   = _mi_align_down(pstart + size, MI_COMMIT_SIZE);
    mi_assert_internal(start >= segstart);
    mi_assert_internal(end <= segsize);
  }
  else {
    // commit liberal
    start = _mi_align_down(pstart, MI_MINIMAL_COMMIT_SIZE);
    end   = _mi_align_up(pstart + size, MI_MINIMAL_COMMIT_SIZE);
  }
  if (pstart >= segstart && start < segstart) {  // note: the mask is also calculated for an initial commit of the info area
    start = segstart;
  }
  if (end > segsize) {
    end = segsize;
  }

  mi_assert_internal(start <= pstart && (pstart + size) <= end);
  mi_assert_internal(start % MI_COMMIT_SIZE==0 && end % MI_COMMIT_SIZE == 0);
  *start_p   = (uint8_t*)segment + start;
  *full_size = (end > start ? end - start : 0);
  if (*full_size == 0) return;

<<<<<<< HEAD
  size_t bitidx = start / MI_COMMIT_SIZE;
  mi_assert_internal(bitidx < MI_COMMIT_MASK_BITS);
  
  size_t bitcount = *full_size / MI_COMMIT_SIZE; // can be 0
  if (bitidx + bitcount > MI_COMMIT_MASK_BITS) {
    _mi_warning_message("commit mask overflow: idx=%zu count=%zu start=%zx end=%zx p=0x%p size=%zu fullsize=%zu\n", bitidx, bitcount, start, end, p, size, *full_size);
  }
  mi_assert_internal((bitidx + bitcount) <= MI_COMMIT_MASK_BITS);
  mi_commit_mask_create(bitidx, bitcount, cm);
}

static bool mi_segment_commit(mi_segment_t* segment, uint8_t* p, size_t size, mi_stats_t* stats) {
  mi_assert_internal(mi_commit_mask_all_set(&segment->commit_mask, &segment->purge_mask));

  // commit liberal
  uint8_t* start = NULL;
  size_t   full_size = 0;
  mi_commit_mask_t mask;
  mi_segment_commit_mask(segment, false /* conservative? */, p, size, &start, &full_size, &mask);
  if (mi_commit_mask_is_empty(&mask) || full_size == 0) return true;

  if (!mi_commit_mask_all_set(&segment->commit_mask, &mask)) {
    // committing
    bool is_zero = false;
    mi_commit_mask_t cmask;
    mi_commit_mask_create_intersect(&segment->commit_mask, &mask, &cmask);
    _mi_stat_decrease(&_mi_stats_main.committed, _mi_commit_mask_committed_size(&cmask, MI_SEGMENT_SIZE)); // adjust for overlap
    if (!_mi_os_commit(start, full_size, &is_zero, stats)) return false;
    mi_commit_mask_set(&segment->commit_mask, &mask);
=======
  bool any_reset = false;
  bool fully_committed = true;
  size_t committed = 0;
  const size_t page_size = mi_segment_raw_page_size(segment);
  for (size_t i = 0; i < segment->capacity; i++) {
    mi_page_t* page = &segment->pages[i];
    if (page->is_committed)  { committed += page_size;  }
    if (!page->is_committed) { fully_committed = false; }
    if (page->is_reset)      { any_reset = true; }
  }
  MI_UNUSED(any_reset);
  MI_UNUSED(fully_committed);
  mi_assert_internal((fully_committed && committed == segment_size) || (!fully_committed && committed < segment_size));
  
  // TODO: for now, pages always reset but we can purge instead allowing for pages to be decommitted.
  /*
  if (any_reset && mi_option_is_enabled(mi_option_reset_decommits)) {
    fully_committed = false;
>>>>>>> cdefd5b6
  }
  */
  
<<<<<<< HEAD
  // increase purge expiration when using part of delayed purges -- we assume more allocations are coming soon.
  if (mi_commit_mask_any_set(&segment->purge_mask, &mask)) {
    segment->purge_expire = _mi_clock_now() + mi_option_get(mi_option_purge_delay);
  }

  // always clear any delayed purges in our range (as they are either committed now)
  mi_commit_mask_clear(&segment->purge_mask, &mask);
  return true;
=======
  _mi_abandoned_await_readers(); // prevent ABA issue if concurrent readers try to access our memory (that might be purged)
  _mi_arena_free(segment, segment_size, segment->mem_alignment, segment->mem_align_offset, segment->memid, committed, tld->stats);
>>>>>>> cdefd5b6
}

static bool mi_segment_ensure_committed(mi_segment_t* segment, uint8_t* p, size_t size, mi_stats_t* stats) {
  mi_assert_internal(mi_commit_mask_all_set(&segment->commit_mask, &segment->purge_mask));
  // note: assumes commit_mask is always full for huge segments as otherwise the commit mask bits can overflow
  if (mi_commit_mask_is_full(&segment->commit_mask) && mi_commit_mask_is_empty(&segment->purge_mask)) return true; // fully committed
  mi_assert_internal(segment->kind != MI_SEGMENT_HUGE);
  return mi_segment_commit(segment, p, size, stats);
}

static bool mi_segment_purge(mi_segment_t* segment, uint8_t* p, size_t size, mi_stats_t* stats) {    
  mi_assert_internal(mi_commit_mask_all_set(&segment->commit_mask, &segment->purge_mask));
  if (!segment->allow_purge) return true;

  // purge conservative
  uint8_t* start = NULL;
  size_t   full_size = 0;
  mi_commit_mask_t mask;
  mi_segment_commit_mask(segment, true /* conservative? */, p, size, &start, &full_size, &mask);
  if (mi_commit_mask_is_empty(&mask) || full_size==0) return true;

  if (mi_commit_mask_any_set(&segment->commit_mask, &mask)) {
    // purging
    mi_assert_internal((void*)start != (void*)segment);
    mi_assert_internal(segment->allow_decommit);
    const bool decommitted = _mi_os_purge(start, full_size, stats);  // reset or decommit
    if (decommitted) {
      mi_commit_mask_t cmask;
      mi_commit_mask_create_intersect(&segment->commit_mask, &mask, &cmask);
      _mi_stat_increase(&_mi_stats_main.committed, full_size - _mi_commit_mask_committed_size(&cmask, MI_SEGMENT_SIZE)); // adjust for double counting 
      mi_commit_mask_clear(&segment->commit_mask, &mask);
    }        
  }
  
  // always clear any scheduled purges in our range
  mi_commit_mask_clear(&segment->purge_mask, &mask);
  return true;
}

static void mi_segment_schedule_purge(mi_segment_t* segment, uint8_t* p, size_t size, mi_stats_t* stats) {
  if (!segment->allow_purge) return;

  if (mi_option_get(mi_option_purge_delay) == 0) {
    mi_segment_purge(segment, p, size, stats);
  }
  else {
    // register for future purge in the purge mask
    uint8_t* start = NULL;
    size_t   full_size = 0;
    mi_commit_mask_t mask; 
    mi_segment_commit_mask(segment, true /*conservative*/, p, size, &start, &full_size, &mask);
    if (mi_commit_mask_is_empty(&mask) || full_size==0) return;
    
    // update delayed commit
    mi_assert_internal(segment->purge_expire > 0 || mi_commit_mask_is_empty(&segment->purge_mask));      
    mi_commit_mask_t cmask;
    mi_commit_mask_create_intersect(&segment->commit_mask, &mask, &cmask);  // only purge what is committed; span_free may try to decommit more
    mi_commit_mask_set(&segment->purge_mask, &cmask);
    mi_msecs_t now = _mi_clock_now();    
    if (segment->purge_expire == 0) {
      // no previous purgess, initialize now
      segment->purge_expire = now + mi_option_get(mi_option_purge_delay);
    }
    else if (segment->purge_expire <= now) {
      // previous purge mask already expired
      if (segment->purge_expire + mi_option_get(mi_option_purge_extend_delay) <= now) {
        mi_segment_try_purge(segment, true, stats);
      }
      else {
        segment->purge_expire = now + mi_option_get(mi_option_purge_extend_delay); // (mi_option_get(mi_option_purge_delay) / 8); // wait a tiny bit longer in case there is a series of free's
      }
    }
    else {
      // previous purge mask is not yet expired, increase the expiration by a bit.
      segment->purge_expire += mi_option_get(mi_option_purge_extend_delay);
    }
  }  
}

static void mi_segment_try_purge(mi_segment_t* segment, bool force, mi_stats_t* stats) {
  if (!segment->allow_purge || mi_commit_mask_is_empty(&segment->purge_mask)) return;
  mi_msecs_t now = _mi_clock_now();
  if (!force && now < segment->purge_expire) return;

  mi_commit_mask_t mask = segment->purge_mask;
  segment->purge_expire = 0;
  mi_commit_mask_create_empty(&segment->purge_mask);

  size_t idx;
  size_t count;
  mi_commit_mask_foreach(&mask, idx, count) {
    // if found, decommit that sequence
    if (count > 0) {
      uint8_t* p = (uint8_t*)segment + (idx*MI_COMMIT_SIZE);
      size_t size = count * MI_COMMIT_SIZE;
      mi_segment_purge(segment, p, size, stats);
    }
  }
  mi_commit_mask_foreach_end()
  mi_assert_internal(mi_commit_mask_is_empty(&segment->purge_mask));
}


/* -----------------------------------------------------------
   Span free
----------------------------------------------------------- */

static bool mi_segment_is_abandoned(mi_segment_t* segment) {
  return (segment->thread_id == 0);
}

// note: can be called on abandoned segments
static void mi_segment_span_free(mi_segment_t* segment, size_t slice_index, size_t slice_count, bool allow_purge, mi_segments_tld_t* tld) {
  mi_assert_internal(slice_index < segment->slice_entries);
  mi_span_queue_t* sq = (segment->kind == MI_SEGMENT_HUGE || mi_segment_is_abandoned(segment) 
                          ? NULL : mi_span_queue_for(slice_count,tld));
  if (slice_count==0) slice_count = 1;
  mi_assert_internal(slice_index + slice_count - 1 < segment->slice_entries);

  // set first and last slice (the intermediates can be undetermined)
  mi_slice_t* slice = &segment->slices[slice_index];
  slice->slice_count = (uint32_t)slice_count;
  mi_assert_internal(slice->slice_count == slice_count); // no overflow?
  slice->slice_offset = 0;
  if (slice_count > 1) {
    mi_slice_t* last = &segment->slices[slice_index + slice_count - 1];
    last->slice_count = 0;
    last->slice_offset = (uint32_t)(sizeof(mi_page_t)*(slice_count - 1));
    last->xblock_size = 0;
  }

  // perhaps decommit
  if (allow_purge) {
    mi_segment_schedule_purge(segment, mi_slice_start(slice), slice_count * MI_SEGMENT_SLICE_SIZE, tld->stats);
  }
  
  // and push it on the free page queue (if it was not a huge page)
  if (sq != NULL) mi_span_queue_push( sq, slice );
             else slice->xblock_size = 0; // mark huge page as free anyways
}

/*
// called from reclaim to add existing free spans
static void mi_segment_span_add_free(mi_slice_t* slice, mi_segments_tld_t* tld) {
  mi_segment_t* segment = _mi_ptr_segment(slice);
  mi_assert_internal(slice->xblock_size==0 && slice->slice_count>0 && slice->slice_offset==0);
  size_t slice_index = mi_slice_index(slice);
  mi_segment_span_free(segment,slice_index,slice->slice_count,tld);
}
*/

static void mi_segment_span_remove_from_queue(mi_slice_t* slice, mi_segments_tld_t* tld) {
  mi_assert_internal(slice->slice_count > 0 && slice->slice_offset==0 && slice->xblock_size==0);
  mi_assert_internal(_mi_ptr_segment(slice)->kind != MI_SEGMENT_HUGE);
  mi_span_queue_t* sq = mi_span_queue_for(slice->slice_count, tld);
  mi_span_queue_delete(sq, slice);
}

// note: can be called on abandoned segments
static mi_slice_t* mi_segment_span_free_coalesce(mi_slice_t* slice, mi_segments_tld_t* tld) {
  mi_assert_internal(slice != NULL && slice->slice_count > 0 && slice->slice_offset == 0);
  mi_segment_t* segment = _mi_ptr_segment(slice);
  bool is_abandoned = mi_segment_is_abandoned(segment);

  // for huge pages, just mark as free but don't add to the queues
  if (segment->kind == MI_SEGMENT_HUGE) {
    // issue #691: segment->used can be 0 if the huge page block was freed while abandoned (reclaim will get here in that case)
    mi_assert_internal((segment->used==0 && slice->xblock_size==0) || segment->used == 1);  // decreased right after this call in `mi_segment_page_clear`
    slice->xblock_size = 0;  // mark as free anyways
    // we should mark the last slice `xblock_size=0` now to maintain invariants but we skip it to 
    // avoid a possible cache miss (and the segment is about to be freed)
    return slice;
  }

  // otherwise coalesce the span and add to the free span queues
  size_t slice_count = slice->slice_count;
  mi_slice_t* next = slice + slice->slice_count;
  mi_assert_internal(next <= mi_segment_slices_end(segment));
  if (next < mi_segment_slices_end(segment) && next->xblock_size==0) {
    // free next block -- remove it from free and merge
    mi_assert_internal(next->slice_count > 0 && next->slice_offset==0);
    slice_count += next->slice_count; // extend
    if (!is_abandoned) { mi_segment_span_remove_from_queue(next, tld); }
  }
  if (slice > segment->slices) {
    mi_slice_t* prev = mi_slice_first(slice - 1);
    mi_assert_internal(prev >= segment->slices);
    if (prev->xblock_size==0) {
      // free previous slice -- remove it from free and merge
      mi_assert_internal(prev->slice_count > 0 && prev->slice_offset==0);
      slice_count += prev->slice_count;
      if (!is_abandoned) { mi_segment_span_remove_from_queue(prev, tld); }
      slice = prev;
    }
  }

  // and add the new free page
  mi_segment_span_free(segment, mi_slice_index(slice), slice_count, true, tld);
  return slice;
}



/* -----------------------------------------------------------
   Page allocation
----------------------------------------------------------- */

// Note: may still return NULL if committing the memory failed
static mi_page_t* mi_segment_span_allocate(mi_segment_t* segment, size_t slice_index, size_t slice_count, mi_segments_tld_t* tld) {
  mi_assert_internal(slice_index < segment->slice_entries);
  mi_slice_t* const slice = &segment->slices[slice_index];
  mi_assert_internal(slice->xblock_size==0 || slice->xblock_size==1);

  // commit before changing the slice data
  if (!mi_segment_ensure_committed(segment, _mi_segment_page_start_from_slice(segment, slice, 0, NULL), slice_count * MI_SEGMENT_SLICE_SIZE, tld->stats)) {
    return NULL;  // commit failed!
  }

  // convert the slices to a page
  slice->slice_offset = 0;
  slice->slice_count = (uint32_t)slice_count;
  mi_assert_internal(slice->slice_count == slice_count);
  const size_t bsize = slice_count * MI_SEGMENT_SLICE_SIZE;
  slice->xblock_size = (uint32_t)(bsize >= MI_HUGE_BLOCK_SIZE ? MI_HUGE_BLOCK_SIZE : bsize);
  mi_page_t*  page = mi_slice_to_page(slice);
  mi_assert_internal(mi_page_block_size(page) == bsize);

  // set slice back pointers for the first MI_MAX_SLICE_OFFSET entries
  size_t extra = slice_count-1;
  if (extra > MI_MAX_SLICE_OFFSET) extra = MI_MAX_SLICE_OFFSET;
  if (slice_index + extra >= segment->slice_entries) extra = segment->slice_entries - slice_index - 1;  // huge objects may have more slices than avaiable entries in the segment->slices
  
  mi_slice_t* slice_next = slice + 1;
  for (size_t i = 1; i <= extra; i++, slice_next++) {
    slice_next->slice_offset = (uint32_t)(sizeof(mi_slice_t)*i);
    slice_next->slice_count = 0;
    slice_next->xblock_size = 1;
  }

  // and also for the last one (if not set already) (the last one is needed for coalescing and for large alignments)
  // note: the cast is needed for ubsan since the index can be larger than MI_SLICES_PER_SEGMENT for huge allocations (see #543)
  mi_slice_t* last = slice + slice_count - 1;
  mi_slice_t* end = (mi_slice_t*)mi_segment_slices_end(segment);
  if (last > end) last = end;
  if (last > slice) {
    last->slice_offset = (uint32_t)(sizeof(mi_slice_t) * (last - slice));
    last->slice_count = 0;
    last->xblock_size = 1;
  }
  
  // and initialize the page
  page->is_reset = false;
  page->is_committed = true;
  segment->used++;
  return page;
}

static void mi_segment_slice_split(mi_segment_t* segment, mi_slice_t* slice, size_t slice_count, mi_segments_tld_t* tld) {
  mi_assert_internal(_mi_ptr_segment(slice) == segment);
  mi_assert_internal(slice->slice_count >= slice_count);
  mi_assert_internal(slice->xblock_size > 0); // no more in free queue
  if (slice->slice_count <= slice_count) return;
  mi_assert_internal(segment->kind != MI_SEGMENT_HUGE);
  size_t next_index = mi_slice_index(slice) + slice_count;
  size_t next_count = slice->slice_count - slice_count;
  mi_segment_span_free(segment, next_index, next_count, false /* don't purge left-over part */, tld);
  slice->slice_count = (uint32_t)slice_count;
}

static mi_page_t* mi_segments_page_find_and_allocate(size_t slice_count, mi_arena_id_t req_arena_id, mi_segments_tld_t* tld) {
  mi_assert_internal(slice_count*MI_SEGMENT_SLICE_SIZE <= MI_LARGE_OBJ_SIZE_MAX);
  // search from best fit up
  mi_span_queue_t* sq = mi_span_queue_for(slice_count, tld);
  if (slice_count == 0) slice_count = 1;
  while (sq <= &tld->spans[MI_SEGMENT_BIN_MAX]) {
    for (mi_slice_t* slice = sq->first; slice != NULL; slice = slice->next) {
      if (slice->slice_count >= slice_count) {
        // found one
        mi_segment_t* segment = _mi_ptr_segment(slice);
        if (_mi_arena_memid_is_suitable(segment->memid, req_arena_id)) {
          // found a suitable page span
          mi_span_queue_delete(sq, slice);

          if (slice->slice_count > slice_count) {
            mi_segment_slice_split(segment, slice, slice_count, tld);
          }
          mi_assert_internal(slice != NULL && slice->slice_count == slice_count && slice->xblock_size > 0);
          mi_page_t* page = mi_segment_span_allocate(segment, mi_slice_index(slice), slice->slice_count, tld);
          if (page == NULL) {
            // commit failed; return NULL but first restore the slice
            mi_segment_span_free_coalesce(slice, tld);
            return NULL;
          }
          return page;
        }
      }
    }
    sq++;
  }
  // could not find a page..
  return NULL;
}


/* -----------------------------------------------------------
   Segment allocation
----------------------------------------------------------- */

static mi_segment_t* mi_segment_os_alloc( size_t required, size_t page_alignment, bool eager_delay, mi_arena_id_t req_arena_id,
                                          size_t* psegment_slices, size_t* ppre_size, size_t* pinfo_slices, 
                                          mi_commit_mask_t* pcommit_mask, mi_commit_mask_t* ppurge_mask,
                                          bool* is_zero, bool* pcommit, mi_segments_tld_t* tld, mi_os_tld_t* os_tld)

{
  // Allocate the segment from the OS
  bool mem_large = (!eager_delay && (MI_SECURE==0)); // only allow large OS pages once we are no longer lazy    
  bool is_pinned = false;
  size_t memid = 0;
  size_t align_offset = 0;
  size_t alignment = MI_SEGMENT_ALIGN;
  
  if (page_alignment > 0) {
    // mi_assert_internal(huge_page != NULL);
    mi_assert_internal(page_alignment >= MI_SEGMENT_ALIGN);
    alignment = page_alignment;
    const size_t info_size = (*pinfo_slices) * MI_SEGMENT_SLICE_SIZE;
    align_offset = _mi_align_up( info_size, MI_SEGMENT_ALIGN );
    const size_t extra = align_offset - info_size;
    // recalculate due to potential guard pages
    *psegment_slices = mi_segment_calculate_slices(required + extra, ppre_size, pinfo_slices);
  }
  const size_t segment_size = (*psegment_slices) * MI_SEGMENT_SLICE_SIZE;
  mi_segment_t* segment = NULL;

  #if MI_USE_SEGMENT_CACHE  
  // get from cache?
  if (page_alignment == 0) {
    segment = (mi_segment_t*)_mi_segment_cache_pop(segment_size, pcommit_mask, ppurge_mask, mem_large, &mem_large, &is_pinned, is_zero, req_arena_id, &memid, os_tld);
  }
  #else
  MI_UNUSED(ppurge_mask);
  #endif
  
  // get from OS
  if (segment==NULL) {
    segment = (mi_segment_t*)_mi_arena_alloc_aligned(segment_size, alignment, align_offset, pcommit, &mem_large, &is_pinned, is_zero, req_arena_id, &memid, os_tld);
    if (segment == NULL) return NULL;  // failed to allocate
    if (*pcommit) {
      mi_commit_mask_create_full(pcommit_mask);
    }
    else {
      mi_commit_mask_create_empty(pcommit_mask);
    }
  }    
  mi_assert_internal(segment != NULL && (uintptr_t)segment % MI_SEGMENT_SIZE == 0);

  const size_t commit_needed = _mi_divide_up((*pinfo_slices)*MI_SEGMENT_SLICE_SIZE, MI_COMMIT_SIZE);
  mi_assert_internal(commit_needed>0);
  mi_commit_mask_t commit_needed_mask;
  mi_commit_mask_create(0, commit_needed, &commit_needed_mask);
  if (!mi_commit_mask_all_set(pcommit_mask, &commit_needed_mask)) {
    // at least commit the info slices
    mi_assert_internal(commit_needed*MI_COMMIT_SIZE >= (*pinfo_slices)*MI_SEGMENT_SLICE_SIZE);
    bool ok = _mi_os_commit(segment, commit_needed*MI_COMMIT_SIZE, is_zero, tld->stats);
    if (!ok) return NULL; // failed to commit 
    mi_commit_mask_set(pcommit_mask, &commit_needed_mask); 
  }
  else if (*is_zero) {
    // track zero initialization for valgrind
    mi_track_mem_defined(segment, commit_needed * MI_COMMIT_SIZE);        
  }
  segment->memid = memid;
  segment->mem_is_pinned = is_pinned;
  segment->mem_is_large = mem_large;
  segment->mem_is_committed = mi_commit_mask_is_full(pcommit_mask);
  segment->mem_alignment = alignment;
  segment->mem_align_offset = align_offset;
  mi_segments_track_size((long)(segment_size), tld);
  _mi_segment_map_allocated_at(segment);
  return segment;
}


// Allocate a segment from the OS aligned to `MI_SEGMENT_SIZE` .
static mi_segment_t* mi_segment_alloc(size_t required, size_t page_alignment, mi_arena_id_t req_arena_id, mi_segments_tld_t* tld, mi_os_tld_t* os_tld, mi_page_t** huge_page)
{
  mi_assert_internal((required==0 && huge_page==NULL) || (required>0 && huge_page != NULL));
  
  // calculate needed sizes first
  size_t info_slices;
  size_t pre_size;
  size_t segment_slices = mi_segment_calculate_slices(required, &pre_size, &info_slices);
  
  // Commit eagerly only if not the first N lazy segments (to reduce impact of many threads that allocate just a little)
  const bool eager_delay = (// !_mi_os_has_overcommit() &&             // never delay on overcommit systems
                            _mi_current_thread_count() > 1 &&       // do not delay for the first N threads
                            tld->count < (size_t)mi_option_get(mi_option_eager_commit_delay));
  const bool eager = !eager_delay && mi_option_is_enabled(mi_option_eager_commit);
  bool commit = eager || (required > 0);   
  bool is_zero = false;  

  mi_commit_mask_t commit_mask;
  mi_commit_mask_t purge_mask;
  mi_commit_mask_create_empty(&commit_mask);
  mi_commit_mask_create_empty(&purge_mask);

  // Allocate the segment from the OS  
  mi_segment_t* segment = mi_segment_os_alloc(required, page_alignment, eager_delay, req_arena_id, 
                                              &segment_slices, &pre_size, &info_slices, &commit_mask, &purge_mask, 
                                              &is_zero, &commit, tld, os_tld);
  if (segment == NULL) return NULL;
  
  // zero the segment info? -- not always needed as it may be zero initialized from the OS 
  mi_atomic_store_ptr_release(mi_segment_t, &segment->abandoned_next, NULL);  // tsan
  {
    ptrdiff_t ofs    = offsetof(mi_segment_t, next);
    size_t    prefix = offsetof(mi_segment_t, slices) - ofs;
    size_t    zsize  = prefix + (sizeof(mi_slice_t) * (segment_slices + 1)); // one more
    if (!is_zero) {
      memset((uint8_t*)segment + ofs, 0, zsize);
    }  
  }
  
  segment->commit_mask = commit_mask; // on lazy commit, the initial part is always committed
  segment->allow_decommit = !segment->mem_is_pinned && !segment->mem_is_large;
  segment->allow_purge = segment->allow_decommit && mi_option_is_enabled(mi_option_allow_purge);
  if (segment->allow_purge) {
    segment->purge_expire = 0; // don't decommit just committed memory // _mi_clock_now() + mi_option_get(mi_option_purge_delay);
    segment->purge_mask = purge_mask;
    mi_assert_internal(mi_commit_mask_all_set(&segment->commit_mask, &segment->purge_mask));
    #if MI_DEBUG>2
    const size_t commit_needed = _mi_divide_up(info_slices*MI_SEGMENT_SLICE_SIZE, MI_COMMIT_SIZE);
    mi_commit_mask_t commit_needed_mask;
    mi_commit_mask_create(0, commit_needed, &commit_needed_mask);
    mi_assert_internal(!mi_commit_mask_any_set(&segment->purge_mask, &commit_needed_mask));
    #endif
  }    
  else {
    segment->purge_expire = 0;
    mi_commit_mask_create_empty( &segment->purge_mask );
  }
  
  // initialize segment info
  const size_t slice_entries = (segment_slices > MI_SLICES_PER_SEGMENT ? MI_SLICES_PER_SEGMENT : segment_slices);
  segment->segment_slices = segment_slices;
  segment->segment_info_slices = info_slices;
  segment->thread_id = _mi_thread_id();
  segment->cookie = _mi_ptr_cookie(segment);
  segment->slice_entries = slice_entries;
  segment->kind = (required == 0 ? MI_SEGMENT_NORMAL : MI_SEGMENT_HUGE);

  // memset(segment->slices, 0, sizeof(mi_slice_t)*(info_slices+1));
  _mi_stat_increase(&tld->stats->page_committed, mi_segment_info_size(segment));

  // set up guard pages
  size_t guard_slices = 0;
  if (MI_SECURE>0) {
    // in secure mode, we set up a protected page in between the segment info
    // and the page data, and at the end of the segment.
    size_t os_pagesize = _mi_os_page_size();    
    mi_assert_internal(mi_segment_info_size(segment) - os_pagesize >= pre_size);
    _mi_os_protect((uint8_t*)segment + mi_segment_info_size(segment) - os_pagesize, os_pagesize);
    uint8_t* end = (uint8_t*)segment + mi_segment_size(segment) - os_pagesize;
    mi_segment_ensure_committed(segment, end, os_pagesize, tld->stats);
    _mi_os_protect(end, os_pagesize);
    if (slice_entries == segment_slices) segment->slice_entries--; // don't use the last slice :-(
    guard_slices = 1;
  }

  // reserve first slices for segment info
  mi_page_t* page0 = mi_segment_span_allocate(segment, 0, info_slices, tld);
  mi_assert_internal(page0!=NULL); if (page0==NULL) return NULL; // cannot fail as we always commit in advance  
  mi_assert_internal(segment->used == 1);
  segment->used = 0; // don't count our internal slices towards usage
  
  // initialize initial free pages
  if (segment->kind == MI_SEGMENT_NORMAL) { // not a huge page
    mi_assert_internal(huge_page==NULL);
    mi_segment_span_free(segment, info_slices, segment->slice_entries - info_slices, false /* don't purge */, tld);
  }
  else {
    mi_assert_internal(huge_page!=NULL);
    mi_assert_internal(mi_commit_mask_is_empty(&segment->purge_mask));
    mi_assert_internal(mi_commit_mask_is_full(&segment->commit_mask));
    *huge_page = mi_segment_span_allocate(segment, info_slices, segment_slices - info_slices - guard_slices, tld);
    mi_assert_internal(*huge_page != NULL); // cannot fail as we commit in advance 
  }

  mi_assert_expensive(mi_segment_is_valid(segment,tld));
  return segment;
}


static void mi_segment_free(mi_segment_t* segment, bool force, mi_segments_tld_t* tld) {
  MI_UNUSED(force);
  mi_assert_internal(segment != NULL);
  mi_assert_internal(segment->next == NULL);
  mi_assert_internal(segment->used == 0);

  // Remove the free pages
  mi_slice_t* slice = &segment->slices[0];
  const mi_slice_t* end = mi_segment_slices_end(segment);
  #if MI_DEBUG>1
  size_t page_count = 0;
  #endif
  while (slice < end) {
    mi_assert_internal(slice->slice_count > 0);
    mi_assert_internal(slice->slice_offset == 0);
    mi_assert_internal(mi_slice_index(slice)==0 || slice->xblock_size == 0); // no more used pages ..
    if (slice->xblock_size == 0 && segment->kind != MI_SEGMENT_HUGE) {
      mi_segment_span_remove_from_queue(slice, tld);
    }
    #if MI_DEBUG>1
    page_count++;
    #endif
    slice = slice + slice->slice_count;
  }
  mi_assert_internal(page_count == 2); // first page is allocated by the segment itself

  // stats
  _mi_stat_decrease(&tld->stats->page_committed, mi_segment_info_size(segment));

  // return it to the OS
  mi_segment_os_free(segment, tld);
}


/* -----------------------------------------------------------
   Page Free
----------------------------------------------------------- */

static void mi_segment_abandon(mi_segment_t* segment, mi_segments_tld_t* tld);

// note: can be called on abandoned pages
static mi_slice_t* mi_segment_page_clear(mi_page_t* page, mi_segments_tld_t* tld) {
  mi_assert_internal(page->xblock_size > 0);
  mi_assert_internal(mi_page_all_free(page));
  mi_segment_t* segment = _mi_ptr_segment(page);
  mi_assert_internal(segment->used > 0);
  
  size_t inuse = page->capacity * mi_page_block_size(page);
  _mi_stat_decrease(&tld->stats->page_committed, inuse);
  _mi_stat_decrease(&tld->stats->pages, 1);

  // reset the page memory to reduce memory pressure?
  if (!segment->mem_is_pinned && !page->is_reset && mi_option_is_enabled(mi_option_page_reset)) {
    size_t psize;
    uint8_t* start = _mi_page_start(segment, page, &psize);
    page->is_reset = true;
    _mi_os_reset(start, psize, tld->stats);
  }

  // zero the page data, but not the segment fields
  page->is_zero_init = false;
  ptrdiff_t ofs = offsetof(mi_page_t, capacity);
  memset((uint8_t*)page + ofs, 0, sizeof(*page) - ofs);
  page->xblock_size = 1;

  // and free it
  mi_slice_t* slice = mi_segment_span_free_coalesce(mi_page_to_slice(page), tld);  
  segment->used--;
  // cannot assert segment valid as it is called during reclaim
  // mi_assert_expensive(mi_segment_is_valid(segment, tld));
  return slice;
}

void _mi_segment_page_free(mi_page_t* page, bool force, mi_segments_tld_t* tld)
{
  mi_assert(page != NULL);

  mi_segment_t* segment = _mi_page_segment(page);
  mi_assert_expensive(mi_segment_is_valid(segment,tld));

  // mark it as free now
  mi_segment_page_clear(page, tld);
  mi_assert_expensive(mi_segment_is_valid(segment, tld));

  if (segment->used == 0) {
    // no more used pages; remove from the free list and free the segment
    mi_segment_free(segment, force, tld);
  }
  else if (segment->used == segment->abandoned) {
    // only abandoned pages; remove from free list and abandon
    mi_segment_abandon(segment,tld);
  }
}


/* -----------------------------------------------------------
Abandonment

When threads terminate, they can leave segments with
live blocks (reachable through other threads). Such segments
are "abandoned" and will be reclaimed by other threads to
reuse their pages and/or free them eventually

We maintain a global list of abandoned segments that are
reclaimed on demand. Since this is shared among threads
the implementation needs to avoid the A-B-A problem on
popping abandoned segments: <https://en.wikipedia.org/wiki/ABA_problem>
We use tagged pointers to avoid accidentally identifying
reused segments, much like stamped references in Java.
Secondly, we maintain a reader counter to avoid resetting
or decommitting segments that have a pending read operation.

Note: the current implementation is one possible design;
another way might be to keep track of abandoned segments
in the arenas/segment_cache's. This would have the advantage of keeping
all concurrent code in one place and not needing to deal
with ABA issues. The drawback is that it is unclear how to
scan abandoned segments efficiently in that case as they
would be spread among all other segments in the arenas.
----------------------------------------------------------- */

// Use the bottom 20-bits (on 64-bit) of the aligned segment pointers
// to put in a tag that increments on update to avoid the A-B-A problem.
#define MI_TAGGED_MASK   MI_SEGMENT_MASK
typedef uintptr_t        mi_tagged_segment_t;

static mi_segment_t* mi_tagged_segment_ptr(mi_tagged_segment_t ts) {
  return (mi_segment_t*)(ts & ~MI_TAGGED_MASK);
}

static mi_tagged_segment_t mi_tagged_segment(mi_segment_t* segment, mi_tagged_segment_t ts) {
  mi_assert_internal(((uintptr_t)segment & MI_TAGGED_MASK) == 0);
  uintptr_t tag = ((ts & MI_TAGGED_MASK) + 1) & MI_TAGGED_MASK;
  return ((uintptr_t)segment | tag);
}

// This is a list of visited abandoned pages that were full at the time.
// this list migrates to `abandoned` when that becomes NULL. The use of
// this list reduces contention and the rate at which segments are visited.
static mi_decl_cache_align _Atomic(mi_segment_t*)       abandoned_visited; // = NULL

// The abandoned page list (tagged as it supports pop)
static mi_decl_cache_align _Atomic(mi_tagged_segment_t) abandoned;         // = NULL

// Maintain these for debug purposes (these counts may be a bit off)
static mi_decl_cache_align _Atomic(size_t)           abandoned_count;
static mi_decl_cache_align _Atomic(size_t)           abandoned_visited_count;

// We also maintain a count of current readers of the abandoned list
// in order to prevent resetting/decommitting segment memory if it might
// still be read.
static mi_decl_cache_align _Atomic(size_t)           abandoned_readers; // = 0

// Push on the visited list
static void mi_abandoned_visited_push(mi_segment_t* segment) {
  mi_assert_internal(segment->thread_id == 0);
  mi_assert_internal(mi_atomic_load_ptr_relaxed(mi_segment_t,&segment->abandoned_next) == NULL);
  mi_assert_internal(segment->next == NULL);
  mi_assert_internal(segment->used > 0);
  mi_segment_t* anext = mi_atomic_load_ptr_relaxed(mi_segment_t, &abandoned_visited);
  do {
    mi_atomic_store_ptr_release(mi_segment_t, &segment->abandoned_next, anext);
  } while (!mi_atomic_cas_ptr_weak_release(mi_segment_t, &abandoned_visited, &anext, segment));
  mi_atomic_increment_relaxed(&abandoned_visited_count);
}

// Move the visited list to the abandoned list.
static bool mi_abandoned_visited_revisit(void)
{
  // quick check if the visited list is empty
  if (mi_atomic_load_ptr_relaxed(mi_segment_t, &abandoned_visited) == NULL) return false;

  // grab the whole visited list
  mi_segment_t* first = mi_atomic_exchange_ptr_acq_rel(mi_segment_t, &abandoned_visited, NULL);
  if (first == NULL) return false;

  // first try to swap directly if the abandoned list happens to be NULL
  mi_tagged_segment_t afirst;
  mi_tagged_segment_t ts = mi_atomic_load_relaxed(&abandoned);
  if (mi_tagged_segment_ptr(ts)==NULL) {
    size_t count = mi_atomic_load_relaxed(&abandoned_visited_count);
    afirst = mi_tagged_segment(first, ts);
    if (mi_atomic_cas_strong_acq_rel(&abandoned, &ts, afirst)) {
      mi_atomic_add_relaxed(&abandoned_count, count);
      mi_atomic_sub_relaxed(&abandoned_visited_count, count);
      return true;
    }
  }

  // find the last element of the visited list: O(n)
  mi_segment_t* last = first;
  mi_segment_t* next;
  while ((next = mi_atomic_load_ptr_relaxed(mi_segment_t, &last->abandoned_next)) != NULL) {
    last = next;
  }

  // and atomically prepend to the abandoned list
  // (no need to increase the readers as we don't access the abandoned segments)
  mi_tagged_segment_t anext = mi_atomic_load_relaxed(&abandoned);
  size_t count;
  do {
    count = mi_atomic_load_relaxed(&abandoned_visited_count);
    mi_atomic_store_ptr_release(mi_segment_t, &last->abandoned_next, mi_tagged_segment_ptr(anext));
    afirst = mi_tagged_segment(first, anext);
  } while (!mi_atomic_cas_weak_release(&abandoned, &anext, afirst));
  mi_atomic_add_relaxed(&abandoned_count, count);
  mi_atomic_sub_relaxed(&abandoned_visited_count, count);
  return true;
}

// Push on the abandoned list.
static void mi_abandoned_push(mi_segment_t* segment) {
  mi_assert_internal(segment->thread_id == 0);
  mi_assert_internal(mi_atomic_load_ptr_relaxed(mi_segment_t, &segment->abandoned_next) == NULL);
  mi_assert_internal(segment->next == NULL);
  mi_assert_internal(segment->used > 0);
  mi_tagged_segment_t next;
  mi_tagged_segment_t ts = mi_atomic_load_relaxed(&abandoned);
  do {
    mi_atomic_store_ptr_release(mi_segment_t, &segment->abandoned_next, mi_tagged_segment_ptr(ts));
    next = mi_tagged_segment(segment, ts);
  } while (!mi_atomic_cas_weak_release(&abandoned, &ts, next));
  mi_atomic_increment_relaxed(&abandoned_count);
}

// Wait until there are no more pending reads on segments that used to be in the abandoned list
// called for example from `arena.c` before decommitting
void _mi_abandoned_await_readers(void) {
  size_t n;
  do {
    n = mi_atomic_load_acquire(&abandoned_readers);
    if (n != 0) mi_atomic_yield();
  } while (n != 0);
}

// Pop from the abandoned list
static mi_segment_t* mi_abandoned_pop(void) {
  mi_segment_t* segment;
  // Check efficiently if it is empty (or if the visited list needs to be moved)
  mi_tagged_segment_t ts = mi_atomic_load_relaxed(&abandoned);
  segment = mi_tagged_segment_ptr(ts);
  if mi_likely(segment == NULL) {
    if mi_likely(!mi_abandoned_visited_revisit()) { // try to swap in the visited list on NULL
      return NULL;
    }
  }

  // Do a pop. We use a reader count to prevent
  // a segment to be decommitted while a read is still pending,
  // and a tagged pointer to prevent A-B-A link corruption.
  // (this is called from `region.c:_mi_mem_free` for example)
  mi_atomic_increment_relaxed(&abandoned_readers);  // ensure no segment gets decommitted
  mi_tagged_segment_t next = 0;
  ts = mi_atomic_load_acquire(&abandoned);
  do {
    segment = mi_tagged_segment_ptr(ts);
    if (segment != NULL) {
      mi_segment_t* anext = mi_atomic_load_ptr_relaxed(mi_segment_t, &segment->abandoned_next);
      next = mi_tagged_segment(anext, ts); // note: reads the segment's `abandoned_next` field so should not be decommitted
    }
  } while (segment != NULL && !mi_atomic_cas_weak_acq_rel(&abandoned, &ts, next));
  mi_atomic_decrement_relaxed(&abandoned_readers);  // release reader lock
  if (segment != NULL) {
    mi_atomic_store_ptr_release(mi_segment_t, &segment->abandoned_next, NULL);
    mi_atomic_decrement_relaxed(&abandoned_count);
  }
  return segment;
}

/* -----------------------------------------------------------
   Abandon segment/page
----------------------------------------------------------- */

static void mi_segment_abandon(mi_segment_t* segment, mi_segments_tld_t* tld) {
  mi_assert_internal(segment->used == segment->abandoned);
  mi_assert_internal(segment->used > 0);
  mi_assert_internal(mi_atomic_load_ptr_relaxed(mi_segment_t, &segment->abandoned_next) == NULL);
  mi_assert_internal(segment->abandoned_visits == 0);
  mi_assert_expensive(mi_segment_is_valid(segment,tld));
  
  // remove the free pages from the free page queues
  mi_slice_t* slice = &segment->slices[0];
  const mi_slice_t* end = mi_segment_slices_end(segment);
  while (slice < end) {
    mi_assert_internal(slice->slice_count > 0);
    mi_assert_internal(slice->slice_offset == 0);
    if (slice->xblock_size == 0) { // a free page
      mi_segment_span_remove_from_queue(slice,tld);
      slice->xblock_size = 0; // but keep it free
    }
    slice = slice + slice->slice_count;
  }

  // perform delayed decommits (forcing is much slower on mstress)
  mi_segment_try_purge(segment, mi_option_is_enabled(mi_option_abandoned_page_purge) /* force? */, tld->stats);    
  
  // all pages in the segment are abandoned; add it to the abandoned list
  _mi_stat_increase(&tld->stats->segments_abandoned, 1);
  mi_segments_track_size(-((long)mi_segment_size(segment)), tld);
  segment->thread_id = 0;
  mi_atomic_store_ptr_release(mi_segment_t, &segment->abandoned_next, NULL);
  segment->abandoned_visits = 1;   // from 0 to 1 to signify it is abandoned
  mi_abandoned_push(segment);
}

void _mi_segment_page_abandon(mi_page_t* page, mi_segments_tld_t* tld) {
  mi_assert(page != NULL);
  mi_assert_internal(mi_page_thread_free_flag(page)==MI_NEVER_DELAYED_FREE);
  mi_assert_internal(mi_page_heap(page) == NULL);
  mi_segment_t* segment = _mi_page_segment(page);

  mi_assert_expensive(mi_segment_is_valid(segment,tld));
  segment->abandoned++;  

  _mi_stat_increase(&tld->stats->pages_abandoned, 1);
  mi_assert_internal(segment->abandoned <= segment->used);
  if (segment->used == segment->abandoned) {
    // all pages are abandoned, abandon the entire segment
    mi_segment_abandon(segment, tld);
  }
}

/* -----------------------------------------------------------
  Reclaim abandoned pages
----------------------------------------------------------- */

static mi_slice_t* mi_slices_start_iterate(mi_segment_t* segment, const mi_slice_t** end) {
  mi_slice_t* slice = &segment->slices[0];
  *end = mi_segment_slices_end(segment);
  mi_assert_internal(slice->slice_count>0 && slice->xblock_size>0); // segment allocated page
  slice = slice + slice->slice_count; // skip the first segment allocated page
  return slice;
}

// Possibly free pages and check if free space is available
static bool mi_segment_check_free(mi_segment_t* segment, size_t slices_needed, size_t block_size, mi_segments_tld_t* tld) 
{
  mi_assert_internal(block_size < MI_HUGE_BLOCK_SIZE);
  mi_assert_internal(mi_segment_is_abandoned(segment));
  bool has_page = false;
  
  // for all slices
  const mi_slice_t* end;
  mi_slice_t* slice = mi_slices_start_iterate(segment, &end);
  while (slice < end) {
    mi_assert_internal(slice->slice_count > 0);
    mi_assert_internal(slice->slice_offset == 0);
    if (mi_slice_is_used(slice)) { // used page
      // ensure used count is up to date and collect potential concurrent frees
      mi_page_t* const page = mi_slice_to_page(slice);
      _mi_page_free_collect(page, false);
      if (mi_page_all_free(page)) {
        // if this page is all free now, free it without adding to any queues (yet) 
        mi_assert_internal(page->next == NULL && page->prev==NULL);
        _mi_stat_decrease(&tld->stats->pages_abandoned, 1);
        segment->abandoned--;
        slice = mi_segment_page_clear(page, tld); // re-assign slice due to coalesce!
        mi_assert_internal(!mi_slice_is_used(slice));
        if (slice->slice_count >= slices_needed) {
          has_page = true;
        }
      }
      else {
        if (page->xblock_size == block_size && mi_page_has_any_available(page)) {
          // a page has available free blocks of the right size
          has_page = true;
        }
      }      
    }
    else {
      // empty span
      if (slice->slice_count >= slices_needed) {
        has_page = true;
      }
    }
    slice = slice + slice->slice_count;
  }
  return has_page;
}

// Reclaim an abandoned segment; returns NULL if the segment was freed
// set `right_page_reclaimed` to `true` if it reclaimed a page of the right `block_size` that was not full.
static mi_segment_t* mi_segment_reclaim(mi_segment_t* segment, mi_heap_t* heap, size_t requested_block_size, bool* right_page_reclaimed, mi_segments_tld_t* tld) {
  mi_assert_internal(mi_atomic_load_ptr_relaxed(mi_segment_t, &segment->abandoned_next) == NULL);
  mi_assert_expensive(mi_segment_is_valid(segment, tld));
  if (right_page_reclaimed != NULL) { *right_page_reclaimed = false; }

  segment->thread_id = _mi_thread_id();
  segment->abandoned_visits = 0;
  mi_segments_track_size((long)mi_segment_size(segment), tld);
  mi_assert_internal(segment->next == NULL);
  _mi_stat_decrease(&tld->stats->segments_abandoned, 1);
  
  // for all slices
  const mi_slice_t* end;
  mi_slice_t* slice = mi_slices_start_iterate(segment, &end);
  while (slice < end) {
    mi_assert_internal(slice->slice_count > 0);
    mi_assert_internal(slice->slice_offset == 0);
    if (mi_slice_is_used(slice)) {
      // in use: reclaim the page in our heap
      mi_page_t* page = mi_slice_to_page(slice);
      mi_assert_internal(!page->is_reset);
      mi_assert_internal(page->is_committed);
      mi_assert_internal(mi_page_thread_free_flag(page)==MI_NEVER_DELAYED_FREE);
      mi_assert_internal(mi_page_heap(page) == NULL);
      mi_assert_internal(page->next == NULL && page->prev==NULL);
      _mi_stat_decrease(&tld->stats->pages_abandoned, 1);
      segment->abandoned--;
      // set the heap again and allow delayed free again
      mi_page_set_heap(page, heap);
      _mi_page_use_delayed_free(page, MI_USE_DELAYED_FREE, true); // override never (after heap is set)
      _mi_page_free_collect(page, false); // ensure used count is up to date
      if (mi_page_all_free(page)) {
        // if everything free by now, free the page
        slice = mi_segment_page_clear(page, tld);   // set slice again due to coalesceing
      }
      else {
        // otherwise reclaim it into the heap
        _mi_page_reclaim(heap, page);
        if (requested_block_size == page->xblock_size && mi_page_has_any_available(page)) {
          if (right_page_reclaimed != NULL) { *right_page_reclaimed = true; }
        }
      }
    }
    else {
      // the span is free, add it to our page queues
      slice = mi_segment_span_free_coalesce(slice, tld); // set slice again due to coalesceing
    }
    mi_assert_internal(slice->slice_count>0 && slice->slice_offset==0);
    slice = slice + slice->slice_count;
  }

  mi_assert(segment->abandoned == 0);
  if (segment->used == 0) {  // due to page_clear
    mi_assert_internal(right_page_reclaimed == NULL || !(*right_page_reclaimed));
    mi_segment_free(segment, false, tld);
    return NULL;
  }
  else {
    return segment;
  }
}


void _mi_abandoned_reclaim_all(mi_heap_t* heap, mi_segments_tld_t* tld) {
  mi_segment_t* segment;
  while ((segment = mi_abandoned_pop()) != NULL) {
    mi_segment_reclaim(segment, heap, 0, NULL, tld);
  }
}

static mi_segment_t* mi_segment_try_reclaim(mi_heap_t* heap, size_t needed_slices, size_t block_size, bool* reclaimed, mi_segments_tld_t* tld)
{
  *reclaimed = false;
  mi_segment_t* segment;
  long max_tries = mi_option_get_clamp(mi_option_max_segment_reclaim, 8, 1024);     // limit the work to bound allocation times
  while ((max_tries-- > 0) && ((segment = mi_abandoned_pop()) != NULL)) {
    segment->abandoned_visits++;
    // todo: an arena exclusive heap will potentially visit many abandoned unsuitable segments
    // and push them into the visited list and use many tries. Perhaps we can skip non-suitable ones in a better way?
    bool is_suitable = _mi_heap_memid_is_suitable(heap, segment->memid);
    bool has_page = mi_segment_check_free(segment,needed_slices,block_size,tld); // try to free up pages (due to concurrent frees)
    if (segment->used == 0) {
      // free the segment (by forced reclaim) to make it available to other threads.
      // note1: we prefer to free a segment as that might lead to reclaiming another
      // segment that is still partially used.
      // note2: we could in principle optimize this by skipping reclaim and directly
      // freeing but that would violate some invariants temporarily)
      mi_segment_reclaim(segment, heap, 0, NULL, tld);
    }
    else if (has_page && is_suitable) {
      // found a large enough free span, or a page of the right block_size with free space 
      // we return the result of reclaim (which is usually `segment`) as it might free
      // the segment due to concurrent frees (in which case `NULL` is returned).
      return mi_segment_reclaim(segment, heap, block_size, reclaimed, tld);
    }
    else if (segment->abandoned_visits > 3 && is_suitable) {  
      // always reclaim on 3rd visit to limit the abandoned queue length.
      mi_segment_reclaim(segment, heap, 0, NULL, tld);
    }
    else {
      // otherwise, push on the visited list so it gets not looked at too quickly again
      mi_segment_try_purge(segment, true /* force? */, tld->stats); // force purge if needed as we may not visit soon again
      mi_abandoned_visited_push(segment);
    }
  }
  return NULL;
}


void _mi_abandoned_collect(mi_heap_t* heap, bool force, mi_segments_tld_t* tld)
{
  mi_segment_t* segment;
  int max_tries = (force ? 16*1024 : 1024); // limit latency
  if (force) {
    mi_abandoned_visited_revisit(); 
  }
  while ((max_tries-- > 0) && ((segment = mi_abandoned_pop()) != NULL)) {
    mi_segment_check_free(segment,0,0,tld); // try to free up pages (due to concurrent frees)
    if (segment->used == 0) {
      // free the segment (by forced reclaim) to make it available to other threads.
      // note: we could in principle optimize this by skipping reclaim and directly
      // freeing but that would violate some invariants temporarily)
      mi_segment_reclaim(segment, heap, 0, NULL, tld);
    }
    else {
      // otherwise, purge if needed and push on the visited list 
      // note: forced purge can be expensive if many threads are destroyed/created as in mstress.
      mi_segment_try_purge(segment, force, tld->stats);
      mi_abandoned_visited_push(segment);
    }
  }
}

/* -----------------------------------------------------------
   Reclaim or allocate
----------------------------------------------------------- */

static mi_segment_t* mi_segment_reclaim_or_alloc(mi_heap_t* heap, size_t needed_slices, size_t block_size, mi_segments_tld_t* tld, mi_os_tld_t* os_tld)
{
  mi_assert_internal(block_size < MI_HUGE_BLOCK_SIZE);
  mi_assert_internal(block_size <= MI_LARGE_OBJ_SIZE_MAX);
  
  // 1. try to reclaim an abandoned segment
  bool reclaimed;
  mi_segment_t* segment = mi_segment_try_reclaim(heap, needed_slices, block_size, &reclaimed, tld);
  if (reclaimed) {
    // reclaimed the right page right into the heap
    mi_assert_internal(segment != NULL);
    return NULL; // pretend out-of-memory as the page will be in the page queue of the heap with available blocks
  }
  else if (segment != NULL) {
    // reclaimed a segment with a large enough empty span in it
    return segment;
  }
  // 2. otherwise allocate a fresh segment
  return mi_segment_alloc(0, 0, heap->arena_id, tld, os_tld, NULL);  
}


/* -----------------------------------------------------------
   Page allocation
----------------------------------------------------------- */

static mi_page_t* mi_segments_page_alloc(mi_heap_t* heap, mi_page_kind_t page_kind, size_t required, size_t block_size, mi_segments_tld_t* tld, mi_os_tld_t* os_tld)
{
  mi_assert_internal(required <= MI_LARGE_OBJ_SIZE_MAX && page_kind <= MI_PAGE_LARGE);

  // find a free page
  size_t page_size = _mi_align_up(required, (required > MI_MEDIUM_PAGE_SIZE ? MI_MEDIUM_PAGE_SIZE : MI_SEGMENT_SLICE_SIZE));
  size_t slices_needed = page_size / MI_SEGMENT_SLICE_SIZE;
  mi_assert_internal(slices_needed * MI_SEGMENT_SLICE_SIZE == page_size);
  mi_page_t* page = mi_segments_page_find_and_allocate(slices_needed, heap->arena_id, tld); //(required <= MI_SMALL_SIZE_MAX ? 0 : slices_needed), tld);
  if (page==NULL) {
    // no free page, allocate a new segment and try again
    if (mi_segment_reclaim_or_alloc(heap, slices_needed, block_size, tld, os_tld) == NULL) {
      // OOM or reclaimed a good page in the heap
      return NULL;  
    }
    else {
      // otherwise try again
      return mi_segments_page_alloc(heap, page_kind, required, block_size, tld, os_tld);
    }
  }
  mi_assert_internal(page != NULL && page->slice_count*MI_SEGMENT_SLICE_SIZE == page_size);
  mi_assert_internal(_mi_ptr_segment(page)->thread_id == _mi_thread_id());
  mi_segment_try_purge(_mi_ptr_segment(page), false, tld->stats);
  return page;
}



/* -----------------------------------------------------------
   Huge page allocation
----------------------------------------------------------- */

static mi_page_t* mi_segment_huge_page_alloc(size_t size, size_t page_alignment, mi_arena_id_t req_arena_id, mi_segments_tld_t* tld, mi_os_tld_t* os_tld)
{
  mi_page_t* page = NULL;
  mi_segment_t* segment = mi_segment_alloc(size,page_alignment,req_arena_id,tld,os_tld,&page);
  if (segment == NULL || page==NULL) return NULL;
  mi_assert_internal(segment->used==1);
  mi_assert_internal(mi_page_block_size(page) >= size);  
  #if MI_HUGE_PAGE_ABANDON
  segment->thread_id = 0; // huge segments are immediately abandoned
  #endif  

  // for huge pages we initialize the xblock_size as we may
  // overallocate to accommodate large alignments.
  size_t psize;
  uint8_t* start = _mi_segment_page_start(segment, page, &psize);
  page->xblock_size = (psize > MI_HUGE_BLOCK_SIZE ? MI_HUGE_BLOCK_SIZE : (uint32_t)psize);
  
  // decommit the part of the prefix of a page that will not be used; this can be quite large (close to MI_SEGMENT_SIZE)
  if (page_alignment > 0 && segment->allow_decommit) {
    uint8_t* aligned_p = (uint8_t*)_mi_align_up((uintptr_t)start, page_alignment);
    mi_assert_internal(_mi_is_aligned(aligned_p, page_alignment));
    mi_assert_internal(psize - (aligned_p - start) >= size);      
    uint8_t* decommit_start = start + sizeof(mi_block_t);              // for the free list
    ptrdiff_t decommit_size = aligned_p - decommit_start;
    _mi_os_reset(decommit_start, decommit_size, &_mi_stats_main);   // note: cannot use segment_decommit on huge segments    
  }
  
  return page;
}

#if MI_HUGE_PAGE_ABANDON
// free huge block from another thread
void _mi_segment_huge_page_free(mi_segment_t* segment, mi_page_t* page, mi_block_t* block) {
  // huge page segments are always abandoned and can be freed immediately by any thread
  mi_assert_internal(segment->kind==MI_SEGMENT_HUGE);
  mi_assert_internal(segment == _mi_page_segment(page));
  mi_assert_internal(mi_atomic_load_relaxed(&segment->thread_id)==0);

  // claim it and free
  mi_heap_t* heap = mi_heap_get_default(); // issue #221; don't use the internal get_default_heap as we need to ensure the thread is initialized.
  // paranoia: if this it the last reference, the cas should always succeed
  size_t expected_tid = 0;
  if (mi_atomic_cas_strong_acq_rel(&segment->thread_id, &expected_tid, heap->thread_id)) {
    mi_block_set_next(page, block, page->free);
    page->free = block;
    page->used--;
    page->is_zero = false;
    mi_assert(page->used == 0);
    mi_tld_t* tld = heap->tld;
    _mi_segment_page_free(page, true, &tld->segments);
  }
#if (MI_DEBUG!=0)
  else {
    mi_assert_internal(false);
  }
#endif
}

#else
// reset memory of a huge block from another thread
void _mi_segment_huge_page_reset(mi_segment_t* segment, mi_page_t* page, mi_block_t* block) {
  MI_UNUSED(page);
  mi_assert_internal(segment->kind == MI_SEGMENT_HUGE);
  mi_assert_internal(segment == _mi_page_segment(page));
  mi_assert_internal(page->used == 1); // this is called just before the free
  mi_assert_internal(page->free == NULL);
  if (segment->allow_decommit) {
    const size_t csize = mi_usable_size(block) - sizeof(mi_block_t);
    uint8_t* p = (uint8_t*)block + sizeof(mi_block_t);
    _mi_os_reset(p, csize, &_mi_stats_main);  // note: cannot use segment_decommit on huge segments
  }
}
#endif

/* -----------------------------------------------------------
   Page allocation and free
----------------------------------------------------------- */
mi_page_t* _mi_segment_page_alloc(mi_heap_t* heap, size_t block_size, size_t page_alignment, mi_segments_tld_t* tld, mi_os_tld_t* os_tld) {
  mi_page_t* page;
  if mi_unlikely(page_alignment > MI_ALIGNMENT_MAX) {
    mi_assert_internal(_mi_is_power_of_two(page_alignment));
    mi_assert_internal(page_alignment >= MI_SEGMENT_SIZE);
    if (page_alignment < MI_SEGMENT_SIZE) { page_alignment = MI_SEGMENT_SIZE; }
    page = mi_segment_huge_page_alloc(block_size,page_alignment,heap->arena_id,tld,os_tld);
  }
  else if (block_size <= MI_SMALL_OBJ_SIZE_MAX) {
    page = mi_segments_page_alloc(heap,MI_PAGE_SMALL,block_size,block_size,tld,os_tld);
  }
  else if (block_size <= MI_MEDIUM_OBJ_SIZE_MAX) {
    page = mi_segments_page_alloc(heap,MI_PAGE_MEDIUM,MI_MEDIUM_PAGE_SIZE,block_size,tld, os_tld);
  }
  else if (block_size <= MI_LARGE_OBJ_SIZE_MAX) {
    page = mi_segments_page_alloc(heap,MI_PAGE_LARGE,block_size,block_size,tld, os_tld);
  }
  else {
    page = mi_segment_huge_page_alloc(block_size,page_alignment,heap->arena_id,tld,os_tld);    
  }
  mi_assert_internal(page == NULL || _mi_heap_memid_is_suitable(heap, _mi_page_segment(page)->memid));
  mi_assert_expensive(page == NULL || mi_segment_is_valid(_mi_page_segment(page),tld));
  return page;
}

<|MERGE_RESOLUTION|>--- conflicted
+++ resolved
@@ -205,7 +205,6 @@
    Slice span queues
 ----------------------------------------------------------- */
 
-<<<<<<< HEAD
 static void mi_span_queue_push(mi_span_queue_t* sq, mi_slice_t* slice) {
   // todo: or push to the end?
   mi_assert_internal(slice->prev == NULL && slice->next==NULL);
@@ -215,15 +214,6 @@
   if (slice->next != NULL) slice->next->prev = slice;
                      else sq->last = slice;
   slice->xblock_size = 0; // free
-=======
-// we re-use the `used` field for the expiration counter. Since this is a
-// a 32-bit field while the clock is always 64-bit we need to guard
-// against overflow, we use substraction to check for expiry which work
-// as long as the reset delay is under (2^30 - 1) milliseconds (~12 days)
-static void mi_page_reset_set_expire(mi_page_t* page) {
-  uint32_t expire = (uint32_t)_mi_clock_now() + mi_option_get(mi_option_purge_delay);
-  page->used = expire;
->>>>>>> cdefd5b6
 }
 
 static mi_span_queue_t* mi_span_queue_for(size_t slice_count, mi_segments_tld_t* tld) {
@@ -245,7 +235,6 @@
   slice->xblock_size = 1; // no more free
 }
 
-<<<<<<< HEAD
 
 /* -----------------------------------------------------------
  Invariant checking
@@ -253,28 +242,6 @@
 
 static bool mi_slice_is_used(const mi_slice_t* slice) {
   return (slice->xblock_size > 0);
-=======
-  if (mi_option_get(mi_option_purge_delay) == 0) {
-    // reset immediately?
-    mi_page_reset(segment, page, 0, tld);
-  }
-  else {
-    // otherwise push on the delayed page reset queue
-    mi_page_queue_t* pq = &tld->pages_reset;
-    // push on top
-    mi_page_reset_set_expire(page);
-    page->next = pq->first;
-    page->prev = NULL;
-    if (pq->first == NULL) {
-      mi_assert_internal(pq->last == NULL);
-      pq->first = pq->last = page;
-    }
-    else {
-      pq->first->prev = page;
-      pq->first = page;
-    }
-  }
->>>>>>> cdefd5b6
 }
 
 
@@ -341,39 +308,8 @@
  Segment size calculations
 ----------------------------------------------------------- */
 
-<<<<<<< HEAD
 static size_t mi_segment_info_size(mi_segment_t* segment) {
   return segment->segment_info_slices * MI_SEGMENT_SLICE_SIZE;
-=======
-static size_t mi_segment_raw_page_size(const mi_segment_t* segment) {
-  return (segment->page_kind == MI_PAGE_HUGE ? segment->segment_size : (size_t)1 << segment->page_shift);
-}
-
-// Raw start of the page available memory; can be used on uninitialized pages (only `segment_idx` must be set)
-// The raw start is not taking aligned block allocation into consideration.
-static uint8_t* mi_segment_raw_page_start(const mi_segment_t* segment, const mi_page_t* page, size_t* page_size) {
-  size_t   psize = mi_segment_raw_page_size(segment);
-  uint8_t* p = (uint8_t*)segment + page->segment_idx * psize;
-
-  if (page->segment_idx == 0) {
-    // the first page starts after the segment info (and possible guard page)
-    p += segment->segment_info_size;
-    psize -= segment->segment_info_size;
-  }
-
-#if (MI_SECURE > 1)  // every page has an os guard page
-  psize -= _mi_os_page_size();
-#elif (MI_SECURE==1) // the last page has an os guard page at the end
-  if (page->segment_idx == segment->capacity - 1) {
-    psize -= _mi_os_page_size();
-  }
-#endif
-
-  if (page_size != NULL) *page_size = psize;
-  mi_assert_internal(page->xblock_size == 0 || _mi_ptr_page(p) == page);
-  mi_assert_internal(_mi_ptr_segment(p) == segment);
-  return p;
->>>>>>> cdefd5b6
 }
 
 static uint8_t* _mi_segment_page_start_from_slice(const mi_segment_t* segment, const mi_slice_t* slice, size_t xblock_size, size_t* page_size)
@@ -464,6 +400,8 @@
      || !_mi_segment_cache_push(segment, size, segment->memid, &segment->commit_mask, &segment->purge_mask, segment->mem_is_large, segment->mem_is_pinned, tld->os)) 
 #endif       
   {
+    const size_t csize = _mi_commit_mask_committed_size(&segment->commit_mask, size);
+    /*
     // if not all committed, an arena may decommit the whole area, but that double counts
     // the already decommitted parts; adjust for that in the stats.
     if (!mi_commit_mask_is_full(&segment->commit_mask)) {
@@ -473,9 +411,9 @@
         _mi_stat_increase(&_mi_stats_main.committed, size - csize); 
       }
     }
+    */
     _mi_abandoned_await_readers();  // wait until safe to free
-    _mi_arena_free(segment, mi_segment_size(segment), segment->mem_alignment, segment->mem_align_offset, segment->memid, 
-                            mi_commit_mask_is_full(&segment->commit_mask) /* all committed? */, tld->stats);
+    _mi_arena_free(segment, mi_segment_size(segment), segment->mem_alignment, segment->mem_align_offset, segment->memid, csize, tld->stats);
   }
 }
 
@@ -529,7 +467,6 @@
   *full_size = (end > start ? end - start : 0);
   if (*full_size == 0) return;
 
-<<<<<<< HEAD
   size_t bitidx = start / MI_COMMIT_SIZE;
   mi_assert_internal(bitidx < MI_COMMIT_MASK_BITS);
   
@@ -559,30 +496,8 @@
     _mi_stat_decrease(&_mi_stats_main.committed, _mi_commit_mask_committed_size(&cmask, MI_SEGMENT_SIZE)); // adjust for overlap
     if (!_mi_os_commit(start, full_size, &is_zero, stats)) return false;
     mi_commit_mask_set(&segment->commit_mask, &mask);
-=======
-  bool any_reset = false;
-  bool fully_committed = true;
-  size_t committed = 0;
-  const size_t page_size = mi_segment_raw_page_size(segment);
-  for (size_t i = 0; i < segment->capacity; i++) {
-    mi_page_t* page = &segment->pages[i];
-    if (page->is_committed)  { committed += page_size;  }
-    if (!page->is_committed) { fully_committed = false; }
-    if (page->is_reset)      { any_reset = true; }
-  }
-  MI_UNUSED(any_reset);
-  MI_UNUSED(fully_committed);
-  mi_assert_internal((fully_committed && committed == segment_size) || (!fully_committed && committed < segment_size));
-  
-  // TODO: for now, pages always reset but we can purge instead allowing for pages to be decommitted.
-  /*
-  if (any_reset && mi_option_is_enabled(mi_option_reset_decommits)) {
-    fully_committed = false;
->>>>>>> cdefd5b6
-  }
-  */
-  
-<<<<<<< HEAD
+  }
+  
   // increase purge expiration when using part of delayed purges -- we assume more allocations are coming soon.
   if (mi_commit_mask_any_set(&segment->purge_mask, &mask)) {
     segment->purge_expire = _mi_clock_now() + mi_option_get(mi_option_purge_delay);
@@ -591,10 +506,6 @@
   // always clear any delayed purges in our range (as they are either committed now)
   mi_commit_mask_clear(&segment->purge_mask, &mask);
   return true;
-=======
-  _mi_abandoned_await_readers(); // prevent ABA issue if concurrent readers try to access our memory (that might be purged)
-  _mi_arena_free(segment, segment_size, segment->mem_alignment, segment->mem_align_offset, segment->memid, committed, tld->stats);
->>>>>>> cdefd5b6
 }
 
 static bool mi_segment_ensure_committed(mi_segment_t* segment, uint8_t* p, size_t size, mi_stats_t* stats) {
