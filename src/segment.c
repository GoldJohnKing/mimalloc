--- conflicted
+++ resolved
@@ -955,10 +955,12 @@
 
 static void mi_segment_free(mi_segment_t* segment, bool force, mi_segments_tld_t* tld) {
   MI_UNUSED(force);
-<<<<<<< HEAD
   mi_assert_internal(segment != NULL);
   mi_assert_internal(segment->next == NULL);
   mi_assert_internal(segment->used == 0);
+  
+  // in `mi_segment_force_abandon` we set this to true to ensure the segment's memory stays valid
+  if (segment->dont_free) return;
 
   // Remove the free pages
   mi_slice_t* slice = &segment->slices[0];
@@ -979,16 +981,6 @@
     slice = slice + slice->slice_count;
   }
   mi_assert_internal(page_count == 2); // first page is allocated by the segment itself
-=======
-  mi_assert(segment != NULL);
-  
-  // in `mi_segment_force_abandon` we set this to true to ensure the segment's memory stays valid
-  if (segment->dont_free) return;
-
-  // don't purge as we are freeing now
-  mi_segment_remove_all_purges(segment, false /* don't force as we are about to free */, tld);
-  mi_segment_remove_from_free_queue(segment, tld);
->>>>>>> 7673aa25
 
   // stats
   _mi_stat_decrease(&tld->stats->page_committed, mi_segment_info_size(segment));
@@ -1397,8 +1389,11 @@
 // force abandon a segment
 static void mi_segment_force_abandon(mi_segment_t* segment, mi_segments_tld_t* tld)
 {
-<<<<<<< HEAD
   mi_assert_internal(!mi_segment_is_abandoned(segment));
+  mi_assert_internal(!segment->dont_free);
+
+  // ensure the segment does not get free'd underneath us (so we can check if a page has been freed in `mi_page_force_abandon`)
+  segment->dont_free = true;
 
   // for all slices
   const mi_slice_t* end;
@@ -1416,6 +1411,7 @@
         if (segment->used == segment->abandoned+1) {
           // the last page.. abandon and return as the segment will be abandoned after this
           // and we should no longer access it.
+          segment->dont_free = false;
           _mi_page_force_abandon(page);
           return;
         }
@@ -1425,30 +1421,6 @@
           // it might be freed, reset the slice (note: relies on coalesce setting the slice_offset)
           slice = mi_slice_first(slice);
         }
-=======
-  mi_assert_internal(segment->abandoned < segment->used);
-  mi_assert_internal(!segment->dont_free);
-  
-  // ensure the segment does not get free'd underneath us (so we can check if a page has been freed in `mi_page_force_abandon`)
-  segment->dont_free = true;
-
-  // for all pages
-  for (size_t i = 0; i < segment->capacity; i++) {
-    mi_page_t* page = &segment->pages[i];
-    if (page->segment_in_use) {
-      // abandon the page if it is still in-use (this will free the page if possible as well (but not our segment))
-      mi_assert_internal(segment->used > 0);
-      if (segment->used == segment->abandoned+1) {
-        // the last page.. abandon and return as the segment will be abandoned after this
-        // and we should no longer access it.
-        segment->dont_free = false;
-        _mi_page_force_abandon(page);
-        return;
-      }
-      else {
-        // abandon and continue
-        _mi_page_force_abandon(page);
->>>>>>> 7673aa25
       }
     }
     slice = slice + slice->slice_count;
