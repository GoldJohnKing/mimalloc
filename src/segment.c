/* ----------------------------------------------------------------------------
Copyright (c) 2018-2024, Microsoft Research, Daan Leijen
This is free software; you can redistribute it and/or modify it under the
terms of the MIT license. A copy of the license can be found in the file
"LICENSE" at the root of this distribution.
-----------------------------------------------------------------------------*/
#include "mimalloc.h"
#include "mimalloc/internal.h"
#include "mimalloc/atomic.h"

#include <string.h>  // memset
#include <stdio.h>

// -------------------------------------------------------------------
// Segments
// mimalloc pages reside in segments. See `mi_segment_valid` for invariants.
// -------------------------------------------------------------------


static void mi_segment_try_purge(mi_segment_t* segment, bool force);


// -------------------------------------------------------------------
// commit mask
// -------------------------------------------------------------------

static bool mi_commit_mask_all_set(const mi_commit_mask_t* commit, const mi_commit_mask_t* cm) {
  for (size_t i = 0; i < MI_COMMIT_MASK_FIELD_COUNT; i++) {
    if ((commit->mask[i] & cm->mask[i]) != cm->mask[i]) return false;
  }
  return true;
}

static bool mi_commit_mask_any_set(const mi_commit_mask_t* commit, const mi_commit_mask_t* cm) {
  for (size_t i = 0; i < MI_COMMIT_MASK_FIELD_COUNT; i++) {
    if ((commit->mask[i] & cm->mask[i]) != 0) return true;
  }
  return false;
}

static void mi_commit_mask_create_intersect(const mi_commit_mask_t* commit, const mi_commit_mask_t* cm, mi_commit_mask_t* res) {
  for (size_t i = 0; i < MI_COMMIT_MASK_FIELD_COUNT; i++) {
    res->mask[i] = (commit->mask[i] & cm->mask[i]);
  }
}

static void mi_commit_mask_clear(mi_commit_mask_t* res, const mi_commit_mask_t* cm) {
  for (size_t i = 0; i < MI_COMMIT_MASK_FIELD_COUNT; i++) {
    res->mask[i] &= ~(cm->mask[i]);
  }
}

static void mi_commit_mask_set(mi_commit_mask_t* res, const mi_commit_mask_t* cm) {
  for (size_t i = 0; i < MI_COMMIT_MASK_FIELD_COUNT; i++) {
    res->mask[i] |= cm->mask[i];
  }
}

static void mi_commit_mask_create(size_t bitidx, size_t bitcount, mi_commit_mask_t* cm) {
  mi_assert_internal(bitidx < MI_COMMIT_MASK_BITS);
  mi_assert_internal((bitidx + bitcount) <= MI_COMMIT_MASK_BITS);
  if (bitcount == MI_COMMIT_MASK_BITS) {
    mi_assert_internal(bitidx==0);
    mi_commit_mask_create_full(cm);
  }
  else if (bitcount == 0) {
    mi_commit_mask_create_empty(cm);
  }
  else {
    mi_commit_mask_create_empty(cm);
    size_t i = bitidx / MI_COMMIT_MASK_FIELD_BITS;
    size_t ofs = bitidx % MI_COMMIT_MASK_FIELD_BITS;
    while (bitcount > 0) {
      mi_assert_internal(i < MI_COMMIT_MASK_FIELD_COUNT);
      size_t avail = MI_COMMIT_MASK_FIELD_BITS - ofs;
      size_t count = (bitcount > avail ? avail : bitcount);
      size_t mask = (count >= MI_COMMIT_MASK_FIELD_BITS ? ~((size_t)0) : (((size_t)1 << count) - 1) << ofs);
      cm->mask[i] = mask;
      bitcount -= count;
      ofs = 0;
      i++;
    }
  }
}

size_t _mi_commit_mask_committed_size(const mi_commit_mask_t* cm, size_t total) {
  mi_assert_internal((total%MI_COMMIT_MASK_BITS)==0);
  size_t count = 0;
  for (size_t i = 0; i < MI_COMMIT_MASK_FIELD_COUNT; i++) {
    size_t mask = cm->mask[i];
    if (~mask == 0) {
      count += MI_COMMIT_MASK_FIELD_BITS;
    }
    else {
      for (; mask != 0; mask >>= 1) {  // todo: use popcount
        if ((mask&1)!=0) count++;
      }
    }
  }
  // we use total since for huge segments each commit bit may represent a larger size
  return ((total / MI_COMMIT_MASK_BITS) * count);
}


size_t _mi_commit_mask_next_run(const mi_commit_mask_t* cm, size_t* idx) {
  size_t i = (*idx) / MI_COMMIT_MASK_FIELD_BITS;
  size_t ofs = (*idx) % MI_COMMIT_MASK_FIELD_BITS;
  size_t mask = 0;
  // find first ones
  while (i < MI_COMMIT_MASK_FIELD_COUNT) {
    mask = cm->mask[i];
    mask >>= ofs;
    if (mask != 0) {
      while ((mask&1) == 0) {
        mask >>= 1;
        ofs++;
      }
      break;
    }
    i++;
    ofs = 0;
  }
  if (i >= MI_COMMIT_MASK_FIELD_COUNT) {
    // not found
    *idx = MI_COMMIT_MASK_BITS;
    return 0;
  }
  else {
    // found, count ones
    size_t count = 0;
    *idx = (i*MI_COMMIT_MASK_FIELD_BITS) + ofs;
    do {
      mi_assert_internal(ofs < MI_COMMIT_MASK_FIELD_BITS && (mask&1) == 1);
      do {
        count++;
        mask >>= 1;
      } while ((mask&1) == 1);
      if ((((*idx + count) % MI_COMMIT_MASK_FIELD_BITS) == 0)) {
        i++;
        if (i >= MI_COMMIT_MASK_FIELD_COUNT) break;
        mask = cm->mask[i];
        ofs = 0;
      }
    } while ((mask&1) == 1);
    mi_assert_internal(count > 0);
    return count;
  }
}


/* --------------------------------------------------------------------------------
  Segment allocation
  We allocate pages inside bigger "segments" (32 MiB on 64-bit). This is to avoid
  splitting VMA's on Linux and reduce fragmentation on other OS's.
  Each thread owns its own segments.

  Currently we have:
  - small pages (64KiB) 
  - medium pages (512KiB)
  - large pages (4MiB),
  - huge segments have 1 page in one segment that can be larger than `MI_SEGMENT_SIZE`.
    it is used for blocks `> MI_LARGE_OBJ_SIZE_MAX` or with alignment `> MI_BLOCK_ALIGNMENT_MAX`.

  The memory for a segment is usually committed on demand.
  (i.e. we are careful to not touch the memory until we actually allocate a block there)

  If a  thread ends, it "abandons" pages that still contain live blocks.
  Such segments are abandoned and these can be reclaimed by still running threads,
  (much like work-stealing).
-------------------------------------------------------------------------------- */


/* -----------------------------------------------------------
   Slices
----------------------------------------------------------- */


static const mi_slice_t* mi_segment_slices_end(const mi_segment_t* segment) {
  return &segment->slices[segment->slice_entries];
}

static uint8_t* mi_slice_start(const mi_slice_t* slice) {
  mi_segment_t* segment = _mi_ptr_segment(slice);
  mi_assert_internal(slice >= segment->slices && slice < mi_segment_slices_end(segment));
  return ((uint8_t*)segment + ((slice - segment->slices)*MI_SEGMENT_SLICE_SIZE));
}


/* -----------------------------------------------------------
   Bins
----------------------------------------------------------- */
// Use bit scan forward to quickly find the first zero bit if it is available

static inline size_t mi_slice_bin8(size_t slice_count) {
  if (slice_count<=1) return slice_count;
  mi_assert_internal(slice_count <= MI_SLICES_PER_SEGMENT);
  slice_count--;
  size_t s = mi_bsr(slice_count);  // slice_count > 1
  if (s <= 2) return slice_count + 1;
  size_t bin = ((s << 2) | ((slice_count >> (s - 2))&0x03)) - 4;
  return bin;
}

static inline size_t mi_slice_bin(size_t slice_count) {
  mi_assert_internal(slice_count*MI_SEGMENT_SLICE_SIZE <= MI_SEGMENT_SIZE);
  mi_assert_internal(mi_slice_bin8(MI_SLICES_PER_SEGMENT) <= MI_SEGMENT_BIN_MAX);
  size_t bin = mi_slice_bin8(slice_count);
  mi_assert_internal(bin <= MI_SEGMENT_BIN_MAX);
  return bin;
}

static inline size_t mi_slice_index(const mi_slice_t* slice) {
  mi_segment_t* segment = _mi_ptr_segment(slice);
  ptrdiff_t index = slice - segment->slices;
  mi_assert_internal(index >= 0 && index < (ptrdiff_t)segment->slice_entries);
  return index;
}


/* -----------------------------------------------------------
   Slice span queues
----------------------------------------------------------- */

static void mi_span_queue_push(mi_span_queue_t* sq, mi_slice_t* slice) {
  // todo: or push to the end?
  mi_assert_internal(slice->prev == NULL && slice->next==NULL);
  slice->prev = NULL; // paranoia
  slice->next = sq->first;
  sq->first = slice;
  if (slice->next != NULL) slice->next->prev = slice;
                     else sq->last = slice;
  slice->block_size = 0; // free
}

static mi_span_queue_t* mi_span_queue_for(size_t slice_count, mi_segments_tld_t* tld) {
  size_t bin = mi_slice_bin(slice_count);
  mi_span_queue_t* sq = &tld->spans[bin];
  mi_assert_internal(sq->slice_count >= slice_count);
  return sq;
}

static void mi_span_queue_delete(mi_span_queue_t* sq, mi_slice_t* slice) {
  mi_assert_internal(slice->block_size==0 && slice->slice_count>0 && slice->slice_offset==0);
  // should work too if the queue does not contain slice (which can happen during reclaim)
  if (slice->prev != NULL) slice->prev->next = slice->next;
  if (slice == sq->first) sq->first = slice->next;
  if (slice->next != NULL) slice->next->prev = slice->prev;
  if (slice == sq->last) sq->last = slice->prev;
  slice->prev = NULL;
  slice->next = NULL;
  slice->block_size = 1; // no more free
}


/* -----------------------------------------------------------
 Invariant checking
----------------------------------------------------------- */

static bool mi_slice_is_used(const mi_slice_t* slice) {
  return (slice->block_size > 0);
}


#if (MI_DEBUG>=3)
static bool mi_span_queue_contains(mi_span_queue_t* sq, mi_slice_t* slice) {
  for (mi_slice_t* s = sq->first; s != NULL; s = s->next) {
    if (s==slice) return true;
  }
  return false;
}

static bool mi_segment_is_valid(mi_segment_t* segment, mi_segments_tld_t* tld) {
  mi_assert_internal(segment != NULL);
  mi_assert_internal(_mi_ptr_cookie(segment) == segment->cookie);
  mi_assert_internal(segment->abandoned <= segment->used);
  mi_assert_internal(segment->thread_id == 0 || segment->thread_id == _mi_thread_id());
  mi_assert_internal(mi_commit_mask_all_set(&segment->commit_mask, &segment->purge_mask)); // can only decommit committed blocks
  //mi_assert_internal(segment->segment_info_size % MI_SEGMENT_SLICE_SIZE == 0);
  mi_slice_t* slice = &segment->slices[0];
  const mi_slice_t* end = mi_segment_slices_end(segment);
  size_t used_count = 0;
  mi_span_queue_t* sq;
  while(slice < end) {
    mi_assert_internal(slice->slice_count > 0);
    mi_assert_internal(slice->slice_offset == 0);
    size_t index = mi_slice_index(slice);
    size_t maxindex = (index + slice->slice_count >= segment->slice_entries ? segment->slice_entries : index + slice->slice_count) - 1;
    if (mi_slice_is_used(slice)) { // a page in use, we need at least MAX_SLICE_OFFSET_COUNT valid back offsets
      used_count++;
      mi_assert_internal(slice->is_huge == (segment->kind == MI_SEGMENT_HUGE));
      for (size_t i = 0; i <= MI_MAX_SLICE_OFFSET_COUNT && index + i <= maxindex; i++) {
        mi_assert_internal(segment->slices[index + i].slice_offset == i*sizeof(mi_slice_t));
        mi_assert_internal(i==0 || segment->slices[index + i].slice_count == 0);
        mi_assert_internal(i==0 || segment->slices[index + i].block_size == 1);
      }
      // and the last entry as well (for coalescing)
      const mi_slice_t* last = slice + slice->slice_count - 1;
      if (last > slice && last < mi_segment_slices_end(segment)) {
        mi_assert_internal(last->slice_offset == (slice->slice_count-1)*sizeof(mi_slice_t));
        mi_assert_internal(last->slice_count == 0);
        mi_assert_internal(last->block_size == 1);
      }
    }
    else {  // free range of slices; only last slice needs a valid back offset
      mi_slice_t* last = &segment->slices[maxindex];
      if (segment->kind != MI_SEGMENT_HUGE || slice->slice_count <= (segment->slice_entries - segment->segment_info_slices)) {
        mi_assert_internal((uint8_t*)slice == (uint8_t*)last - last->slice_offset);
      }
      mi_assert_internal(slice == last || last->slice_count == 0 );
      mi_assert_internal(last->block_size == 0 || (segment->kind==MI_SEGMENT_HUGE && last->block_size==1));
      if (segment->kind != MI_SEGMENT_HUGE && segment->thread_id != 0) { // segment is not huge or abandoned
        sq = mi_span_queue_for(slice->slice_count,tld);
        mi_assert_internal(mi_span_queue_contains(sq,slice));
      }
    }
    slice = &segment->slices[maxindex+1];
  }
  mi_assert_internal(slice == end);
  mi_assert_internal(used_count == segment->used + 1);
  return true;
}
#endif

/* -----------------------------------------------------------
 Segment size calculations
----------------------------------------------------------- */

static size_t mi_segment_info_size(mi_segment_t* segment) {
  return segment->segment_info_slices * MI_SEGMENT_SLICE_SIZE;
}

static uint8_t* _mi_segment_page_start_from_slice(const mi_segment_t* segment, const mi_slice_t* slice, size_t block_size, size_t* page_size)
{
  const ptrdiff_t idx = slice - segment->slices;
  const size_t psize = (size_t)slice->slice_count * MI_SEGMENT_SLICE_SIZE;
  uint8_t* const pstart = (uint8_t*)segment + (idx*MI_SEGMENT_SLICE_SIZE);
  // make the start not OS page aligned for smaller blocks to avoid page/cache effects
  // note: the offset must always be a block_size multiple since we assume small allocations
  // are aligned (see `mi_heap_malloc_aligned`).
  size_t start_offset = 0;
  if (block_size > 0 && block_size <= MI_MAX_ALIGN_GUARANTEE) {
    // for small objects, ensure the page start is aligned with the block size (PR#66 by kickunderscore)
    const size_t adjust = block_size - ((uintptr_t)pstart % block_size);
    if (adjust < block_size && psize >= block_size + adjust) {
      start_offset += adjust;
    }
  }
  if (block_size >= MI_INTPTR_SIZE) {
    if (block_size <= 64) { start_offset += 3*block_size; }
    else if (block_size <= 512) { start_offset += block_size; }
  }
  start_offset = _mi_align_up(start_offset, MI_MAX_ALIGN_SIZE);
  mi_assert_internal(_mi_is_aligned(pstart + start_offset, MI_MAX_ALIGN_SIZE));
  mi_assert_internal(block_size == 0 || block_size > MI_MAX_ALIGN_GUARANTEE || _mi_is_aligned(pstart + start_offset,block_size));
  if (page_size != NULL) { *page_size = psize - start_offset; }
  return (pstart + start_offset);
}

// Start of the page available memory; can be used on uninitialized pages
uint8_t* _mi_segment_page_start(const mi_segment_t* segment, const mi_page_t* page, size_t* page_size)
{
  const mi_slice_t* slice = mi_page_to_slice((mi_page_t*)page);
  uint8_t* p = _mi_segment_page_start_from_slice(segment, slice, mi_page_block_size(page), page_size);
  mi_assert_internal(mi_page_block_size(page) > 0 || _mi_ptr_page(p) == page);
  mi_assert_internal(_mi_ptr_segment(p) == segment);
  return p;
}


static size_t mi_segment_calculate_slices(size_t required, size_t* info_slices) {
  size_t page_size = _mi_os_page_size();
  size_t isize     = _mi_align_up(sizeof(mi_segment_t), page_size);
  size_t guardsize = 0;

  if (MI_SECURE>0) {
    // in secure mode, we set up a protected page in between the segment info
    // and the page data (and one at the end of the segment)
    guardsize = page_size;
    if (required > 0) {
      required = _mi_align_up(required, MI_SEGMENT_SLICE_SIZE) + page_size;
    }
  }

  isize = _mi_align_up(isize + guardsize, MI_SEGMENT_SLICE_SIZE);
  if (info_slices != NULL) *info_slices = isize / MI_SEGMENT_SLICE_SIZE;
  size_t segment_size = (required==0 ? MI_SEGMENT_SIZE : _mi_align_up( required + isize + guardsize, MI_SEGMENT_SLICE_SIZE) );
  mi_assert_internal(segment_size % MI_SEGMENT_SLICE_SIZE == 0);
  return (segment_size / MI_SEGMENT_SLICE_SIZE);
}


/* ----------------------------------------------------------------------------
Segment caches
We keep a small segment cache per thread to increase local
reuse and avoid setting/clearing guard pages in secure mode.
------------------------------------------------------------------------------- */

static void mi_segments_track_size(long segment_size, mi_segments_tld_t* tld) {
  if (segment_size>=0) _mi_stat_increase(&tld->stats->segments,1);
                  else _mi_stat_decrease(&tld->stats->segments,1);
  tld->count += (segment_size >= 0 ? 1 : -1);
  if (tld->count > tld->peak_count) tld->peak_count = tld->count;
  tld->current_size += segment_size;
  if (tld->current_size > tld->peak_size) tld->peak_size = tld->current_size;
}

static void mi_segment_os_free(mi_segment_t* segment, mi_segments_tld_t* tld) {
  segment->thread_id = 0;
  _mi_segment_map_freed_at(segment);
  mi_segments_track_size(-((long)mi_segment_size(segment)),tld);
  if (segment->was_reclaimed) {
    tld->reclaim_count--;
    segment->was_reclaimed = false;
  }
  if (MI_SECURE>0) {
    // _mi_os_unprotect(segment, mi_segment_size(segment)); // ensure no more guard pages are set
    // unprotect the guard pages; we cannot just unprotect the whole segment size as part may be decommitted
    size_t os_pagesize = _mi_os_page_size();
    _mi_os_unprotect((uint8_t*)segment + mi_segment_info_size(segment) - os_pagesize, os_pagesize);
    uint8_t* end = (uint8_t*)segment + mi_segment_size(segment) - os_pagesize;
    _mi_os_unprotect(end, os_pagesize);
  }

  // purge delayed decommits now? (no, leave it to the arena)
  // mi_segment_try_purge(segment,true,tld->stats);

  const size_t size = mi_segment_size(segment);
  const size_t csize = _mi_commit_mask_committed_size(&segment->commit_mask, size);

  _mi_arena_free(segment, mi_segment_size(segment), csize, segment->memid);
}

/* -----------------------------------------------------------
   Commit/Decommit ranges
----------------------------------------------------------- */

static void mi_segment_commit_mask(mi_segment_t* segment, bool conservative, uint8_t* p, size_t size, uint8_t** start_p, size_t* full_size, mi_commit_mask_t* cm) {
  mi_assert_internal(_mi_ptr_segment(p + 1) == segment);
  mi_assert_internal(segment->kind != MI_SEGMENT_HUGE);
  mi_commit_mask_create_empty(cm);
  if (size == 0 || size > MI_SEGMENT_SIZE || segment->kind == MI_SEGMENT_HUGE) return;
  const size_t segstart = mi_segment_info_size(segment);
  const size_t segsize = mi_segment_size(segment);
  if (p >= (uint8_t*)segment + segsize) return;

  size_t pstart = (p - (uint8_t*)segment);
  mi_assert_internal(pstart + size <= segsize);

  size_t start;
  size_t end;
  if (conservative) {
    // decommit conservative
    start = _mi_align_up(pstart, MI_COMMIT_SIZE);
    end   = _mi_align_down(pstart + size, MI_COMMIT_SIZE);
    mi_assert_internal(start >= segstart);
    mi_assert_internal(end <= segsize);
  }
  else {
    // commit liberal
    start = _mi_align_down(pstart, MI_MINIMAL_COMMIT_SIZE);
    end   = _mi_align_up(pstart + size, MI_MINIMAL_COMMIT_SIZE);
  }
  if (pstart >= segstart && start < segstart) {  // note: the mask is also calculated for an initial commit of the info area
    start = segstart;
  }
  if (end > segsize) {
    end = segsize;
  }

  mi_assert_internal(start <= pstart && (pstart + size) <= end);
  mi_assert_internal(start % MI_COMMIT_SIZE==0 && end % MI_COMMIT_SIZE == 0);
  *start_p   = (uint8_t*)segment + start;
  *full_size = (end > start ? end - start : 0);
  if (*full_size == 0) return;

  size_t bitidx = start / MI_COMMIT_SIZE;
  mi_assert_internal(bitidx < MI_COMMIT_MASK_BITS);

  size_t bitcount = *full_size / MI_COMMIT_SIZE; // can be 0
  if (bitidx + bitcount > MI_COMMIT_MASK_BITS) {
    _mi_warning_message("commit mask overflow: idx=%zu count=%zu start=%zx end=%zx p=0x%p size=%zu fullsize=%zu\n", bitidx, bitcount, start, end, p, size, *full_size);
  }
  mi_assert_internal((bitidx + bitcount) <= MI_COMMIT_MASK_BITS);
  mi_commit_mask_create(bitidx, bitcount, cm);
}

static bool mi_segment_commit(mi_segment_t* segment, uint8_t* p, size_t size) {
  mi_assert_internal(mi_commit_mask_all_set(&segment->commit_mask, &segment->purge_mask));

  // commit liberal
  uint8_t* start = NULL;
  size_t   full_size = 0;
  mi_commit_mask_t mask;
  mi_segment_commit_mask(segment, false /* conservative? */, p, size, &start, &full_size, &mask);
  if (mi_commit_mask_is_empty(&mask) || full_size == 0) return true;

  if (!mi_commit_mask_all_set(&segment->commit_mask, &mask)) {
    // committing
    bool is_zero = false;
    mi_commit_mask_t cmask;
    mi_commit_mask_create_intersect(&segment->commit_mask, &mask, &cmask);
    _mi_stat_decrease(&_mi_stats_main.committed, _mi_commit_mask_committed_size(&cmask, MI_SEGMENT_SIZE)); // adjust for overlap
    if (!_mi_os_commit(start, full_size, &is_zero)) return false;
    mi_commit_mask_set(&segment->commit_mask, &mask);
  }

  // increase purge expiration when using part of delayed purges -- we assume more allocations are coming soon.
  if (mi_commit_mask_any_set(&segment->purge_mask, &mask)) {
    segment->purge_expire = _mi_clock_now() + mi_option_get(mi_option_purge_delay);
  }

  // always clear any delayed purges in our range (as they are either committed now)
  mi_commit_mask_clear(&segment->purge_mask, &mask);
  return true;
}

static bool mi_segment_ensure_committed(mi_segment_t* segment, uint8_t* p, size_t size) {
  mi_assert_internal(mi_commit_mask_all_set(&segment->commit_mask, &segment->purge_mask));
  // note: assumes commit_mask is always full for huge segments as otherwise the commit mask bits can overflow
  if (mi_commit_mask_is_full(&segment->commit_mask) && mi_commit_mask_is_empty(&segment->purge_mask)) return true; // fully committed
  mi_assert_internal(segment->kind != MI_SEGMENT_HUGE);
  return mi_segment_commit(segment, p, size);
}

static bool mi_segment_purge(mi_segment_t* segment, uint8_t* p, size_t size) {
  mi_assert_internal(mi_commit_mask_all_set(&segment->commit_mask, &segment->purge_mask));
  if (!segment->allow_purge) return true;

  // purge conservative
  uint8_t* start = NULL;
  size_t   full_size = 0;
  mi_commit_mask_t mask;
  mi_segment_commit_mask(segment, true /* conservative? */, p, size, &start, &full_size, &mask);
  if (mi_commit_mask_is_empty(&mask) || full_size==0) return true;

  if (mi_commit_mask_any_set(&segment->commit_mask, &mask)) {
    // purging
    mi_assert_internal((void*)start != (void*)segment);
    mi_assert_internal(segment->allow_decommit);
    const bool decommitted = _mi_os_purge(start, full_size);  // reset or decommit
    if (decommitted) {
      mi_commit_mask_t cmask;
      mi_commit_mask_create_intersect(&segment->commit_mask, &mask, &cmask);
      _mi_stat_increase(&_mi_stats_main.committed, full_size - _mi_commit_mask_committed_size(&cmask, MI_SEGMENT_SIZE)); // adjust for double counting
      mi_commit_mask_clear(&segment->commit_mask, &mask);
    }
  }

  // always clear any scheduled purges in our range
  mi_commit_mask_clear(&segment->purge_mask, &mask);
  return true;
}

static void mi_segment_schedule_purge(mi_segment_t* segment, uint8_t* p, size_t size) {
  if (!segment->allow_purge) return;

  if (mi_option_get(mi_option_purge_delay) == 0) {
    mi_segment_purge(segment, p, size);
  }
  else {
    // register for future purge in the purge mask
    uint8_t* start = NULL;
    size_t   full_size = 0;
    mi_commit_mask_t mask;
    mi_segment_commit_mask(segment, true /*conservative*/, p, size, &start, &full_size, &mask);
    if (mi_commit_mask_is_empty(&mask) || full_size==0) return;

    // update delayed commit
    mi_assert_internal(segment->purge_expire > 0 || mi_commit_mask_is_empty(&segment->purge_mask));
    mi_commit_mask_t cmask;
    mi_commit_mask_create_intersect(&segment->commit_mask, &mask, &cmask);  // only purge what is committed; span_free may try to decommit more
    mi_commit_mask_set(&segment->purge_mask, &cmask);
    mi_msecs_t now = _mi_clock_now();
    if (segment->purge_expire == 0) {
      // no previous purgess, initialize now
      segment->purge_expire = now + mi_option_get(mi_option_purge_delay);
    }
    else if (segment->purge_expire <= now) {
      // previous purge mask already expired
      if (segment->purge_expire + mi_option_get(mi_option_purge_extend_delay) <= now) {
        mi_segment_try_purge(segment, true);
      }
      else {
        segment->purge_expire = now + mi_option_get(mi_option_purge_extend_delay); // (mi_option_get(mi_option_purge_delay) / 8); // wait a tiny bit longer in case there is a series of free's
      }
    }
    else {
      // previous purge mask is not yet expired, increase the expiration by a bit.
      segment->purge_expire += mi_option_get(mi_option_purge_extend_delay);
    }
  }
}

static void mi_segment_try_purge(mi_segment_t* segment, bool force) {
  if (!segment->allow_purge || segment->purge_expire == 0 || mi_commit_mask_is_empty(&segment->purge_mask)) return;
  mi_msecs_t now = _mi_clock_now();
  if (!force && now < segment->purge_expire) return;

  mi_commit_mask_t mask = segment->purge_mask;
  segment->purge_expire = 0;
  mi_commit_mask_create_empty(&segment->purge_mask);

  size_t idx;
  size_t count;
  mi_commit_mask_foreach(&mask, idx, count) {
    // if found, decommit that sequence
    if (count > 0) {
      uint8_t* p = (uint8_t*)segment + (idx*MI_COMMIT_SIZE);
      size_t size = count * MI_COMMIT_SIZE;
      mi_segment_purge(segment, p, size);
    }
  }
  mi_commit_mask_foreach_end()
  mi_assert_internal(mi_commit_mask_is_empty(&segment->purge_mask));
}

// called from `mi_heap_collect_ex`
// this can be called per-page so it is important that try_purge has fast exit path
void _mi_segment_collect(mi_segment_t* segment, bool force) {
  mi_segment_try_purge(segment, force);
}

/* -----------------------------------------------------------
   Span free
----------------------------------------------------------- */

static bool mi_segment_is_abandoned(mi_segment_t* segment) {
  return (mi_atomic_load_relaxed(&segment->thread_id) == 0);
}

// note: can be called on abandoned segments
static void mi_segment_span_free(mi_segment_t* segment, size_t slice_index, size_t slice_count, bool allow_purge, mi_segments_tld_t* tld) {
  mi_assert_internal(slice_index < segment->slice_entries);
  mi_span_queue_t* sq = (segment->kind == MI_SEGMENT_HUGE || mi_segment_is_abandoned(segment)
                          ? NULL : mi_span_queue_for(slice_count,tld));
  if (slice_count==0) slice_count = 1;
  mi_assert_internal(slice_index + slice_count - 1 < segment->slice_entries);

  // set first and last slice (the intermediates can be undetermined)
  mi_slice_t* slice = &segment->slices[slice_index];
  slice->slice_count = (uint32_t)slice_count;
  mi_assert_internal(slice->slice_count == slice_count); // no overflow?
  slice->slice_offset = 0;
  if (slice_count > 1) {
    mi_slice_t* last = slice + slice_count - 1;
    mi_slice_t* end  = (mi_slice_t*)mi_segment_slices_end(segment);
    if (last > end) { last = end; }
    last->slice_count = 0;
    last->slice_offset = (uint32_t)(sizeof(mi_page_t)*(slice_count - 1));
    last->block_size = 0;
  }

  // perhaps decommit
  if (allow_purge) {
    mi_segment_schedule_purge(segment, mi_slice_start(slice), slice_count * MI_SEGMENT_SLICE_SIZE);
  }

  // and push it on the free page queue (if it was not a huge page)
  if (sq != NULL) mi_span_queue_push( sq, slice );
             else slice->block_size = 0; // mark huge page as free anyways
}

/*
// called from reclaim to add existing free spans
static void mi_segment_span_add_free(mi_slice_t* slice, mi_segments_tld_t* tld) {
  mi_segment_t* segment = _mi_ptr_segment(slice);
  mi_assert_internal(slice->xblock_size==0 && slice->slice_count>0 && slice->slice_offset==0);
  size_t slice_index = mi_slice_index(slice);
  mi_segment_span_free(segment,slice_index,slice->slice_count,tld);
}
*/

static void mi_segment_span_remove_from_queue(mi_slice_t* slice, mi_segments_tld_t* tld) {
  mi_assert_internal(slice->slice_count > 0 && slice->slice_offset==0 && slice->block_size==0);
  mi_assert_internal(_mi_ptr_segment(slice)->kind != MI_SEGMENT_HUGE);
  mi_span_queue_t* sq = mi_span_queue_for(slice->slice_count, tld);
  mi_span_queue_delete(sq, slice);
}

// note: can be called on abandoned segments
static mi_slice_t* mi_segment_span_free_coalesce(mi_slice_t* slice, mi_segments_tld_t* tld) {
  mi_assert_internal(slice != NULL && slice->slice_count > 0 && slice->slice_offset == 0);
  mi_segment_t* const segment = _mi_ptr_segment(slice);

  // for huge pages, just mark as free but don't add to the queues
  if (segment->kind == MI_SEGMENT_HUGE) {
    // issue #691: segment->used can be 0 if the huge page block was freed while abandoned (reclaim will get here in that case)
    mi_assert_internal((segment->used==0 && slice->block_size==0) || segment->used == 1);  // decreased right after this call in `mi_segment_page_clear`
    slice->block_size = 0;  // mark as free anyways
    // we should mark the last slice `xblock_size=0` now to maintain invariants but we skip it to
    // avoid a possible cache miss (and the segment is about to be freed)
    return slice;
  }

  // otherwise coalesce the span and add to the free span queues
  const bool is_abandoned = (segment->thread_id == 0); // mi_segment_is_abandoned(segment);
  size_t slice_count = slice->slice_count;
  mi_slice_t* next = slice + slice->slice_count;
  mi_assert_internal(next <= mi_segment_slices_end(segment));
  if (next < mi_segment_slices_end(segment) && next->block_size==0) {
    // free next block -- remove it from free and merge
    mi_assert_internal(next->slice_count > 0 && next->slice_offset==0);
    slice_count += next->slice_count; // extend
    if (!is_abandoned) { mi_segment_span_remove_from_queue(next, tld); }
  }
  if (slice > segment->slices) {
    mi_slice_t* prev = mi_slice_first(slice - 1);
    mi_assert_internal(prev >= segment->slices);
    if (prev->block_size==0) {
      // free previous slice -- remove it from free and merge
      mi_assert_internal(prev->slice_count > 0 && prev->slice_offset==0);
      slice_count += prev->slice_count;
      slice->slice_count = 0;
      slice->slice_offset = (uint32_t)((uint8_t*)slice - (uint8_t*)prev); // set the slice offset for `segment_force_abandon` (in case the previous free block is very large).
      if (!is_abandoned) { mi_segment_span_remove_from_queue(prev, tld); }
      slice = prev;
    }
  }

  // and add the new free page
  mi_segment_span_free(segment, mi_slice_index(slice), slice_count, true, tld);
  return slice;
}



/* -----------------------------------------------------------
   Page allocation
----------------------------------------------------------- */

// Note: may still return NULL if committing the memory failed
static mi_page_t* mi_segment_span_allocate(mi_segment_t* segment, size_t slice_index, size_t slice_count) {
  mi_assert_internal(slice_index < segment->slice_entries);
  mi_slice_t* const slice = &segment->slices[slice_index];
  mi_assert_internal(slice->block_size==0 || slice->block_size==1);

  // commit before changing the slice data
  if (!mi_segment_ensure_committed(segment, _mi_segment_page_start_from_slice(segment, slice, 0, NULL), slice_count * MI_SEGMENT_SLICE_SIZE)) {
    return NULL;  // commit failed!
  }

  // convert the slices to a page
  slice->slice_offset = 0;
  slice->slice_count = (uint32_t)slice_count;
  mi_assert_internal(slice->slice_count == slice_count);
  const size_t bsize = slice_count * MI_SEGMENT_SLICE_SIZE;
  slice->block_size = bsize;
  mi_page_t*  page = mi_slice_to_page(slice);
  mi_assert_internal(mi_page_block_size(page) == bsize);

  // set slice back pointers for the first MI_MAX_SLICE_OFFSET_COUNT entries
  size_t extra = slice_count-1;
  if (extra > MI_MAX_SLICE_OFFSET_COUNT) extra = MI_MAX_SLICE_OFFSET_COUNT;
  if (slice_index + extra >= segment->slice_entries) extra = segment->slice_entries - slice_index - 1;  // huge objects may have more slices than avaiable entries in the segment->slices

  mi_slice_t* slice_next = slice + 1;
  for (size_t i = 1; i <= extra; i++, slice_next++) {
    slice_next->slice_offset = (uint32_t)(sizeof(mi_slice_t)*i);
    slice_next->slice_count = 0;
    slice_next->block_size = 1;
  }

  // and also for the last one (if not set already) (the last one is needed for coalescing and for large alignments)
  // note: the cast is needed for ubsan since the index can be larger than MI_SLICES_PER_SEGMENT for huge allocations (see #543)
  mi_slice_t* last = slice + slice_count - 1;
  mi_slice_t* end = (mi_slice_t*)mi_segment_slices_end(segment);
  if (last > end) last = end;
  if (last > slice) {
    last->slice_offset = (uint32_t)(sizeof(mi_slice_t) * (last - slice));
    last->slice_count = 0;
    last->block_size = 1;
  }

  // and initialize the page
  page->is_committed = true;
  page->is_huge = (segment->kind == MI_SEGMENT_HUGE);
  segment->used++;
  return page;
}

static void mi_segment_slice_split(mi_segment_t* segment, mi_slice_t* slice, size_t slice_count, mi_segments_tld_t* tld) {
  mi_assert_internal(_mi_ptr_segment(slice) == segment);
  mi_assert_internal(slice->slice_count >= slice_count);
  mi_assert_internal(slice->block_size > 0); // no more in free queue
  if (slice->slice_count <= slice_count) return;
  mi_assert_internal(segment->kind != MI_SEGMENT_HUGE);
  size_t next_index = mi_slice_index(slice) + slice_count;
  size_t next_count = slice->slice_count - slice_count;
  mi_segment_span_free(segment, next_index, next_count, false /* don't purge left-over part */, tld);
  slice->slice_count = (uint32_t)slice_count;
}

static mi_page_t* mi_segments_page_find_and_allocate(size_t slice_count, mi_arena_id_t req_arena_id, mi_segments_tld_t* tld) {
  mi_assert_internal(slice_count*MI_SEGMENT_SLICE_SIZE <= MI_LARGE_OBJ_SIZE_MAX);
  // search from best fit up
  mi_span_queue_t* sq = mi_span_queue_for(slice_count, tld);
  if (slice_count == 0) slice_count = 1;
  while (sq <= &tld->spans[MI_SEGMENT_BIN_MAX]) {
    for (mi_slice_t* slice = sq->first; slice != NULL; slice = slice->next) {
      if (slice->slice_count >= slice_count) {
        // found one
        mi_segment_t* segment = _mi_ptr_segment(slice);
        if (_mi_arena_memid_is_suitable(segment->memid, req_arena_id)) {
          // found a suitable page span
          mi_span_queue_delete(sq, slice);

          if (slice->slice_count > slice_count) {
            mi_segment_slice_split(segment, slice, slice_count, tld);
          }
          mi_assert_internal(slice != NULL && slice->slice_count == slice_count && slice->block_size > 0);
          mi_page_t* page = mi_segment_span_allocate(segment, mi_slice_index(slice), slice->slice_count);
          if (page == NULL) {
            // commit failed; return NULL but first restore the slice
            mi_segment_span_free_coalesce(slice, tld);
            return NULL;
          }
          return page;
        }
      }
    }
    sq++;
  }
  // could not find a page..
  return NULL;
}


/* -----------------------------------------------------------
   Segment allocation
----------------------------------------------------------- */

static mi_segment_t* mi_segment_os_alloc( size_t required, size_t page_alignment, bool eager_delayed, mi_arena_id_t req_arena_id,
                                          size_t* psegment_slices, size_t* pinfo_slices,
                                          bool commit, mi_segments_tld_t* tld)

{
  mi_memid_t memid;
  bool   allow_large = (!eager_delayed && (MI_SECURE == 0)); // only allow large OS pages once we are no longer lazy
  size_t align_offset = 0;
  size_t alignment = MI_SEGMENT_ALIGN;

  if (page_alignment > 0) {
    // mi_assert_internal(huge_page != NULL);
    mi_assert_internal(page_alignment >= MI_SEGMENT_ALIGN);
    alignment = page_alignment;
    const size_t info_size = (*pinfo_slices) * MI_SEGMENT_SLICE_SIZE;
    align_offset = _mi_align_up( info_size, MI_SEGMENT_ALIGN );
    const size_t extra = align_offset - info_size;
    // recalculate due to potential guard pages
    *psegment_slices = mi_segment_calculate_slices(required + extra, pinfo_slices);
    mi_assert_internal(*psegment_slices > 0 && *psegment_slices <= UINT32_MAX);
  }

  const size_t segment_size = (*psegment_slices) * MI_SEGMENT_SLICE_SIZE;
  mi_segment_t* segment = (mi_segment_t*)_mi_arena_alloc_aligned(segment_size, alignment, align_offset, commit, allow_large, req_arena_id, &memid);
  if (segment == NULL) {
    return NULL;  // failed to allocate
  }

  // ensure metadata part of the segment is committed
  mi_commit_mask_t commit_mask;
  if (memid.initially_committed) {
    mi_commit_mask_create_full(&commit_mask);
  }
  else {
    // at least commit the info slices
    const size_t commit_needed = _mi_divide_up((*pinfo_slices)*MI_SEGMENT_SLICE_SIZE, MI_COMMIT_SIZE);
    mi_assert_internal(commit_needed>0);
    mi_commit_mask_create(0, commit_needed, &commit_mask);
    mi_assert_internal(commit_needed*MI_COMMIT_SIZE >= (*pinfo_slices)*MI_SEGMENT_SLICE_SIZE);
    if (!_mi_os_commit(segment, commit_needed*MI_COMMIT_SIZE, NULL)) {
      _mi_arena_free(segment,segment_size,0,memid);
      return NULL;
    }
  }
  mi_assert_internal(segment != NULL && (uintptr_t)segment % MI_SEGMENT_SIZE == 0);

  segment->memid = memid;
  segment->allow_decommit = !memid.is_pinned;
  segment->allow_purge = segment->allow_decommit && (mi_option_get(mi_option_purge_delay) >= 0);
  segment->segment_size = segment_size;
  segment->subproc = tld->subproc;
  segment->commit_mask = commit_mask;
  segment->purge_expire = 0;
  mi_commit_mask_create_empty(&segment->purge_mask);

  mi_segments_track_size((long)(segment_size), tld);
  _mi_segment_map_allocated_at(segment);
  return segment;
}


// Allocate a segment from the OS aligned to `MI_SEGMENT_SIZE` .
static mi_segment_t* mi_segment_alloc(size_t required, size_t page_alignment, mi_arena_id_t req_arena_id, mi_segments_tld_t* tld, mi_page_t** huge_page)
{
  mi_assert_internal((required==0 && huge_page==NULL) || (required>0 && huge_page != NULL));

  // calculate needed sizes first
  size_t info_slices;
  size_t segment_slices = mi_segment_calculate_slices(required, &info_slices);
  mi_assert_internal(segment_slices > 0 && segment_slices <= UINT32_MAX);

  // Commit eagerly only if not the first N lazy segments (to reduce impact of many threads that allocate just a little)
  const bool eager_delay = (// !_mi_os_has_overcommit() &&             // never delay on overcommit systems
                            _mi_current_thread_count() > 1 &&       // do not delay for the first N threads
                            tld->peak_count < (size_t)mi_option_get(mi_option_eager_commit_delay));
  const bool eager = !eager_delay && mi_option_is_enabled(mi_option_eager_commit);
  bool commit = eager || (required > 0);

  // Allocate the segment from the OS
  mi_segment_t* segment = mi_segment_os_alloc(required, page_alignment, eager_delay, req_arena_id,
                                              &segment_slices, &info_slices, commit, tld);
  if (segment == NULL) return NULL;

  // zero the segment info? -- not always needed as it may be zero initialized from the OS
  if (!segment->memid.initially_zero) {
    ptrdiff_t ofs    = offsetof(mi_segment_t, next);
    size_t    prefix = offsetof(mi_segment_t, slices) - ofs;
    size_t    zsize  = prefix + (sizeof(mi_slice_t) * (segment_slices + 1)); // one more
    _mi_memzero((uint8_t*)segment + ofs, zsize);
  }

  // initialize the rest of the segment info
  const size_t slice_entries = (segment_slices > MI_SLICES_PER_SEGMENT ? MI_SLICES_PER_SEGMENT : segment_slices);
  segment->segment_slices = segment_slices;
  segment->segment_info_slices = info_slices;
  segment->thread_id = _mi_thread_id();
  segment->cookie = _mi_ptr_cookie(segment);
  segment->slice_entries = slice_entries;
  segment->kind = (required == 0 ? MI_SEGMENT_NORMAL : MI_SEGMENT_HUGE);

  // _mi_memzero(segment->slices, sizeof(mi_slice_t)*(info_slices+1));
  _mi_stat_increase(&tld->stats->page_committed, mi_segment_info_size(segment));

  // set up guard pages
  size_t guard_slices = 0;
  if (MI_SECURE>0) {
    // in secure mode, we set up a protected page in between the segment info
    // and the page data, and at the end of the segment.
    size_t os_pagesize = _mi_os_page_size();
    _mi_os_protect((uint8_t*)segment + mi_segment_info_size(segment) - os_pagesize, os_pagesize);
    uint8_t* end = (uint8_t*)segment + mi_segment_size(segment) - os_pagesize;
    mi_segment_ensure_committed(segment, end, os_pagesize);
    _mi_os_protect(end, os_pagesize);
    if (slice_entries == segment_slices) segment->slice_entries--; // don't use the last slice :-(
    guard_slices = 1;
  }

  // reserve first slices for segment info
  mi_page_t* page0 = mi_segment_span_allocate(segment, 0, info_slices);
  mi_assert_internal(page0!=NULL); if (page0==NULL) return NULL; // cannot fail as we always commit in advance
  mi_assert_internal(segment->used == 1);
  segment->used = 0; // don't count our internal slices towards usage

  // initialize initial free pages
  if (segment->kind == MI_SEGMENT_NORMAL) { // not a huge page
    mi_assert_internal(huge_page==NULL);
    mi_segment_span_free(segment, info_slices, segment->slice_entries - info_slices, false /* don't purge */, tld);
  }
  else {
    mi_assert_internal(huge_page!=NULL);
    mi_assert_internal(mi_commit_mask_is_empty(&segment->purge_mask));
    mi_assert_internal(mi_commit_mask_is_full(&segment->commit_mask));
    *huge_page = mi_segment_span_allocate(segment, info_slices, segment_slices - info_slices - guard_slices);
    mi_assert_internal(*huge_page != NULL); // cannot fail as we commit in advance
  }

  mi_assert_expensive(mi_segment_is_valid(segment,tld));
  return segment;
}


static void mi_segment_free(mi_segment_t* segment, bool force, mi_segments_tld_t* tld) {
  MI_UNUSED(force);
<<<<<<< HEAD
  mi_assert_internal(segment != NULL);
  mi_assert_internal(segment->next == NULL);
  mi_assert_internal(segment->used == 0);
  
=======
  mi_assert(segment != NULL);

>>>>>>> bc5f636c
  // in `mi_segment_force_abandon` we set this to true to ensure the segment's memory stays valid
  if (segment->dont_free) return;

  // Remove the free pages
  mi_slice_t* slice = &segment->slices[0];
  const mi_slice_t* end = mi_segment_slices_end(segment);
  #if MI_DEBUG>1
  size_t page_count = 0;
  #endif
  while (slice < end) {
    mi_assert_internal(slice->slice_count > 0);
    mi_assert_internal(slice->slice_offset == 0);
    mi_assert_internal(mi_slice_index(slice)==0 || slice->block_size == 0); // no more used pages ..
    if (slice->block_size == 0 && segment->kind != MI_SEGMENT_HUGE) {
      mi_segment_span_remove_from_queue(slice, tld);
    }
    #if MI_DEBUG>1
    page_count++;
    #endif
    slice = slice + slice->slice_count;
  }
  mi_assert_internal(page_count == 2); // first page is allocated by the segment itself

<<<<<<< HEAD
  // stats
  _mi_stat_decrease(&tld->stats->page_committed, mi_segment_info_size(segment));
=======
  mi_assert_expensive(!mi_segment_queue_contains(&tld->small_free, segment));
  mi_assert_expensive(!mi_segment_queue_contains(&tld->medium_free, segment));
  mi_assert(segment->next == NULL);
  mi_assert(segment->prev == NULL);
  // _mi_stat_decrease(&tld->stats->page_committed, segment->segment_info_size);
>>>>>>> bc5f636c

  // return it to the OS
  mi_segment_os_free(segment, tld);
}


/* -----------------------------------------------------------
   Page Free
----------------------------------------------------------- */

static void mi_segment_abandon(mi_segment_t* segment, mi_segments_tld_t* tld);

// note: can be called on abandoned pages
static mi_slice_t* mi_segment_page_clear(mi_page_t* page, mi_segments_tld_t* tld) {
  mi_assert_internal(page->block_size > 0);
  mi_assert_internal(mi_page_all_free(page));
  mi_segment_t* segment = _mi_ptr_segment(page);
  mi_assert_internal(segment->used > 0);

  size_t inuse = page->capacity * mi_page_block_size(page);
  _mi_stat_decrease(&tld->stats->page_committed, inuse);
  _mi_stat_decrease(&tld->stats->pages, 1);

  // reset the page memory to reduce memory pressure?
  if (segment->allow_decommit && mi_option_is_enabled(mi_option_deprecated_page_reset)) {
    size_t psize;
    uint8_t* start = _mi_segment_page_start(segment, page, &psize);
    _mi_os_reset(start, psize);
  }

  // zero the page data, but not the segment fields and heap tag
  page->is_zero_init = false;
  uint8_t heap_tag = page->heap_tag;
  ptrdiff_t ofs = offsetof(mi_page_t, capacity);
  _mi_memzero((uint8_t*)page + ofs, sizeof(*page) - ofs);
  page->block_size = 1;
  page->heap_tag = heap_tag;

  // and free it
  mi_slice_t* slice = mi_segment_span_free_coalesce(mi_page_to_slice(page), tld);
  segment->used--;
  // cannot assert segment valid as it is called during reclaim
  // mi_assert_expensive(mi_segment_is_valid(segment, tld));
  return slice;
}

void _mi_segment_page_free(mi_page_t* page, bool force, mi_segments_tld_t* tld)
{
  mi_assert(page != NULL);
  mi_segment_t* segment = _mi_page_segment(page);
  mi_assert_expensive(mi_segment_is_valid(segment,tld));

  // mark it as free now
  mi_segment_page_clear(page, tld);
  mi_assert_expensive(mi_segment_is_valid(segment, tld));

  if (segment->used == 0) {
    // no more used pages; remove from the free list and free the segment
    mi_segment_free(segment, force, tld);
  }
  else if (segment->used == segment->abandoned) {
    // only abandoned pages; remove from free list and abandon
    mi_segment_abandon(segment,tld);
  }
  else {
    // perform delayed purges
    mi_segment_try_purge(segment, false /* force? */);
  }
}


/* -----------------------------------------------------------
Abandonment

When threads terminate, they can leave segments with
live blocks (reachable through other threads). Such segments
are "abandoned" and will be reclaimed by other threads to
reuse their pages and/or free them eventually. The
`thread_id` of such segments is 0.

When a block is freed in an abandoned segment, the segment
is reclaimed into that thread.

Moreover, if threads are looking for a fresh segment, they
will first consider abandoned segments -- these can be found
by scanning the arena memory
(segments outside arena memoryare only reclaimed by a free).
----------------------------------------------------------- */

/* -----------------------------------------------------------
   Abandon segment/page
----------------------------------------------------------- */

static void mi_segment_abandon(mi_segment_t* segment, mi_segments_tld_t* tld) {
  mi_assert_internal(segment->used == segment->abandoned);
  mi_assert_internal(segment->used > 0);
  mi_assert_internal(segment->abandoned_visits == 0);
  mi_assert_expensive(mi_segment_is_valid(segment,tld));

  // remove the free pages from the free page queues
  mi_slice_t* slice = &segment->slices[0];
  const mi_slice_t* end = mi_segment_slices_end(segment);
  while (slice < end) {
    mi_assert_internal(slice->slice_count > 0);
    mi_assert_internal(slice->slice_offset == 0);
    if (slice->block_size == 0) { // a free page
      mi_segment_span_remove_from_queue(slice,tld);
      slice->block_size = 0; // but keep it free
    }
    slice = slice + slice->slice_count;
  }

  // perform delayed decommits (forcing is much slower on mstress)
  // Only abandoned segments in arena memory can be reclaimed without a free
  // so if a segment is not from an arena we force purge here to be conservative.
  const bool force_purge = (segment->memid.memkind != MI_MEM_ARENA) || mi_option_is_enabled(mi_option_abandoned_page_purge);
  mi_segment_try_purge(segment, force_purge);

  // all pages in the segment are abandoned; add it to the abandoned list
  _mi_stat_increase(&tld->stats->segments_abandoned, 1);
  mi_segments_track_size(-((long)mi_segment_size(segment)), tld);
  segment->thread_id = 0;
  segment->abandoned_visits = 1;   // from 0 to 1 to signify it is abandoned
  if (segment->was_reclaimed) {
    tld->reclaim_count--;
    segment->was_reclaimed = false;
  }
  _mi_arena_segment_mark_abandoned(segment);
}

void _mi_segment_page_abandon(mi_page_t* page, mi_segments_tld_t* tld) {
  mi_assert(page != NULL);
  mi_assert_internal(mi_page_thread_free_flag(page)==MI_NEVER_DELAYED_FREE);
  mi_assert_internal(mi_page_heap(page) == NULL);
  mi_segment_t* segment = _mi_page_segment(page);

  mi_assert_expensive(mi_segment_is_valid(segment,tld));
  segment->abandoned++;

  _mi_stat_increase(&tld->stats->pages_abandoned, 1);
  mi_assert_internal(segment->abandoned <= segment->used);
  if (segment->used == segment->abandoned) {
    // all pages are abandoned, abandon the entire segment
    mi_segment_abandon(segment, tld);
  }
}

/* -----------------------------------------------------------
  Reclaim abandoned pages
----------------------------------------------------------- */

static mi_slice_t* mi_slices_start_iterate(mi_segment_t* segment, const mi_slice_t** end) {
  mi_slice_t* slice = &segment->slices[0];
  *end = mi_segment_slices_end(segment);
  mi_assert_internal(slice->slice_count>0 && slice->block_size>0); // segment allocated page
  slice = slice + slice->slice_count; // skip the first segment allocated page
  return slice;
}

// Possibly free pages and check if free space is available
static bool mi_segment_check_free(mi_segment_t* segment, size_t slices_needed, size_t block_size, mi_segments_tld_t* tld)
{
  mi_assert_internal(mi_segment_is_abandoned(segment));
  bool has_page = false;

  // for all slices
  const mi_slice_t* end;
  mi_slice_t* slice = mi_slices_start_iterate(segment, &end);
  while (slice < end) {
    mi_assert_internal(slice->slice_count > 0);
    mi_assert_internal(slice->slice_offset == 0);
    if (mi_slice_is_used(slice)) { // used page
      // ensure used count is up to date and collect potential concurrent frees
      mi_page_t* const page = mi_slice_to_page(slice);
      _mi_page_free_collect(page, false);
      if (mi_page_all_free(page)) {
        // if this page is all free now, free it without adding to any queues (yet)
        mi_assert_internal(page->next == NULL && page->prev==NULL);
        _mi_stat_decrease(&tld->stats->pages_abandoned, 1);
        segment->abandoned--;
        slice = mi_segment_page_clear(page, tld); // re-assign slice due to coalesce!
        mi_assert_internal(!mi_slice_is_used(slice));
        if (slice->slice_count >= slices_needed) {
          has_page = true;
        }
      }
      else if (mi_page_block_size(page) == block_size && mi_page_has_any_available(page)) {
        // a page has available free blocks of the right size
        has_page = true;
      }
    }
    else {
      // empty span
      if (slice->slice_count >= slices_needed) {
        has_page = true;
      }
    }
    slice = slice + slice->slice_count;
  }
  return has_page;
}

// Reclaim an abandoned segment; returns NULL if the segment was freed
// set `right_page_reclaimed` to `true` if it reclaimed a page of the right `block_size` that was not full.
static mi_segment_t* mi_segment_reclaim(mi_segment_t* segment, mi_heap_t* heap, size_t requested_block_size, bool* right_page_reclaimed, mi_segments_tld_t* tld) {
  if (right_page_reclaimed != NULL) { *right_page_reclaimed = false; }
  // can be 0 still with abandoned_next, or already a thread id for segments outside an arena that are reclaimed on a free.
  mi_assert_internal(mi_atomic_load_relaxed(&segment->thread_id) == 0 || mi_atomic_load_relaxed(&segment->thread_id) == _mi_thread_id());
  mi_assert_internal(segment->subproc == heap->tld->segments.subproc); // only reclaim within the same subprocess
  mi_atomic_store_release(&segment->thread_id, _mi_thread_id());
  segment->abandoned_visits = 0;
  segment->was_reclaimed = true;
  tld->reclaim_count++;
  mi_segments_track_size((long)mi_segment_size(segment), tld);
  mi_assert_internal(segment->next == NULL);
  _mi_stat_decrease(&tld->stats->segments_abandoned, 1);

  // for all slices
  const mi_slice_t* end;
  mi_slice_t* slice = mi_slices_start_iterate(segment, &end);
  while (slice < end) {
    mi_assert_internal(slice->slice_count > 0);
    mi_assert_internal(slice->slice_offset == 0);
    if (mi_slice_is_used(slice)) {
      // in use: reclaim the page in our heap
      mi_page_t* page = mi_slice_to_page(slice);
      mi_assert_internal(page->is_committed);
      mi_assert_internal(mi_page_thread_free_flag(page)==MI_NEVER_DELAYED_FREE);
      mi_assert_internal(mi_page_heap(page) == NULL);
      mi_assert_internal(page->next == NULL && page->prev==NULL);
      _mi_stat_decrease(&tld->stats->pages_abandoned, 1);
      segment->abandoned--;
      // get the target heap for this thread which has a matching heap tag (so we reclaim into a matching heap)
      mi_heap_t* target_heap = _mi_heap_by_tag(heap, page->heap_tag);  // allow custom heaps to separate objects
      if (target_heap == NULL) {
        target_heap = heap;
        _mi_error_message(EFAULT, "page with tag %u cannot be reclaimed by a heap with the same tag (using heap tag %u instead)\n", page->heap_tag, heap->tag );
      }
      // associate the heap with this page, and allow heap thread delayed free again.
      mi_page_set_heap(page, target_heap);
      _mi_page_use_delayed_free(page, MI_USE_DELAYED_FREE, true); // override never (after heap is set)
      _mi_page_free_collect(page, false); // ensure used count is up to date
      if (mi_page_all_free(page)) {
        // if everything free by now, free the page
        slice = mi_segment_page_clear(page, tld);   // set slice again due to coalesceing
      }
      else {
        // otherwise reclaim it into the heap
        _mi_page_reclaim(target_heap, page);
        if (requested_block_size == mi_page_block_size(page) && mi_page_has_any_available(page) && heap == target_heap) {
          if (right_page_reclaimed != NULL) { *right_page_reclaimed = true; }
        }
      }
    }
    else {
      // the span is free, add it to our page queues
      slice = mi_segment_span_free_coalesce(slice, tld); // set slice again due to coalesceing
    }
    mi_assert_internal(slice->slice_count>0 && slice->slice_offset==0);
    slice = slice + slice->slice_count;
  }

  mi_assert(segment->abandoned == 0);
  mi_assert_expensive(mi_segment_is_valid(segment, tld));
  if (segment->used == 0) {  // due to page_clear
    mi_assert_internal(right_page_reclaimed == NULL || !(*right_page_reclaimed));
    mi_segment_free(segment, false, tld);
    return NULL;
  }
  else {
    return segment;
  }
}


// attempt to reclaim a particular segment (called from multi threaded free `alloc.c:mi_free_block_mt`)
bool _mi_segment_attempt_reclaim(mi_heap_t* heap, mi_segment_t* segment) {
  if (mi_atomic_load_relaxed(&segment->thread_id) != 0) return false;  // it is not abandoned
  if (segment->subproc != heap->tld->segments.subproc)  return false;  // only reclaim within the same subprocess
  if (!_mi_heap_memid_is_suitable(heap,segment->memid)) return false;  // don't reclaim between exclusive and non-exclusive arena's
  const long target = _mi_option_get_fast(mi_option_target_segments_per_thread);
  if (target > 0 && (size_t)target <= heap->tld->segments.count) return false; // don't reclaim if going above the target count

  // don't reclaim more from a `free` call than half the current segments
  // this is to prevent a pure free-ing thread to start owning too many segments
  // (but not for out-of-arena segments as that is the main way to be reclaimed for those)
  if (segment->memid.memkind == MI_MEM_ARENA && heap->tld->segments.reclaim_count * 2 > heap->tld->segments.count) {
    return false;
  }
  if (_mi_arena_segment_clear_abandoned(segment)) {  // atomically unabandon
    mi_segment_t* res = mi_segment_reclaim(segment, heap, 0, NULL, &heap->tld->segments);
    mi_assert_internal(res == segment);
    return (res != NULL);
  }
  return false;
}

void _mi_abandoned_reclaim_all(mi_heap_t* heap, mi_segments_tld_t* tld) {
  mi_segment_t* segment;
  mi_arena_field_cursor_t current;
  _mi_arena_field_cursor_init(heap, tld->subproc, true /* visit all, blocking */, &current);
  while ((segment = _mi_arena_segment_clear_abandoned_next(&current)) != NULL) {
    mi_segment_reclaim(segment, heap, 0, NULL, tld);
  }
  _mi_arena_field_cursor_done(&current);
}


static bool segment_count_is_within_target(mi_segments_tld_t* tld, size_t* ptarget) {
  const size_t target = (size_t)mi_option_get_clamp(mi_option_target_segments_per_thread, 0, 1024);
  if (ptarget != NULL) { *ptarget = target; }
  return (target == 0 || tld->count < target);
}

static long mi_segment_get_reclaim_tries(mi_segments_tld_t* tld) {
  // limit the tries to 10% (default) of the abandoned segments with at least 8 and at most 1024 tries.
  const size_t perc = (size_t)mi_option_get_clamp(mi_option_max_segment_reclaim, 0, 100);
  if (perc <= 0) return 0;
  const size_t total_count = mi_atomic_load_relaxed(&tld->subproc->abandoned_count);
  if (total_count == 0) return 0;
  const size_t relative_count = (total_count > 10000 ? (total_count / 100) * perc : (total_count * perc) / 100); // avoid overflow
  long max_tries = (long)(relative_count <= 1 ? 1 : (relative_count > 1024 ? 1024 : relative_count));
  if (max_tries < 8 && total_count > 8) { max_tries = 8;  }
  return max_tries;
}

static mi_segment_t* mi_segment_try_reclaim(mi_heap_t* heap, size_t needed_slices, size_t block_size, bool* reclaimed, mi_segments_tld_t* tld)
{
  *reclaimed = false;
  long max_tries = mi_segment_get_reclaim_tries(tld);
  if (max_tries <= 0) return NULL;

  mi_segment_t* result = NULL;
  mi_segment_t* segment = NULL;
  mi_arena_field_cursor_t current;
  _mi_arena_field_cursor_init(heap, tld->subproc, false /* non-blocking */, &current);
  while (segment_count_is_within_target(tld,NULL) && (max_tries-- > 0) && ((segment = _mi_arena_segment_clear_abandoned_next(&current)) != NULL))
  {
    mi_assert(segment->subproc == heap->tld->segments.subproc); // cursor only visits segments in our sub-process
    segment->abandoned_visits++;
    // todo: should we respect numa affinity for abandoned reclaim? perhaps only for the first visit?
    // todo: an arena exclusive heap will potentially visit many abandoned unsuitable segments and use many tries
    // Perhaps we can skip non-suitable ones in a better way?
    bool is_suitable = _mi_heap_memid_is_suitable(heap, segment->memid);
    bool has_page = mi_segment_check_free(segment,needed_slices,block_size,tld); // try to free up pages (due to concurrent frees)
    if (segment->used == 0) {
      // free the segment (by forced reclaim) to make it available to other threads.
      // note1: we prefer to free a segment as that might lead to reclaiming another
      // segment that is still partially used.
      // note2: we could in principle optimize this by skipping reclaim and directly
      // freeing but that would violate some invariants temporarily)
      mi_segment_reclaim(segment, heap, 0, NULL, tld);
    }
    else if (has_page && is_suitable) {
      // found a large enough free span, or a page of the right block_size with free space
      // we return the result of reclaim (which is usually `segment`) as it might free
      // the segment due to concurrent frees (in which case `NULL` is returned).
      result = mi_segment_reclaim(segment, heap, block_size, reclaimed, tld);
      break;
    }
    else if (segment->abandoned_visits > 3 && is_suitable) {
      // always reclaim on 3rd visit to limit the abandoned segment count.
      mi_segment_reclaim(segment, heap, 0, NULL, tld);
    }
    else {
      // otherwise, push on the visited list so it gets not looked at too quickly again
      max_tries++; // don't count this as a try since it was not suitable
      mi_segment_try_purge(segment, false /* true force? */); // force purge if needed as we may not visit soon again
      _mi_arena_segment_mark_abandoned(segment);
    }
  }
  _mi_arena_field_cursor_done(&current);
  return result;
}

// collect abandoned segments
void _mi_abandoned_collect(mi_heap_t* heap, bool force, mi_segments_tld_t* tld)
{
  mi_segment_t* segment;
  mi_arena_field_cursor_t current; _mi_arena_field_cursor_init(heap, tld->subproc, force /* blocking? */, &current);
  long max_tries = (force ? (long)mi_atomic_load_relaxed(&tld->subproc->abandoned_count) : 1024);  // limit latency
  while ((max_tries-- > 0) && ((segment = _mi_arena_segment_clear_abandoned_next(&current)) != NULL)) {
    mi_segment_check_free(segment,0,0,tld); // try to free up pages (due to concurrent frees)
    if (segment->used == 0) {
      // free the segment (by forced reclaim) to make it available to other threads.
      // note: we could in principle optimize this by skipping reclaim and directly
      // freeing but that would violate some invariants temporarily)
      mi_segment_reclaim(segment, heap, 0, NULL, tld);
    }
    else {
      // otherwise, purge if needed and push on the visited list
      // note: forced purge can be expensive if many threads are destroyed/created as in mstress.
      mi_segment_try_purge(segment, force);
      _mi_arena_segment_mark_abandoned(segment);
    }
  }
  _mi_arena_field_cursor_done(&current);
}

/* -----------------------------------------------------------
   Force abandon a segment that is in use by our thread
----------------------------------------------------------- */

// force abandon a segment
static void mi_segment_force_abandon(mi_segment_t* segment, mi_segments_tld_t* tld)
{
  mi_assert_internal(!mi_segment_is_abandoned(segment));
  mi_assert_internal(!segment->dont_free);

  // ensure the segment does not get free'd underneath us (so we can check if a page has been freed in `mi_page_force_abandon`)
  segment->dont_free = true;

  // for all slices
  const mi_slice_t* end;
  mi_slice_t* slice = mi_slices_start_iterate(segment, &end);
  while (slice < end) {
    mi_assert_internal(slice->slice_count > 0);
    mi_assert_internal(slice->slice_offset == 0);
    if (mi_slice_is_used(slice)) {
      // ensure used count is up to date and collect potential concurrent frees
      mi_page_t* const page = mi_slice_to_page(slice);
      _mi_page_free_collect(page, false);
      {
        // abandon the page if it is still in-use (this will free it if possible as well)
        mi_assert_internal(segment->used > 0);
        if (segment->used == segment->abandoned+1) {
          // the last page.. abandon and return as the segment will be abandoned after this
          // and we should no longer access it.
          segment->dont_free = false;
          _mi_page_force_abandon(page);
          return;
        }
        else {
          // abandon and continue
          _mi_page_force_abandon(page);
          // it might be freed, reset the slice (note: relies on coalesce setting the slice_offset)
          slice = mi_slice_first(slice);
        }
      }
    }
    slice = slice + slice->slice_count;
  }
  segment->dont_free = false;
  mi_assert(segment->used == segment->abandoned);
  mi_assert(segment->used == 0);
  if (segment->used == 0) {  // paranoia
    // all free now
    mi_segment_free(segment, false, tld);
  }
  else {
    // perform delayed purges
    mi_segment_try_purge(segment, false /* force? */);
  }
}


// try abandon segments.
// this should be called from `reclaim_or_alloc` so we know all segments are (about) fully in use.
static void mi_segments_try_abandon_to_target(mi_heap_t* heap, size_t target, mi_segments_tld_t* tld) {
  if (target <= 1) return;
  const size_t min_target = (target > 4 ? (target*3)/4 : target);  // 75%
  // todo: we should maintain a list of segments per thread; for now, only consider segments from the heap full pages
  for (int i = 0; i < 64 && tld->count >= min_target; i++) {
    mi_page_t* page = heap->pages[MI_BIN_FULL].first;
    while (page != NULL && mi_page_block_size(page) > MI_LARGE_OBJ_SIZE_MAX) {
      page = page->next;
    }
    if (page==NULL) {
      break;
    }
    mi_segment_t* segment = _mi_page_segment(page);
    mi_segment_force_abandon(segment, tld);
    mi_assert_internal(page != heap->pages[MI_BIN_FULL].first); // as it is just abandoned
  }
}

// try abandon segments.
// this should be called from `reclaim_or_alloc` so we know all segments are (about) fully in use.
static void mi_segments_try_abandon(mi_heap_t* heap, mi_segments_tld_t* tld) {
  // we call this when we are about to add a fresh segment so we should be under our target segment count.
  size_t target = 0;
  if (segment_count_is_within_target(tld, &target)) return;
  mi_segments_try_abandon_to_target(heap, target, tld);
}

void mi_collect_reduce(size_t target_size) mi_attr_noexcept {
  mi_collect(true);
  mi_heap_t* heap = mi_heap_get_default();
  mi_segments_tld_t* tld = &heap->tld->segments;
  size_t target = target_size / MI_SEGMENT_SIZE;
  if (target == 0) {
    target = (size_t)mi_option_get_clamp(mi_option_target_segments_per_thread, 1, 1024);
  }
  mi_segments_try_abandon_to_target(heap, target, tld);
}

/* -----------------------------------------------------------
   Reclaim or allocate
----------------------------------------------------------- */

static mi_segment_t* mi_segment_reclaim_or_alloc(mi_heap_t* heap, size_t needed_slices, size_t block_size, mi_segments_tld_t* tld)
{
  mi_assert_internal(block_size <= MI_LARGE_OBJ_SIZE_MAX);

  // try to abandon some segments to increase reuse between threads
  mi_segments_try_abandon(heap,tld);

  // 1. try to reclaim an abandoned segment
  bool reclaimed;
  mi_segment_t* segment = mi_segment_try_reclaim(heap, needed_slices, block_size, &reclaimed, tld);
  if (reclaimed) {
    // reclaimed the right page right into the heap
    mi_assert_internal(segment != NULL);
    return NULL; // pretend out-of-memory as the page will be in the page queue of the heap with available blocks
  }
  else if (segment != NULL) {
    // reclaimed a segment with a large enough empty span in it
    return segment;
  }
  // 2. otherwise allocate a fresh segment
  return mi_segment_alloc(0, 0, heap->arena_id, tld, NULL);
}


/* -----------------------------------------------------------
   Page allocation
----------------------------------------------------------- */

static mi_page_t* mi_segments_page_alloc(mi_heap_t* heap, mi_page_kind_t page_kind, size_t required, size_t block_size, mi_segments_tld_t* tld)
{
  mi_assert_internal(required <= MI_LARGE_OBJ_SIZE_MAX && page_kind <= MI_PAGE_LARGE);

  // find a free page
  size_t page_size = _mi_align_up(required, (required > MI_MEDIUM_PAGE_SIZE ? MI_MEDIUM_PAGE_SIZE : MI_SEGMENT_SLICE_SIZE));
  size_t slices_needed = page_size / MI_SEGMENT_SLICE_SIZE;
  mi_assert_internal(slices_needed * MI_SEGMENT_SLICE_SIZE == page_size);
  mi_page_t* page = mi_segments_page_find_and_allocate(slices_needed, heap->arena_id, tld); //(required <= MI_SMALL_SIZE_MAX ? 0 : slices_needed), tld);
  if (page==NULL) {
    // no free page, allocate a new segment and try again
    if (mi_segment_reclaim_or_alloc(heap, slices_needed, block_size, tld) == NULL) {
      // OOM or reclaimed a good page in the heap
      return NULL;
    }
    else {
      // otherwise try again
      return mi_segments_page_alloc(heap, page_kind, required, block_size, tld);
    }
  }
  mi_assert_internal(page != NULL && page->slice_count*MI_SEGMENT_SLICE_SIZE == page_size);
  mi_assert_internal(_mi_ptr_segment(page)->thread_id == _mi_thread_id());
  mi_segment_try_purge(_mi_ptr_segment(page), false);
  return page;
}



/* -----------------------------------------------------------
   Huge page allocation
----------------------------------------------------------- */

static mi_page_t* mi_segment_huge_page_alloc(size_t size, size_t page_alignment, mi_arena_id_t req_arena_id, mi_segments_tld_t* tld)
{
  mi_page_t* page = NULL;
  mi_segment_t* segment = mi_segment_alloc(size,page_alignment,req_arena_id,tld,&page);
  if (segment == NULL || page==NULL) return NULL;
  mi_assert_internal(segment->used==1);
  mi_assert_internal(mi_page_block_size(page) >= size);
  #if MI_HUGE_PAGE_ABANDON
  segment->thread_id = 0; // huge segments are immediately abandoned
  #endif

  // for huge pages we initialize the block_size as we may
  // overallocate to accommodate large alignments.
  size_t psize;
  uint8_t* start = _mi_segment_page_start(segment, page, &psize);
  page->block_size = psize;
  mi_assert_internal(page->is_huge);

  // decommit the part of the prefix of a page that will not be used; this can be quite large (close to MI_SEGMENT_SIZE)
  if (page_alignment > 0 && segment->allow_decommit) {
    uint8_t* aligned_p = (uint8_t*)_mi_align_up((uintptr_t)start, page_alignment);
    mi_assert_internal(_mi_is_aligned(aligned_p, page_alignment));
    mi_assert_internal(psize - (aligned_p - start) >= size);
    uint8_t* decommit_start = start + sizeof(mi_block_t);              // for the free list
    ptrdiff_t decommit_size = aligned_p - decommit_start;
    _mi_os_reset(decommit_start, decommit_size);   // note: cannot use segment_decommit on huge segments
  }

  return page;
}

#if MI_HUGE_PAGE_ABANDON
// free huge block from another thread
void _mi_segment_huge_page_free(mi_segment_t* segment, mi_page_t* page, mi_block_t* block) {
  // huge page segments are always abandoned and can be freed immediately by any thread
  mi_assert_internal(segment->kind==MI_SEGMENT_HUGE);
  mi_assert_internal(segment == _mi_page_segment(page));
  mi_assert_internal(mi_atomic_load_relaxed(&segment->thread_id)==0);

  // claim it and free
  mi_heap_t* heap = mi_heap_get_default(); // issue #221; don't use the internal get_default_heap as we need to ensure the thread is initialized.
  // paranoia: if this it the last reference, the cas should always succeed
  size_t expected_tid = 0;
  if (mi_atomic_cas_strong_acq_rel(&segment->thread_id, &expected_tid, heap->thread_id)) {
    mi_block_set_next(page, block, page->free);
    page->free = block;
    page->used--;
    page->is_zero_init = false;
    mi_assert(page->used == 0);
    mi_tld_t* tld = heap->tld;
    _mi_segment_page_free(page, true, &tld->segments);
  }
#if (MI_DEBUG!=0)
  else {
    mi_assert_internal(false);
  }
#endif
}

#else
// reset memory of a huge block from another thread
void _mi_segment_huge_page_reset(mi_segment_t* segment, mi_page_t* page, mi_block_t* block) {
  MI_UNUSED(page);
  mi_assert_internal(segment->kind == MI_SEGMENT_HUGE);
  mi_assert_internal(segment == _mi_page_segment(page));
  mi_assert_internal(page->used == 1); // this is called just before the free
  mi_assert_internal(page->free == NULL);
  if (segment->allow_decommit) {
    size_t csize = mi_usable_size(block);
    if (csize > sizeof(mi_block_t)) {
      csize = csize - sizeof(mi_block_t);
      uint8_t* p = (uint8_t*)block + sizeof(mi_block_t);
      _mi_os_reset(p, csize);  // note: cannot use segment_decommit on huge segments
    }
  }
}
#endif

/* -----------------------------------------------------------
   Page allocation and free
----------------------------------------------------------- */
mi_page_t* _mi_segment_page_alloc(mi_heap_t* heap, size_t block_size, size_t page_alignment, mi_segments_tld_t* tld) {
  mi_page_t* page;
  if mi_unlikely(page_alignment > MI_BLOCK_ALIGNMENT_MAX) {
    mi_assert_internal(_mi_is_power_of_two(page_alignment));
    mi_assert_internal(page_alignment >= MI_SEGMENT_SIZE);
    if (page_alignment < MI_SEGMENT_SIZE) { page_alignment = MI_SEGMENT_SIZE; }
    page = mi_segment_huge_page_alloc(block_size,page_alignment,heap->arena_id,tld);
  }
  else if (block_size <= MI_SMALL_OBJ_SIZE_MAX) {
    page = mi_segments_page_alloc(heap,MI_PAGE_SMALL,block_size,block_size,tld);
  }
  else if (block_size <= MI_MEDIUM_OBJ_SIZE_MAX) {
    page = mi_segments_page_alloc(heap,MI_PAGE_MEDIUM,MI_MEDIUM_PAGE_SIZE,block_size,tld);
  }
  else if (block_size <= MI_LARGE_OBJ_SIZE_MAX) {
    page = mi_segments_page_alloc(heap,MI_PAGE_LARGE,block_size,block_size,tld);
  }
  else {
    page = mi_segment_huge_page_alloc(block_size,page_alignment,heap->arena_id,tld);
  }
  mi_assert_internal(page == NULL || _mi_heap_memid_is_suitable(heap, _mi_page_segment(page)->memid));
  mi_assert_expensive(page == NULL || mi_segment_is_valid(_mi_page_segment(page),tld));
  mi_assert_internal(page == NULL || _mi_page_segment(page)->subproc == tld->subproc);
  return page;
}


/* -----------------------------------------------------------
   Visit blocks in a segment (only used for abandoned segments)
----------------------------------------------------------- */

static bool mi_segment_visit_page(mi_page_t* page, bool visit_blocks, mi_block_visit_fun* visitor, void* arg) {
  mi_heap_area_t area;
  _mi_heap_area_init(&area, page);
  if (!visitor(NULL, &area, NULL, area.block_size, arg)) return false;
  if (visit_blocks) {
    return _mi_heap_area_visit_blocks(&area, page, visitor, arg);
  }
  else {
    return true;
  }
}

bool _mi_segment_visit_blocks(mi_segment_t* segment, int heap_tag, bool visit_blocks, mi_block_visit_fun* visitor, void* arg) {
  const mi_slice_t* end;
  mi_slice_t* slice = mi_slices_start_iterate(segment, &end);
  while (slice < end) {
    if (mi_slice_is_used(slice)) {
      mi_page_t* const page = mi_slice_to_page(slice);
      if (heap_tag < 0 || (int)page->heap_tag == heap_tag) {
        if (!mi_segment_visit_page(page, visit_blocks, visitor, arg)) return false;
      }
    }
    slice = slice + slice->slice_count;
  }
  return true;
}<|MERGE_RESOLUTION|>--- conflicted
+++ resolved
@@ -155,7 +155,7 @@
   Each thread owns its own segments.
 
   Currently we have:
-  - small pages (64KiB) 
+  - small pages (64KiB)
   - medium pages (512KiB)
   - large pages (4MiB),
   - huge segments have 1 page in one segment that can be larger than `MI_SEGMENT_SIZE`.
@@ -972,15 +972,10 @@
 
 static void mi_segment_free(mi_segment_t* segment, bool force, mi_segments_tld_t* tld) {
   MI_UNUSED(force);
-<<<<<<< HEAD
   mi_assert_internal(segment != NULL);
   mi_assert_internal(segment->next == NULL);
   mi_assert_internal(segment->used == 0);
-  
-=======
-  mi_assert(segment != NULL);
-
->>>>>>> bc5f636c
+
   // in `mi_segment_force_abandon` we set this to true to ensure the segment's memory stays valid
   if (segment->dont_free) return;
 
@@ -1004,16 +999,8 @@
   }
   mi_assert_internal(page_count == 2); // first page is allocated by the segment itself
 
-<<<<<<< HEAD
   // stats
-  _mi_stat_decrease(&tld->stats->page_committed, mi_segment_info_size(segment));
-=======
-  mi_assert_expensive(!mi_segment_queue_contains(&tld->small_free, segment));
-  mi_assert_expensive(!mi_segment_queue_contains(&tld->medium_free, segment));
-  mi_assert(segment->next == NULL);
-  mi_assert(segment->prev == NULL);
-  // _mi_stat_decrease(&tld->stats->page_committed, segment->segment_info_size);
->>>>>>> bc5f636c
+  // _mi_stat_decrease(&tld->stats->page_committed, mi_segment_info_size(segment));
 
   // return it to the OS
   mi_segment_os_free(segment, tld);
