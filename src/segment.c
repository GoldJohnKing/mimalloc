--- conflicted
+++ resolved
@@ -80,7 +80,6 @@
   }
 }
 
-<<<<<<< HEAD
 size_t _mi_commit_mask_committed_size(const mi_commit_mask_t* cm, size_t total) {
   mi_assert_internal((total%MI_COMMIT_MASK_BITS)==0);
   size_t count = 0;
@@ -93,40 +92,12 @@
       for (; mask != 0; mask >>= 1) {  // todo: use popcount
         if ((mask&1)!=0) count++;
       }
-=======
-#if (MI_DEBUG>=2)
-static bool mi_pages_purge_contains(const mi_page_t* page, mi_segments_tld_t* tld) {
-  mi_page_t* p = tld->pages_purge.first;
-  while (p != NULL) {
-    if (p == page) return true;
-    p = p->next;
-  }
-  return false;
-}
-#endif
-
-#if (MI_DEBUG>=3)
-static bool mi_segment_is_valid(const mi_segment_t* segment, mi_segments_tld_t* tld) {
-  mi_assert_internal(segment != NULL);
-  mi_assert_internal(_mi_ptr_cookie(segment) == segment->cookie);
-  mi_assert_internal(segment->used <= segment->capacity);
-  mi_assert_internal(segment->abandoned <= segment->used);
-  size_t nfree = 0;
-  for (size_t i = 0; i < segment->capacity; i++) {
-    const mi_page_t* const page = &segment->pages[i];
-    if (!page->segment_in_use) {
-      nfree++;
-    }
-    if (page->segment_in_use) {
-      mi_assert_expensive(!mi_pages_purge_contains(page, tld));
->>>>>>> eb62caed
     }
   }
   // we use total since for huge segments each commit bit may represent a larger size
   return ((total / MI_COMMIT_MASK_BITS) * count);
 }
 
-<<<<<<< HEAD
 
 size_t _mi_commit_mask_next_run(const mi_commit_mask_t* cm, size_t* idx) {
   size_t i = (*idx) / MI_COMMIT_MASK_FIELD_BITS;
@@ -170,17 +141,6 @@
     } while ((mask&1) == 1);
     mi_assert_internal(count > 0);
     return count;
-=======
-static bool mi_page_not_in_queue(const mi_page_t* page, mi_segments_tld_t* tld) {
-  mi_assert_internal(page != NULL);
-  if (page->next != NULL || page->prev != NULL) {
-    mi_assert_internal(mi_pages_purge_contains(page, tld));
-    return false;
-  }
-  else {
-    // both next and prev are NULL, check for singleton list
-    return (tld->pages_purge.first != page && tld->pages_purge.last != page);
->>>>>>> eb62caed
   }
 }
 
@@ -225,7 +185,6 @@
   return bin;
 }
 
-<<<<<<< HEAD
 static inline size_t mi_slice_bin(size_t slice_count) {
   mi_assert_internal(slice_count*MI_SEGMENT_SLICE_SIZE <= MI_SEGMENT_SIZE);
   mi_assert_internal(mi_slice_bin8(MI_SLICES_PER_SEGMENT) <= MI_SEGMENT_BIN_MAX);
@@ -239,40 +198,6 @@
   ptrdiff_t index = slice - segment->slices;
   mi_assert_internal(index >= 0 && index < (ptrdiff_t)segment->slice_entries);
   return index;
-=======
-static void mi_page_purge(mi_segment_t* segment, mi_page_t* page, mi_segments_tld_t* tld) {
-  // todo: should we purge the guard page as well when MI_SECURE>=2 ?
-  mi_assert_internal(page->is_committed);
-  mi_assert_internal(!page->segment_in_use);
-  if (!segment->allow_purge) return;
-  mi_assert_internal(page->used == 0);
-  mi_assert_expensive(!mi_pages_purge_contains(page, tld));
-  size_t psize;
-  void* start = mi_segment_raw_page_start(segment, page, &psize);  
-  const bool needs_recommit = _mi_os_purge(start, psize, tld->stats);
-  if (needs_recommit) { page->is_committed = false; }
-  page->used = 0;
-}
-
-static bool mi_page_ensure_committed(mi_segment_t* segment, mi_page_t* page, mi_segments_tld_t* tld) {
-  if (page->is_committed) return true;
-  mi_assert_internal(segment->allow_decommit);
-  mi_assert_expensive(!mi_pages_purge_contains(page, tld));
-  
-  size_t psize;
-  uint8_t* start = mi_segment_raw_page_start(segment, page, &psize);
-  bool is_zero = false;
-  const size_t gsize = (MI_SECURE >= 2 ? _mi_os_page_size() : 0);
-  bool ok = _mi_os_commit(start, psize + gsize, &is_zero, tld->stats);
-  if (!ok) return false; // failed to commit!
-  page->is_committed = true;
-  page->used = 0;
-  page->is_zero_init = is_zero;
-  if (gsize > 0) { 
-    mi_segment_protect_range(start + psize, gsize, true); 
-  }
-  return true;
->>>>>>> eb62caed
 }
 
 
@@ -280,7 +205,6 @@
    Slice span queues
 ----------------------------------------------------------- */
 
-<<<<<<< HEAD
 static void mi_span_queue_push(mi_span_queue_t* sq, mi_slice_t* slice) {
   // todo: or push to the end?
   mi_assert_internal(slice->prev == NULL && slice->next==NULL);
@@ -358,76 +282,6 @@
         mi_assert_internal(last->slice_offset == (slice->slice_count-1)*sizeof(mi_slice_t));
         mi_assert_internal(last->slice_count == 0);
         mi_assert_internal(last->xblock_size == 1);
-=======
-// we re-use the `used` field for the expiration counter. Since this is a
-// a 32-bit field while the clock is always 64-bit we need to guard
-// against overflow, we use substraction to check for expiry which work
-// as long as the reset delay is under (2^30 - 1) milliseconds (~12 days)
-static void mi_page_purge_set_expire(mi_page_t* page) {
-  mi_assert_internal(page->used == 0);
-  uint32_t expire = (uint32_t)_mi_clock_now() + mi_option_get(mi_option_purge_delay);
-  page->used = expire;
-}
-
-static bool mi_page_purge_is_expired(mi_page_t* page, mi_msecs_t now) {
-  int32_t expire = (int32_t)(page->used);
-  return (((int32_t)now - expire) >= 0);
-}
-
-static void mi_segment_schedule_purge(mi_segment_t* segment, mi_page_t* page, mi_segments_tld_t* tld) {
-  mi_assert_internal(!page->segment_in_use);
-  mi_assert_internal(mi_page_not_in_queue(page,tld));
-  mi_assert_expensive(!mi_pages_purge_contains(page, tld));
-  mi_assert_internal(_mi_page_segment(page)==segment);
-  if (!segment->allow_purge) return;
-
-  if (mi_option_get(mi_option_purge_delay) == 0) {
-    // purge immediately?
-    mi_page_purge(segment, page, tld);
-  }
-  else {
-    // otherwise push on the delayed page reset queue
-    mi_page_queue_t* pq = &tld->pages_purge;
-    // push on top
-    mi_page_purge_set_expire(page);
-    page->next = pq->first;
-    page->prev = NULL;
-    if (pq->first == NULL) {
-      mi_assert_internal(pq->last == NULL);
-      pq->first = pq->last = page;
-    }
-    else {
-      pq->first->prev = page;
-      pq->first = page;
-    }
-  }
-}
-
-static void mi_page_purge_remove(mi_page_t* page, mi_segments_tld_t* tld) {
-  if (mi_page_not_in_queue(page,tld)) return;
-
-  mi_page_queue_t* pq = &tld->pages_purge;
-  mi_assert_internal(pq!=NULL);
-  mi_assert_internal(!page->segment_in_use);
-  mi_assert_internal(page->used != 0);
-  mi_assert_internal(mi_pages_purge_contains(page, tld));
-  if (page->prev != NULL) page->prev->next = page->next;
-  if (page->next != NULL) page->next->prev = page->prev;
-  if (page == pq->last)  pq->last = page->prev;
-  if (page == pq->first) pq->first = page->next;
-  page->next = page->prev = NULL;
-  page->used = 0;
-}
-
-static void mi_segment_remove_all_purges(mi_segment_t* segment, bool force_purge, mi_segments_tld_t* tld) {
-  if (segment->mem_is_pinned) return; // never reset in huge OS pages
-  for (size_t i = 0; i < segment->capacity; i++) {
-    mi_page_t* page = &segment->pages[i];
-    if (!page->segment_in_use) {
-      mi_page_purge_remove(page, tld);
-      if (force_purge) {
-        mi_page_purge(segment, page, tld);
->>>>>>> eb62caed
       }
     }
     else {  // free range of slices; only last slice needs a valid back offset
@@ -448,34 +302,7 @@
   mi_assert_internal(used_count == segment->used + 1);
   return true;
 }
-<<<<<<< HEAD
 #endif
-=======
-
-static void mi_pages_try_purge(mi_segments_tld_t* tld) {
-  if (!mi_option_is_enabled(mi_option_allow_purge)) return;
-
-  mi_msecs_t now = _mi_clock_now();
-  mi_page_queue_t* pq = &tld->pages_purge;
-  // from oldest up to the first that has not expired yet
-  mi_page_t* page = pq->last;
-  while (page != NULL && mi_page_purge_is_expired(page,now)) {
-    mi_page_t* const prev = page->prev; // save previous field
-    mi_page_purge(_mi_page_segment(page), page, tld);
-    page->prev = page->next = NULL;
-    page = prev;
-  }
-  // discard the reset pages from the queue
-  pq->last = page;
-  if (page != NULL){
-    page->next = NULL;
-  }
-  else {
-    pq->first = NULL;
-  }
-}
-
->>>>>>> eb62caed
 
 /* -----------------------------------------------------------
  Segment size calculations
@@ -553,7 +380,6 @@
 static void mi_segment_os_free(mi_segment_t* segment, mi_segments_tld_t* tld) {
   segment->thread_id = 0;
   _mi_segment_map_freed_at(segment);
-<<<<<<< HEAD
   mi_segments_track_size(-((long)mi_segment_size(segment)),tld);
   if (MI_SECURE>0) {
     // _mi_os_unprotect(segment, mi_segment_size(segment)); // ensure no more guard pages are set
@@ -589,33 +415,11 @@
     _mi_abandoned_await_readers();  // wait until safe to free
     _mi_arena_free(segment, mi_segment_size(segment), segment->mem_alignment, segment->mem_align_offset, segment->memid, csize, tld->stats);
   }
-=======
-  mi_segments_track_size(-((long)segment_size),tld);
-  if (MI_SECURE != 0) {
-    mi_assert_internal(!segment->mem_is_pinned);
-    mi_segment_protect(segment, false, tld->os); // ensure no more guard pages are set
-  }
-
-  bool fully_committed = true;
-  size_t committed = 0;
-  const size_t page_size = mi_segment_raw_page_size(segment);
-  for (size_t i = 0; i < segment->capacity; i++) {
-    mi_page_t* page = &segment->pages[i];
-    if (page->is_committed)  { committed += page_size;  }
-    if (!page->is_committed) { fully_committed = false; }    
-  }
-  MI_UNUSED(fully_committed);
-  mi_assert_internal((fully_committed && committed == segment_size) || (!fully_committed && committed < segment_size));
-    
-  _mi_abandoned_await_readers(); // prevent ABA issue if concurrent readers try to access our memory (that might be purged)
-  _mi_arena_free(segment, segment_size, segment->mem_alignment, segment->mem_align_offset, segment->memid, committed, tld->stats);
->>>>>>> eb62caed
 }
 
 // called by threads that are terminating 
 void _mi_segment_thread_collect(mi_segments_tld_t* tld) {
   MI_UNUSED(tld);
-<<<<<<< HEAD
   // nothing to do
 }
 
@@ -644,12 +448,6 @@
     end   = _mi_align_down(pstart + size, MI_COMMIT_SIZE);
     mi_assert_internal(start >= segstart);
     mi_assert_internal(end <= segsize);
-=======
-#if MI_DEBUG>=2
-  if (!_mi_is_main_thread()) {
-    mi_assert_internal(tld->pages_purge.first == NULL);
-    mi_assert_internal(tld->pages_purge.last == NULL);
->>>>>>> eb62caed
   }
   else {
     // commit liberal
@@ -959,7 +757,6 @@
   }
   
   // and initialize the page
-  page->is_reset = false;
   page->is_committed = true;
   segment->used++;
   return page;
@@ -1082,19 +879,10 @@
   segment->memid = memid;
   segment->mem_is_pinned = is_pinned;
   segment->mem_is_large = mem_large;
-<<<<<<< HEAD
   segment->mem_is_committed = mi_commit_mask_is_full(pcommit_mask);
   segment->mem_alignment = alignment;
   segment->mem_align_offset = align_offset;
   mi_segments_track_size((long)(segment_size), tld);
-=======
-  segment->mem_is_committed = commit;
-  segment->mem_alignment = alignment;
-  segment->mem_align_offset = align_offset;
-  segment->allow_decommit = !segment->mem_is_pinned && !segment->mem_is_large;
-  segment->allow_purge = segment->allow_decommit && mi_option_is_enabled(mi_option_allow_purge);
-  mi_segments_track_size((long)(*segment_size), tld);
->>>>>>> eb62caed
   _mi_segment_map_allocated_at(segment);
   return segment;
 }
@@ -1131,7 +919,6 @@
   
   // zero the segment info? -- not always needed as it may be zero initialized from the OS 
   mi_atomic_store_ptr_release(mi_segment_t, &segment->abandoned_next, NULL);  // tsan
-<<<<<<< HEAD
   {
     ptrdiff_t ofs    = offsetof(mi_segment_t, next);
     size_t    prefix = offsetof(mi_segment_t, slices) - ofs;
@@ -1165,28 +952,6 @@
   segment->segment_slices = segment_slices;
   segment->segment_info_slices = info_slices;
   segment->thread_id = _mi_thread_id();
-=======
-
-  // zero the segment info (but not the `mem` fields)
-  ptrdiff_t ofs = offsetof(mi_segment_t, next);
-  memset((uint8_t*)segment + ofs, 0, info_size - ofs);
-
-  // initialize pages info
-  for (size_t i = 0; i < capacity; i++) {
-    mi_assert_internal(i <= 255);
-    segment->pages[i].segment_idx = (uint8_t)i;
-    segment->pages[i].is_committed = commit;
-    segment->pages[i].is_zero_init = is_zero;
-  }
-
-  // initialize
-  segment->page_kind  = page_kind;
-  segment->capacity   = capacity;
-  segment->page_shift = page_shift;
-  segment->segment_size = segment_size;
-  segment->segment_info_size = pre_size;
-  segment->thread_id  = _mi_thread_id();
->>>>>>> eb62caed
   segment->cookie = _mi_ptr_cookie(segment);
   segment->slice_entries = slice_entries;
   segment->kind = (required == 0 ? MI_SEGMENT_NORMAL : MI_SEGMENT_HUGE);
@@ -1235,7 +1000,6 @@
 
 static void mi_segment_free(mi_segment_t* segment, bool force, mi_segments_tld_t* tld) {
   MI_UNUSED(force);
-<<<<<<< HEAD
   mi_assert_internal(segment != NULL);
   mi_assert_internal(segment->next == NULL);
   mi_assert_internal(segment->used == 0);
@@ -1265,51 +1029,6 @@
 
   // return it to the OS
   mi_segment_os_free(segment, tld);
-=======
-  mi_assert(segment != NULL);
-  // don't purge as we are freeing now
-  mi_segment_remove_all_purges(segment, false /* don't force as we are about to free */, tld);
-  mi_segment_remove_from_free_queue(segment, tld);
-  
-  mi_assert_expensive(!mi_segment_queue_contains(&tld->small_free, segment));
-  mi_assert_expensive(!mi_segment_queue_contains(&tld->medium_free, segment));
-  mi_assert(segment->next == NULL);
-  mi_assert(segment->prev == NULL);
-  _mi_stat_decrease(&tld->stats->page_committed, segment->segment_info_size);
-
-  // return it to the OS
-  mi_segment_os_free(segment, segment->segment_size, tld);
-}
-
-/* -----------------------------------------------------------
-  Free page management inside a segment
------------------------------------------------------------ */
-
-
-static bool mi_segment_has_free(const mi_segment_t* segment) {
-  return (segment->used < segment->capacity);
-}
-
-static bool mi_segment_page_claim(mi_segment_t* segment, mi_page_t* page, mi_segments_tld_t* tld) {
-  mi_assert_internal(_mi_page_segment(page) == segment);
-  mi_assert_internal(!page->segment_in_use);
-  mi_page_purge_remove(page, tld);
-
-  // check commit
-  if (!mi_page_ensure_committed(segment, page, tld)) return false;
-  
-  // set in-use before doing unreset to prevent delayed reset
-  page->segment_in_use = true;
-  segment->used++;  
-  mi_assert_internal(page->segment_in_use && page->is_committed && page->used==0 && !mi_pages_purge_contains(page,tld));
-  mi_assert_internal(segment->used <= segment->capacity);
-  if (segment->used == segment->capacity && segment->page_kind <= MI_PAGE_MEDIUM) {
-    // if no more free pages, remove from the queue
-    mi_assert_internal(!mi_segment_has_free(segment));
-    mi_segment_remove_from_free_queue(segment, tld);
-  }
-  return true;
->>>>>>> eb62caed
 }
 
 
@@ -1319,16 +1038,9 @@
 
 static void mi_segment_abandon(mi_segment_t* segment, mi_segments_tld_t* tld);
 
-<<<<<<< HEAD
 // note: can be called on abandoned pages
 static mi_slice_t* mi_segment_page_clear(mi_page_t* page, mi_segments_tld_t* tld) {
   mi_assert_internal(page->xblock_size > 0);
-=======
-// clear page data; can be called on abandoned segments
-static void mi_segment_page_clear(mi_segment_t* segment, mi_page_t* page, mi_segments_tld_t* tld)
-{
-  mi_assert_internal(page->segment_in_use);
->>>>>>> eb62caed
   mi_assert_internal(mi_page_all_free(page));
   mi_segment_t* segment = _mi_ptr_segment(page);
   mi_assert_internal(segment->used > 0);
@@ -1337,12 +1049,10 @@
   _mi_stat_decrease(&tld->stats->page_committed, inuse);
   _mi_stat_decrease(&tld->stats->pages, 1);
 
-<<<<<<< HEAD
   // reset the page memory to reduce memory pressure?
-  if (!segment->mem_is_pinned && !page->is_reset && mi_option_is_enabled(mi_option_page_reset)) {
+  if (segment->allow_decommit && mi_option_is_enabled(mi_option_deprecated_page_reset)) {
     size_t psize;
-    uint8_t* start = _mi_page_start(segment, page, &psize);
-    page->is_reset = true;
+    uint8_t* start = _mi_page_start(segment, page, &psize);    
     _mi_os_reset(start, psize, tld->stats);
   }
 
@@ -1358,27 +1068,6 @@
   // cannot assert segment valid as it is called during reclaim
   // mi_assert_expensive(mi_segment_is_valid(segment, tld));
   return slice;
-=======
-  page->is_zero_init = false;
-  page->segment_in_use = false;
-
-  // zero the page data, but not the segment fields and capacity, and block_size (for page size calculations)
-  uint32_t block_size = page->xblock_size;
-  uint16_t capacity = page->capacity;
-  uint16_t reserved = page->reserved;
-  ptrdiff_t ofs = offsetof(mi_page_t,capacity);
-  _mi_memzero((uint8_t*)page + ofs, sizeof(*page) - ofs);
-  page->capacity = capacity;
-  page->reserved = reserved;
-  page->xblock_size = block_size;
-  segment->used--;
-
-  // schedule purge
-  mi_segment_schedule_purge(segment, page, tld);
-
-  page->capacity = 0;  // after purge these can be zero'd now
-  page->reserved = 0;
->>>>>>> eb62caed
 }
 
 void _mi_segment_page_free(mi_page_t* page, bool force, mi_segments_tld_t* tld)
@@ -1387,17 +1076,10 @@
 
   mi_segment_t* segment = _mi_page_segment(page);
   mi_assert_expensive(mi_segment_is_valid(segment,tld));
-<<<<<<< HEAD
 
   // mark it as free now
   mi_segment_page_clear(page, tld);
   mi_assert_expensive(mi_segment_is_valid(segment, tld));
-=======
-  mi_pages_try_purge(tld);
-
-  // mark it as free now
-  mi_segment_page_clear(segment, page, tld);
->>>>>>> eb62caed
 
   if (segment->used == 0) {
     // no more used pages; remove from the free list and free the segment
@@ -1592,7 +1274,6 @@
   mi_assert_internal(segment->used == segment->abandoned);
   mi_assert_internal(segment->used > 0);
   mi_assert_internal(mi_atomic_load_ptr_relaxed(mi_segment_t, &segment->abandoned_next) == NULL);
-<<<<<<< HEAD
   mi_assert_internal(segment->abandoned_visits == 0);
   mi_assert_expensive(mi_segment_is_valid(segment,tld));
   
@@ -1608,15 +1289,6 @@
     }
     slice = slice + slice->slice_count;
   }
-=======
-  mi_assert_expensive(mi_segment_is_valid(segment, tld));
-
-  // remove the segment from the free page queue if needed
-  mi_pages_try_purge(tld);
-  mi_segment_remove_all_purges(segment, mi_option_is_enabled(mi_option_abandoned_page_purge), tld);
-  mi_segment_remove_from_free_queue(segment, tld);
-  mi_assert_internal(segment->next == NULL && segment->prev == NULL);
->>>>>>> eb62caed
 
   // perform delayed decommits (forcing is much slower on mstress)
   mi_segment_try_purge(segment, mi_option_is_enabled(mi_option_abandoned_page_purge) /* force? */, tld->stats);    
@@ -1635,16 +1307,10 @@
   mi_assert_internal(mi_page_thread_free_flag(page)==MI_NEVER_DELAYED_FREE);
   mi_assert_internal(mi_page_heap(page) == NULL);
   mi_segment_t* segment = _mi_page_segment(page);
-<<<<<<< HEAD
 
   mi_assert_expensive(mi_segment_is_valid(segment,tld));
   segment->abandoned++;  
 
-=======
-  mi_assert_expensive(!mi_pages_purge_contains(page, tld));
-  mi_assert_expensive(mi_segment_is_valid(segment, tld));
-  segment->abandoned++;
->>>>>>> eb62caed
   _mi_stat_increase(&tld->stats->pages_abandoned, 1);
   mi_assert_internal(segment->abandoned <= segment->used);
   if (segment->used == segment->abandoned) {
@@ -1723,7 +1389,6 @@
   mi_segments_track_size((long)mi_segment_size(segment), tld);
   mi_assert_internal(segment->next == NULL);
   _mi_stat_decrease(&tld->stats->segments_abandoned, 1);
-<<<<<<< HEAD
   
   // for all slices
   const mi_slice_t* end;
@@ -1735,12 +1400,6 @@
       // in use: reclaim the page in our heap
       mi_page_t* page = mi_slice_to_page(slice);
       mi_assert_internal(!page->is_reset);
-=======
-
-  for (size_t i = 0; i < segment->capacity; i++) {
-    mi_page_t* page = &segment->pages[i];
-    if (page->segment_in_use) {
->>>>>>> eb62caed
       mi_assert_internal(page->is_committed);
       mi_assert_internal(mi_page_thread_free_flag(page)==MI_NEVER_DELAYED_FREE);
       mi_assert_internal(mi_page_heap(page) == NULL);
@@ -1752,13 +1411,8 @@
       _mi_page_use_delayed_free(page, MI_USE_DELAYED_FREE, true); // override never (after heap is set)
       _mi_page_free_collect(page, false); // ensure used count is up to date
       if (mi_page_all_free(page)) {
-<<<<<<< HEAD
         // if everything free by now, free the page
         slice = mi_segment_page_clear(page, tld);   // set slice again due to coalesceing
-=======
-        // if everything free already, clear the page directly
-        mi_segment_page_clear(segment, page, tld);  // reset is ok now
->>>>>>> eb62caed
       }
       else {
         // otherwise reclaim it into the heap
@@ -1768,21 +1422,12 @@
         }
       }
     }
-<<<<<<< HEAD
     else {
       // the span is free, add it to our page queues
       slice = mi_segment_span_free_coalesce(slice, tld); // set slice again due to coalesceing
     }
     mi_assert_internal(slice->slice_count>0 && slice->slice_offset==0);
     slice = slice + slice->slice_count;
-=======
-    /* expired
-    else if (page->is_committed) {  // not in-use, and not reset yet
-      // note: do not reset as this includes pages that were not touched before
-      // mi_pages_purge_add(segment, page, tld);
-    }
-    */
->>>>>>> eb62caed
   }
 
   mi_assert(segment->abandoned == 0);
@@ -1945,15 +1590,9 @@
   size_t psize;
   uint8_t* start = _mi_segment_page_start(segment, page, &psize);
   page->xblock_size = (psize > MI_HUGE_BLOCK_SIZE ? MI_HUGE_BLOCK_SIZE : (uint32_t)psize);
-<<<<<<< HEAD
   
   // decommit the part of the prefix of a page that will not be used; this can be quite large (close to MI_SEGMENT_SIZE)
   if (page_alignment > 0 && segment->allow_decommit) {
-=======
-
-  // reset the part of the page that will not be used; this can be quite large (close to MI_SEGMENT_SIZE)
-  if (page_alignment > 0 && segment->allow_decommit && page->is_committed) {
->>>>>>> eb62caed
     uint8_t* aligned_p = (uint8_t*)_mi_align_up((uintptr_t)start, page_alignment);
     mi_assert_internal(_mi_is_aligned(aligned_p, page_alignment));
     mi_assert_internal(psize - (aligned_p - start) >= size);      
@@ -2001,13 +1640,8 @@
   mi_assert_internal(segment == _mi_page_segment(page));
   mi_assert_internal(page->used == 1); // this is called just before the free
   mi_assert_internal(page->free == NULL);
-<<<<<<< HEAD
   if (segment->allow_decommit) {
     const size_t csize = mi_usable_size(block) - sizeof(mi_block_t);
-=======
-  if (segment->allow_decommit && page->is_committed) {
-    const size_t usize = mi_usable_size(block) - sizeof(mi_block_t);
->>>>>>> eb62caed
     uint8_t* p = (uint8_t*)block + sizeof(mi_block_t);
     _mi_os_reset(p, csize, &_mi_stats_main);  // note: cannot use segment_decommit on huge segments
   }
@@ -2039,12 +1673,6 @@
   }
   mi_assert_internal(page == NULL || _mi_heap_memid_is_suitable(heap, _mi_page_segment(page)->memid));
   mi_assert_expensive(page == NULL || mi_segment_is_valid(_mi_page_segment(page),tld));
-<<<<<<< HEAD
-=======
-  mi_assert_internal(page == NULL || (mi_segment_page_size(_mi_page_segment(page)) - (MI_SECURE == 0 ? 0 : _mi_os_page_size())) >= block_size);
-  // mi_segment_try_purge(tld);
-  mi_assert_internal(page == NULL || mi_page_not_in_queue(page, tld));
->>>>>>> eb62caed
   return page;
 }
 
