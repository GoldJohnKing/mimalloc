--- conflicted
+++ resolved
@@ -302,34 +302,7 @@
   mi_assert_internal(used_count == segment->used + 1);
   return true;
 }
-<<<<<<< HEAD
 #endif
-=======
-
-static void mi_pages_try_purge(bool force, mi_segments_tld_t* tld) {
-  if (mi_option_get(mi_option_purge_delay) < 0) return;  // purging is not allowed
-
-  mi_msecs_t now = _mi_clock_now();
-  mi_page_queue_t* pq = &tld->pages_purge;
-  // from oldest up to the first that has not expired yet
-  mi_page_t* page = pq->last;
-  while (page != NULL && (force || mi_page_purge_is_expired(page,now))) {
-    mi_page_t* const prev = page->prev; // save previous field
-    mi_page_purge_remove(page, tld);    // remove from the list to maintain invariant for mi_page_purge
-    mi_page_purge(_mi_page_segment(page), page, tld);
-    page = prev;
-  }
-  // discard the reset pages from the queue
-  pq->last = page;
-  if (page != NULL){
-    page->next = NULL;
-  }
-  else {
-    pq->first = NULL;
-  }
-}
-
->>>>>>> 09e91ec9
 
 /* -----------------------------------------------------------
  Segment size calculations
@@ -615,11 +588,9 @@
   mi_assert_internal(mi_commit_mask_is_empty(&segment->purge_mask));
 }
 
-<<<<<<< HEAD
 // called from `mi_heap_collect_ex`
 // this can be called per-page so it is important that try_purge has fast exit path
 void _mi_segment_collect(mi_segment_t* segment, bool force, mi_segments_tld_t* tld) {
-  MI_UNUSED(force); MI_UNUSED(tld);
   mi_segment_try_purge(segment, force, tld->stats);
 }
 
@@ -821,17 +792,6 @@
   }
   // could not find a page..
   return NULL;
-=======
-// called from `heap_collect`. 
-void _mi_segments_collect(bool force, mi_segments_tld_t* tld) {
-  mi_pages_try_purge(force,tld);
-  #if MI_DEBUG>=2
-  if (!_mi_is_main_thread()) {
-    mi_assert_internal(tld->pages_purge.first == NULL);
-    mi_assert_internal(tld->pages_purge.last == NULL);
-  }
-  #endif
->>>>>>> 09e91ec9
 }
 
 
@@ -1059,10 +1019,6 @@
 
   mi_segment_t* segment = _mi_page_segment(page);
   mi_assert_expensive(mi_segment_is_valid(segment,tld));
-<<<<<<< HEAD
-=======
-  mi_pages_try_purge(false /*force?*/, tld);
->>>>>>> 09e91ec9
 
   // mark it as free now
   mi_segment_page_clear(page, tld);
@@ -1116,7 +1072,6 @@
   mi_assert_internal(segment->abandoned_visits == 0);
   mi_assert_expensive(mi_segment_is_valid(segment,tld));
 
-<<<<<<< HEAD
   // remove the free pages from the free page queues
   mi_slice_t* slice = &segment->slices[0];
   const mi_slice_t* end = mi_segment_slices_end(segment);
@@ -1129,13 +1084,6 @@
     }
     slice = slice + slice->slice_count;
   }
-=======
-  // Potentially force purge. Only abandoned segments in arena memory can be
-  // reclaimed without a free so if a segment is not from an arena we force purge here to be conservative.
-  mi_pages_try_purge(false /*force?*/,tld);
-  const bool force_purge = (segment->memid.memkind != MI_MEM_ARENA) ||  mi_option_is_enabled(mi_option_abandoned_page_purge);
-  mi_segment_remove_all_purges(segment, force_purge, tld);
->>>>>>> 09e91ec9
 
   // perform delayed decommits (forcing is much slower on mstress)
   // Only abandoned segments in arena memory can be reclaimed without a free
