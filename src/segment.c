/* ----------------------------------------------------------------------------
Copyright (c) 2018-2020, Microsoft Research, Daan Leijen
This is free software; you can redistribute it and/or modify it under the
terms of the MIT license. A copy of the license can be found in the file
"LICENSE" at the root of this distribution.
-----------------------------------------------------------------------------*/
#include "mimalloc.h"
#include "mimalloc/internal.h"
#include "mimalloc/atomic.h"

#include <string.h>  // memset
#include <stdio.h>

#define MI_PAGE_HUGE_ALIGN   (256*1024)

static void mi_segment_try_purge(mi_segment_t* segment, bool force, mi_stats_t* stats);


// -------------------------------------------------------------------
// commit mask 
// -------------------------------------------------------------------

static bool mi_commit_mask_all_set(const mi_commit_mask_t* commit, const mi_commit_mask_t* cm) {
  for (size_t i = 0; i < MI_COMMIT_MASK_FIELD_COUNT; i++) {
    if ((commit->mask[i] & cm->mask[i]) != cm->mask[i]) return false;
  }
  return true;
}

static bool mi_commit_mask_any_set(const mi_commit_mask_t* commit, const mi_commit_mask_t* cm) {
  for (size_t i = 0; i < MI_COMMIT_MASK_FIELD_COUNT; i++) {
    if ((commit->mask[i] & cm->mask[i]) != 0) return true;
  }
  return false;
}

static void mi_commit_mask_create_intersect(const mi_commit_mask_t* commit, const mi_commit_mask_t* cm, mi_commit_mask_t* res) {
  for (size_t i = 0; i < MI_COMMIT_MASK_FIELD_COUNT; i++) {
    res->mask[i] = (commit->mask[i] & cm->mask[i]);
  }
}

static void mi_commit_mask_clear(mi_commit_mask_t* res, const mi_commit_mask_t* cm) {
  for (size_t i = 0; i < MI_COMMIT_MASK_FIELD_COUNT; i++) {
    res->mask[i] &= ~(cm->mask[i]);
  }
}

static void mi_commit_mask_set(mi_commit_mask_t* res, const mi_commit_mask_t* cm) {
  for (size_t i = 0; i < MI_COMMIT_MASK_FIELD_COUNT; i++) {
    res->mask[i] |= cm->mask[i];
  }
}

static void mi_commit_mask_create(size_t bitidx, size_t bitcount, mi_commit_mask_t* cm) {
  mi_assert_internal(bitidx < MI_COMMIT_MASK_BITS);
  mi_assert_internal((bitidx + bitcount) <= MI_COMMIT_MASK_BITS);
  if (bitcount == MI_COMMIT_MASK_BITS) {
    mi_assert_internal(bitidx==0);
    mi_commit_mask_create_full(cm);
  }
  else if (bitcount == 0) {
    mi_commit_mask_create_empty(cm);
  }
  else {
    mi_commit_mask_create_empty(cm);
    size_t i = bitidx / MI_COMMIT_MASK_FIELD_BITS;
    size_t ofs = bitidx % MI_COMMIT_MASK_FIELD_BITS;
    while (bitcount > 0) {
      mi_assert_internal(i < MI_COMMIT_MASK_FIELD_COUNT);
      size_t avail = MI_COMMIT_MASK_FIELD_BITS - ofs;
      size_t count = (bitcount > avail ? avail : bitcount);
      size_t mask = (count >= MI_COMMIT_MASK_FIELD_BITS ? ~((size_t)0) : (((size_t)1 << count) - 1) << ofs);
      cm->mask[i] = mask;
      bitcount -= count;
      ofs = 0;
      i++;
    }
  }
}

size_t _mi_commit_mask_committed_size(const mi_commit_mask_t* cm, size_t total) {
  mi_assert_internal((total%MI_COMMIT_MASK_BITS)==0);
  size_t count = 0;
  for (size_t i = 0; i < MI_COMMIT_MASK_FIELD_COUNT; i++) {
    size_t mask = cm->mask[i];
    if (~mask == 0) {
      count += MI_COMMIT_MASK_FIELD_BITS;
    }
    else {
      for (; mask != 0; mask >>= 1) {  // todo: use popcount
        if ((mask&1)!=0) count++;
      }
    }
  }
  // we use total since for huge segments each commit bit may represent a larger size
  return ((total / MI_COMMIT_MASK_BITS) * count);
}


size_t _mi_commit_mask_next_run(const mi_commit_mask_t* cm, size_t* idx) {
  size_t i = (*idx) / MI_COMMIT_MASK_FIELD_BITS;
  size_t ofs = (*idx) % MI_COMMIT_MASK_FIELD_BITS;
  size_t mask = 0;
  // find first ones
  while (i < MI_COMMIT_MASK_FIELD_COUNT) {
    mask = cm->mask[i];
    mask >>= ofs;
    if (mask != 0) {
      while ((mask&1) == 0) {
        mask >>= 1;
        ofs++;
      }
      break;
    }
    i++;
    ofs = 0;
  }
  if (i >= MI_COMMIT_MASK_FIELD_COUNT) {
    // not found
    *idx = MI_COMMIT_MASK_BITS;
    return 0;
  }
  else {
    // found, count ones
    size_t count = 0;
    *idx = (i*MI_COMMIT_MASK_FIELD_BITS) + ofs;
    do {
      mi_assert_internal(ofs < MI_COMMIT_MASK_FIELD_BITS && (mask&1) == 1);
      do {
        count++;
        mask >>= 1;
      } while ((mask&1) == 1);
      if ((((*idx + count) % MI_COMMIT_MASK_FIELD_BITS) == 0)) {
        i++;
        if (i >= MI_COMMIT_MASK_FIELD_COUNT) break;
        mask = cm->mask[i];
        ofs = 0;
      }
    } while ((mask&1) == 1);
    mi_assert_internal(count > 0);
    return count;
  }
}


/* --------------------------------------------------------------------------------
  Segment allocation

  If a  thread ends, it "abandons" pages with used blocks
  and there is an abandoned segment list whose segments can
  be reclaimed by still running threads, much like work-stealing.
-------------------------------------------------------------------------------- */


/* -----------------------------------------------------------
   Slices
----------------------------------------------------------- */


static const mi_slice_t* mi_segment_slices_end(const mi_segment_t* segment) {
  return &segment->slices[segment->slice_entries];
}

static uint8_t* mi_slice_start(const mi_slice_t* slice) {
  mi_segment_t* segment = _mi_ptr_segment(slice);
  mi_assert_internal(slice >= segment->slices && slice < mi_segment_slices_end(segment));
  return ((uint8_t*)segment + ((slice - segment->slices)*MI_SEGMENT_SLICE_SIZE));
}


/* -----------------------------------------------------------
   Bins
----------------------------------------------------------- */
// Use bit scan forward to quickly find the first zero bit if it is available

static inline size_t mi_slice_bin8(size_t slice_count) {
  if (slice_count<=1) return slice_count;
  mi_assert_internal(slice_count <= MI_SLICES_PER_SEGMENT);
  slice_count--;
  size_t s = mi_bsr(slice_count);  // slice_count > 1
  if (s <= 2) return slice_count + 1;
  size_t bin = ((s << 2) | ((slice_count >> (s - 2))&0x03)) - 4;
  return bin;
}

static inline size_t mi_slice_bin(size_t slice_count) {
  mi_assert_internal(slice_count*MI_SEGMENT_SLICE_SIZE <= MI_SEGMENT_SIZE);
  mi_assert_internal(mi_slice_bin8(MI_SLICES_PER_SEGMENT) <= MI_SEGMENT_BIN_MAX);
  size_t bin = mi_slice_bin8(slice_count);
  mi_assert_internal(bin <= MI_SEGMENT_BIN_MAX);
  return bin;
}

static inline size_t mi_slice_index(const mi_slice_t* slice) {
  mi_segment_t* segment = _mi_ptr_segment(slice);
  ptrdiff_t index = slice - segment->slices;
  mi_assert_internal(index >= 0 && index < (ptrdiff_t)segment->slice_entries);
  return index;
}


/* -----------------------------------------------------------
   Slice span queues
----------------------------------------------------------- */

static void mi_span_queue_push(mi_span_queue_t* sq, mi_slice_t* slice) {
  // todo: or push to the end?
  mi_assert_internal(slice->prev == NULL && slice->next==NULL);
  slice->prev = NULL; // paranoia
  slice->next = sq->first;
  sq->first = slice;
  if (slice->next != NULL) slice->next->prev = slice;
                     else sq->last = slice;
  slice->xblock_size = 0; // free
}

static mi_span_queue_t* mi_span_queue_for(size_t slice_count, mi_segments_tld_t* tld) {
  size_t bin = mi_slice_bin(slice_count);
  mi_span_queue_t* sq = &tld->spans[bin];
  mi_assert_internal(sq->slice_count >= slice_count);
  return sq;
}

static void mi_span_queue_delete(mi_span_queue_t* sq, mi_slice_t* slice) {
  mi_assert_internal(slice->xblock_size==0 && slice->slice_count>0 && slice->slice_offset==0);
  // should work too if the queue does not contain slice (which can happen during reclaim)
  if (slice->prev != NULL) slice->prev->next = slice->next;
  if (slice == sq->first) sq->first = slice->next;
  if (slice->next != NULL) slice->next->prev = slice->prev;
  if (slice == sq->last) sq->last = slice->prev;
  slice->prev = NULL;
  slice->next = NULL;
  slice->xblock_size = 1; // no more free
}


/* -----------------------------------------------------------
 Invariant checking
----------------------------------------------------------- */

static bool mi_slice_is_used(const mi_slice_t* slice) {
  return (slice->xblock_size > 0);
}


#if (MI_DEBUG>=3)
static bool mi_span_queue_contains(mi_span_queue_t* sq, mi_slice_t* slice) {
  for (mi_slice_t* s = sq->first; s != NULL; s = s->next) {
    if (s==slice) return true;
  }
  return false;
}

static bool mi_segment_is_valid(mi_segment_t* segment, mi_segments_tld_t* tld) {
  mi_assert_internal(segment != NULL);
  mi_assert_internal(_mi_ptr_cookie(segment) == segment->cookie);
  mi_assert_internal(segment->abandoned <= segment->used);
  mi_assert_internal(segment->thread_id == 0 || segment->thread_id == _mi_thread_id());
  mi_assert_internal(mi_commit_mask_all_set(&segment->commit_mask, &segment->purge_mask)); // can only decommit committed blocks
  //mi_assert_internal(segment->segment_info_size % MI_SEGMENT_SLICE_SIZE == 0);
  mi_slice_t* slice = &segment->slices[0];
  const mi_slice_t* end = mi_segment_slices_end(segment);
  size_t used_count = 0;
  mi_span_queue_t* sq;
  while(slice < end) {
    mi_assert_internal(slice->slice_count > 0);
    mi_assert_internal(slice->slice_offset == 0);
    size_t index = mi_slice_index(slice);
    size_t maxindex = (index + slice->slice_count >= segment->slice_entries ? segment->slice_entries : index + slice->slice_count) - 1;
    if (mi_slice_is_used(slice)) { // a page in use, we need at least MAX_SLICE_OFFSET valid back offsets
      used_count++;
      for (size_t i = 0; i <= MI_MAX_SLICE_OFFSET && index + i <= maxindex; i++) {
        mi_assert_internal(segment->slices[index + i].slice_offset == i*sizeof(mi_slice_t));
        mi_assert_internal(i==0 || segment->slices[index + i].slice_count == 0);
        mi_assert_internal(i==0 || segment->slices[index + i].xblock_size == 1);
      }
      // and the last entry as well (for coalescing)
      const mi_slice_t* last = slice + slice->slice_count - 1;
      if (last > slice && last < mi_segment_slices_end(segment)) {
        mi_assert_internal(last->slice_offset == (slice->slice_count-1)*sizeof(mi_slice_t));
        mi_assert_internal(last->slice_count == 0);
        mi_assert_internal(last->xblock_size == 1);
      }
    }
    else {  // free range of slices; only last slice needs a valid back offset
      mi_slice_t* last = &segment->slices[maxindex];
      if (segment->kind != MI_SEGMENT_HUGE || slice->slice_count <= (segment->slice_entries - segment->segment_info_slices)) {
        mi_assert_internal((uint8_t*)slice == (uint8_t*)last - last->slice_offset);
      }
      mi_assert_internal(slice == last || last->slice_count == 0 );
      mi_assert_internal(last->xblock_size == 0 || (segment->kind==MI_SEGMENT_HUGE && last->xblock_size==1));
      if (segment->kind != MI_SEGMENT_HUGE && segment->thread_id != 0) { // segment is not huge or abandoned
        sq = mi_span_queue_for(slice->slice_count,tld);
        mi_assert_internal(mi_span_queue_contains(sq,slice));
      }
    }
    slice = &segment->slices[maxindex+1];
  }
  mi_assert_internal(slice == end);
  mi_assert_internal(used_count == segment->used + 1);
  return true;
}
#endif

/* -----------------------------------------------------------
 Segment size calculations
----------------------------------------------------------- */

static size_t mi_segment_info_size(mi_segment_t* segment) {
  return segment->segment_info_slices * MI_SEGMENT_SLICE_SIZE;
}

static uint8_t* _mi_segment_page_start_from_slice(const mi_segment_t* segment, const mi_slice_t* slice, size_t xblock_size, size_t* page_size)
{
  ptrdiff_t idx = slice - segment->slices;
  size_t psize = (size_t)slice->slice_count * MI_SEGMENT_SLICE_SIZE;
  // make the start not OS page aligned for smaller blocks to avoid page/cache effects
  // note: the offset must always be an xblock_size multiple since we assume small allocations
  // are aligned (see `mi_heap_malloc_aligned`).
  size_t start_offset = 0;
  if (xblock_size >= MI_INTPTR_SIZE) {
    if (xblock_size <= 64) { start_offset = 3*xblock_size; }
    else if (xblock_size <= 512) { start_offset = xblock_size; }
  }
  if (page_size != NULL) { *page_size = psize - start_offset; }
  return (uint8_t*)segment + ((idx*MI_SEGMENT_SLICE_SIZE) + start_offset);
}

// Start of the page available memory; can be used on uninitialized pages
uint8_t* _mi_segment_page_start(const mi_segment_t* segment, const mi_page_t* page, size_t* page_size)
{
  const mi_slice_t* slice = mi_page_to_slice((mi_page_t*)page);
  uint8_t* p = _mi_segment_page_start_from_slice(segment, slice, page->xblock_size, page_size);  
  mi_assert_internal(page->xblock_size > 0 || _mi_ptr_page(p) == page);
  mi_assert_internal(_mi_ptr_segment(p) == segment);
  return p;
}


static size_t mi_segment_calculate_slices(size_t required, size_t* pre_size, size_t* info_slices) {
  size_t page_size = _mi_os_page_size();
  size_t isize     = _mi_align_up(sizeof(mi_segment_t), page_size);
  size_t guardsize = 0;
  
  if (MI_SECURE>0) {
    // in secure mode, we set up a protected page in between the segment info
    // and the page data (and one at the end of the segment)
    guardsize = page_size;
    if (required > 0) {
      required = _mi_align_up(required, MI_SEGMENT_SLICE_SIZE) + page_size;
    }
  }

  if (pre_size != NULL) *pre_size = isize;
  isize = _mi_align_up(isize + guardsize, MI_SEGMENT_SLICE_SIZE);
  if (info_slices != NULL) *info_slices = isize / MI_SEGMENT_SLICE_SIZE;
  size_t segment_size = (required==0 ? MI_SEGMENT_SIZE : _mi_align_up( required + isize + guardsize, MI_SEGMENT_SLICE_SIZE) );  
  mi_assert_internal(segment_size % MI_SEGMENT_SLICE_SIZE == 0);
  return (segment_size / MI_SEGMENT_SLICE_SIZE);
}


/* ----------------------------------------------------------------------------
Segment caches
We keep a small segment cache per thread to increase local
reuse and avoid setting/clearing guard pages in secure mode.
------------------------------------------------------------------------------- */

static void mi_segments_track_size(long segment_size, mi_segments_tld_t* tld) {
  if (segment_size>=0) _mi_stat_increase(&tld->stats->segments,1);
                  else _mi_stat_decrease(&tld->stats->segments,1);
  tld->count += (segment_size >= 0 ? 1 : -1);
  if (tld->count > tld->peak_count) tld->peak_count = tld->count;
  tld->current_size += segment_size;
  if (tld->current_size > tld->peak_size) tld->peak_size = tld->current_size;
}

static void mi_segment_os_free(mi_segment_t* segment, mi_segments_tld_t* tld) {
  segment->thread_id = 0;
  _mi_segment_map_freed_at(segment);
  mi_segments_track_size(-((long)mi_segment_size(segment)),tld);
  if (MI_SECURE>0) {
    // _mi_os_unprotect(segment, mi_segment_size(segment)); // ensure no more guard pages are set
    // unprotect the guard pages; we cannot just unprotect the whole segment size as part may be decommitted
    size_t os_pagesize = _mi_os_page_size();
    _mi_os_unprotect((uint8_t*)segment + mi_segment_info_size(segment) - os_pagesize, os_pagesize);
    uint8_t* end = (uint8_t*)segment + mi_segment_size(segment) - os_pagesize;
    _mi_os_unprotect(end, os_pagesize);
  }

  // purge delayed decommits now? (no, leave it to the arena)
  // mi_segment_try_purge(segment,true,tld->stats);
  
  const size_t size = mi_segment_size(segment);
  const size_t csize = _mi_commit_mask_committed_size(&segment->commit_mask, size);

  _mi_abandoned_await_readers();  // wait until safe to free
  _mi_arena_free(segment, mi_segment_size(segment), csize, segment->memid, tld->stats);
}

// called by threads that are terminating 
void _mi_segment_thread_collect(mi_segments_tld_t* tld) {
  MI_UNUSED(tld);
  // nothing to do
}


/* -----------------------------------------------------------
   Commit/Decommit ranges
----------------------------------------------------------- */

static void mi_segment_commit_mask(mi_segment_t* segment, bool conservative, uint8_t* p, size_t size, uint8_t** start_p, size_t* full_size, mi_commit_mask_t* cm) {
  mi_assert_internal(_mi_ptr_segment(p + 1) == segment);
  mi_assert_internal(segment->kind != MI_SEGMENT_HUGE);
  mi_commit_mask_create_empty(cm);
  if (size == 0 || size > MI_SEGMENT_SIZE || segment->kind == MI_SEGMENT_HUGE) return;
  const size_t segstart = mi_segment_info_size(segment);
  const size_t segsize = mi_segment_size(segment);
  if (p >= (uint8_t*)segment + segsize) return;

  size_t pstart = (p - (uint8_t*)segment);
  mi_assert_internal(pstart + size <= segsize);

  size_t start;
  size_t end;
  if (conservative) {
    // decommit conservative
    start = _mi_align_up(pstart, MI_COMMIT_SIZE);
    end   = _mi_align_down(pstart + size, MI_COMMIT_SIZE);
    mi_assert_internal(start >= segstart);
    mi_assert_internal(end <= segsize);
  }
  else {
    // commit liberal
    start = _mi_align_down(pstart, MI_MINIMAL_COMMIT_SIZE);
    end   = _mi_align_up(pstart + size, MI_MINIMAL_COMMIT_SIZE);
  }
  if (pstart >= segstart && start < segstart) {  // note: the mask is also calculated for an initial commit of the info area
    start = segstart;
  }
  if (end > segsize) {
    end = segsize;
  }

  mi_assert_internal(start <= pstart && (pstart + size) <= end);
  mi_assert_internal(start % MI_COMMIT_SIZE==0 && end % MI_COMMIT_SIZE == 0);
  *start_p   = (uint8_t*)segment + start;
  *full_size = (end > start ? end - start : 0);
  if (*full_size == 0) return;

  size_t bitidx = start / MI_COMMIT_SIZE;
  mi_assert_internal(bitidx < MI_COMMIT_MASK_BITS);
  
  size_t bitcount = *full_size / MI_COMMIT_SIZE; // can be 0
  if (bitidx + bitcount > MI_COMMIT_MASK_BITS) {
    _mi_warning_message("commit mask overflow: idx=%zu count=%zu start=%zx end=%zx p=0x%p size=%zu fullsize=%zu\n", bitidx, bitcount, start, end, p, size, *full_size);
  }
  mi_assert_internal((bitidx + bitcount) <= MI_COMMIT_MASK_BITS);
  mi_commit_mask_create(bitidx, bitcount, cm);
}

static bool mi_segment_commit(mi_segment_t* segment, uint8_t* p, size_t size, mi_stats_t* stats) {
  mi_assert_internal(mi_commit_mask_all_set(&segment->commit_mask, &segment->purge_mask));

  // commit liberal
  uint8_t* start = NULL;
  size_t   full_size = 0;
  mi_commit_mask_t mask;
  mi_segment_commit_mask(segment, false /* conservative? */, p, size, &start, &full_size, &mask);
  if (mi_commit_mask_is_empty(&mask) || full_size == 0) return true;

  if (!mi_commit_mask_all_set(&segment->commit_mask, &mask)) {
    // committing
    bool is_zero = false;
    mi_commit_mask_t cmask;
    mi_commit_mask_create_intersect(&segment->commit_mask, &mask, &cmask);
    _mi_stat_decrease(&_mi_stats_main.committed, _mi_commit_mask_committed_size(&cmask, MI_SEGMENT_SIZE)); // adjust for overlap
    if (!_mi_os_commit(start, full_size, &is_zero, stats)) return false;
    mi_commit_mask_set(&segment->commit_mask, &mask);
  }
  
  // increase purge expiration when using part of delayed purges -- we assume more allocations are coming soon.
  if (mi_commit_mask_any_set(&segment->purge_mask, &mask)) {
    segment->purge_expire = _mi_clock_now() + mi_option_get(mi_option_purge_delay);
  }

  // always clear any delayed purges in our range (as they are either committed now)
  mi_commit_mask_clear(&segment->purge_mask, &mask);
  return true;
}

static bool mi_segment_ensure_committed(mi_segment_t* segment, uint8_t* p, size_t size, mi_stats_t* stats) {
  mi_assert_internal(mi_commit_mask_all_set(&segment->commit_mask, &segment->purge_mask));
  // note: assumes commit_mask is always full for huge segments as otherwise the commit mask bits can overflow
  if (mi_commit_mask_is_full(&segment->commit_mask) && mi_commit_mask_is_empty(&segment->purge_mask)) return true; // fully committed
  mi_assert_internal(segment->kind != MI_SEGMENT_HUGE);
  return mi_segment_commit(segment, p, size, stats);
}

static bool mi_segment_purge(mi_segment_t* segment, uint8_t* p, size_t size, mi_stats_t* stats) {    
  mi_assert_internal(mi_commit_mask_all_set(&segment->commit_mask, &segment->purge_mask));
  if (!segment->allow_purge) return true;

  // purge conservative
  uint8_t* start = NULL;
  size_t   full_size = 0;
  mi_commit_mask_t mask;
  mi_segment_commit_mask(segment, true /* conservative? */, p, size, &start, &full_size, &mask);
  if (mi_commit_mask_is_empty(&mask) || full_size==0) return true;

  if (mi_commit_mask_any_set(&segment->commit_mask, &mask)) {
    // purging
    mi_assert_internal((void*)start != (void*)segment);
    mi_assert_internal(segment->allow_decommit);
    const bool decommitted = _mi_os_purge(start, full_size, stats);  // reset or decommit
    if (decommitted) {
      mi_commit_mask_t cmask;
      mi_commit_mask_create_intersect(&segment->commit_mask, &mask, &cmask);
      _mi_stat_increase(&_mi_stats_main.committed, full_size - _mi_commit_mask_committed_size(&cmask, MI_SEGMENT_SIZE)); // adjust for double counting 
      mi_commit_mask_clear(&segment->commit_mask, &mask);
    }        
  }
  
  // always clear any scheduled purges in our range
  mi_commit_mask_clear(&segment->purge_mask, &mask);
  return true;
}

static void mi_segment_schedule_purge(mi_segment_t* segment, uint8_t* p, size_t size, mi_stats_t* stats) {
  if (!segment->allow_purge) return;

  if (mi_option_get(mi_option_purge_delay) == 0) {
    mi_segment_purge(segment, p, size, stats);
  }
  else {
    // register for future purge in the purge mask
    uint8_t* start = NULL;
    size_t   full_size = 0;
    mi_commit_mask_t mask; 
    mi_segment_commit_mask(segment, true /*conservative*/, p, size, &start, &full_size, &mask);
    if (mi_commit_mask_is_empty(&mask) || full_size==0) return;
    
    // update delayed commit
    mi_assert_internal(segment->purge_expire > 0 || mi_commit_mask_is_empty(&segment->purge_mask));      
    mi_commit_mask_t cmask;
    mi_commit_mask_create_intersect(&segment->commit_mask, &mask, &cmask);  // only purge what is committed; span_free may try to decommit more
    mi_commit_mask_set(&segment->purge_mask, &cmask);
    mi_msecs_t now = _mi_clock_now();    
    if (segment->purge_expire == 0) {
      // no previous purgess, initialize now
      segment->purge_expire = now + mi_option_get(mi_option_purge_delay);
    }
    else if (segment->purge_expire <= now) {
      // previous purge mask already expired
      if (segment->purge_expire + mi_option_get(mi_option_purge_extend_delay) <= now) {
        mi_segment_try_purge(segment, true, stats);
      }
      else {
        segment->purge_expire = now + mi_option_get(mi_option_purge_extend_delay); // (mi_option_get(mi_option_purge_delay) / 8); // wait a tiny bit longer in case there is a series of free's
      }
    }
    else {
      // previous purge mask is not yet expired, increase the expiration by a bit.
      segment->purge_expire += mi_option_get(mi_option_purge_extend_delay);
    }
  }  
}

static void mi_segment_try_purge(mi_segment_t* segment, bool force, mi_stats_t* stats) {
  if (!segment->allow_purge || mi_commit_mask_is_empty(&segment->purge_mask)) return;
  mi_msecs_t now = _mi_clock_now();
  if (!force && now < segment->purge_expire) return;

  mi_commit_mask_t mask = segment->purge_mask;
  segment->purge_expire = 0;
  mi_commit_mask_create_empty(&segment->purge_mask);

  size_t idx;
  size_t count;
  mi_commit_mask_foreach(&mask, idx, count) {
    // if found, decommit that sequence
    if (count > 0) {
      uint8_t* p = (uint8_t*)segment + (idx*MI_COMMIT_SIZE);
      size_t size = count * MI_COMMIT_SIZE;
      mi_segment_purge(segment, p, size, stats);
    }
  }
  mi_commit_mask_foreach_end()
  mi_assert_internal(mi_commit_mask_is_empty(&segment->purge_mask));
}


/* -----------------------------------------------------------
   Span free
----------------------------------------------------------- */

static bool mi_segment_is_abandoned(mi_segment_t* segment) {
  return (segment->thread_id == 0);
}

// note: can be called on abandoned segments
static void mi_segment_span_free(mi_segment_t* segment, size_t slice_index, size_t slice_count, bool allow_purge, mi_segments_tld_t* tld) {
  mi_assert_internal(slice_index < segment->slice_entries);
  mi_span_queue_t* sq = (segment->kind == MI_SEGMENT_HUGE || mi_segment_is_abandoned(segment) 
                          ? NULL : mi_span_queue_for(slice_count,tld));
  if (slice_count==0) slice_count = 1;
  mi_assert_internal(slice_index + slice_count - 1 < segment->slice_entries);

  // set first and last slice (the intermediates can be undetermined)
  mi_slice_t* slice = &segment->slices[slice_index];
  slice->slice_count = (uint32_t)slice_count;
  mi_assert_internal(slice->slice_count == slice_count); // no overflow?
  slice->slice_offset = 0;
  if (slice_count > 1) {
    mi_slice_t* last = &segment->slices[slice_index + slice_count - 1];
    last->slice_count = 0;
    last->slice_offset = (uint32_t)(sizeof(mi_page_t)*(slice_count - 1));
    last->xblock_size = 0;
  }

  // perhaps decommit
  if (allow_purge) {
    mi_segment_schedule_purge(segment, mi_slice_start(slice), slice_count * MI_SEGMENT_SLICE_SIZE, tld->stats);
  }
  
  // and push it on the free page queue (if it was not a huge page)
  if (sq != NULL) mi_span_queue_push( sq, slice );
             else slice->xblock_size = 0; // mark huge page as free anyways
}

/*
// called from reclaim to add existing free spans
static void mi_segment_span_add_free(mi_slice_t* slice, mi_segments_tld_t* tld) {
  mi_segment_t* segment = _mi_ptr_segment(slice);
  mi_assert_internal(slice->xblock_size==0 && slice->slice_count>0 && slice->slice_offset==0);
  size_t slice_index = mi_slice_index(slice);
  mi_segment_span_free(segment,slice_index,slice->slice_count,tld);
}
*/

static void mi_segment_span_remove_from_queue(mi_slice_t* slice, mi_segments_tld_t* tld) {
  mi_assert_internal(slice->slice_count > 0 && slice->slice_offset==0 && slice->xblock_size==0);
  mi_assert_internal(_mi_ptr_segment(slice)->kind != MI_SEGMENT_HUGE);
  mi_span_queue_t* sq = mi_span_queue_for(slice->slice_count, tld);
  mi_span_queue_delete(sq, slice);
}

// note: can be called on abandoned segments
static mi_slice_t* mi_segment_span_free_coalesce(mi_slice_t* slice, mi_segments_tld_t* tld) {
  mi_assert_internal(slice != NULL && slice->slice_count > 0 && slice->slice_offset == 0);
  mi_segment_t* segment = _mi_ptr_segment(slice);
  bool is_abandoned = mi_segment_is_abandoned(segment);

  // for huge pages, just mark as free but don't add to the queues
  if (segment->kind == MI_SEGMENT_HUGE) {
    // issue #691: segment->used can be 0 if the huge page block was freed while abandoned (reclaim will get here in that case)
    mi_assert_internal((segment->used==0 && slice->xblock_size==0) || segment->used == 1);  // decreased right after this call in `mi_segment_page_clear`
    slice->xblock_size = 0;  // mark as free anyways
    // we should mark the last slice `xblock_size=0` now to maintain invariants but we skip it to 
    // avoid a possible cache miss (and the segment is about to be freed)
    return slice;
  }

  // otherwise coalesce the span and add to the free span queues
  size_t slice_count = slice->slice_count;
  mi_slice_t* next = slice + slice->slice_count;
  mi_assert_internal(next <= mi_segment_slices_end(segment));
  if (next < mi_segment_slices_end(segment) && next->xblock_size==0) {
    // free next block -- remove it from free and merge
    mi_assert_internal(next->slice_count > 0 && next->slice_offset==0);
    slice_count += next->slice_count; // extend
    if (!is_abandoned) { mi_segment_span_remove_from_queue(next, tld); }
  }
  if (slice > segment->slices) {
    mi_slice_t* prev = mi_slice_first(slice - 1);
    mi_assert_internal(prev >= segment->slices);
    if (prev->xblock_size==0) {
      // free previous slice -- remove it from free and merge
      mi_assert_internal(prev->slice_count > 0 && prev->slice_offset==0);
      slice_count += prev->slice_count;
      if (!is_abandoned) { mi_segment_span_remove_from_queue(prev, tld); }
      slice = prev;
    }
  }

  // and add the new free page
  mi_segment_span_free(segment, mi_slice_index(slice), slice_count, true, tld);
  return slice;
}



/* -----------------------------------------------------------
   Page allocation
----------------------------------------------------------- */

// Note: may still return NULL if committing the memory failed
static mi_page_t* mi_segment_span_allocate(mi_segment_t* segment, size_t slice_index, size_t slice_count, mi_segments_tld_t* tld) {
  mi_assert_internal(slice_index < segment->slice_entries);
  mi_slice_t* const slice = &segment->slices[slice_index];
  mi_assert_internal(slice->xblock_size==0 || slice->xblock_size==1);

  // commit before changing the slice data
  if (!mi_segment_ensure_committed(segment, _mi_segment_page_start_from_slice(segment, slice, 0, NULL), slice_count * MI_SEGMENT_SLICE_SIZE, tld->stats)) {
    return NULL;  // commit failed!
  }

  // convert the slices to a page
  slice->slice_offset = 0;
  slice->slice_count = (uint32_t)slice_count;
  mi_assert_internal(slice->slice_count == slice_count);
  const size_t bsize = slice_count * MI_SEGMENT_SLICE_SIZE;
  slice->xblock_size = (uint32_t)(bsize >= MI_HUGE_BLOCK_SIZE ? MI_HUGE_BLOCK_SIZE : bsize);
  mi_page_t*  page = mi_slice_to_page(slice);
  mi_assert_internal(mi_page_block_size(page) == bsize);

  // set slice back pointers for the first MI_MAX_SLICE_OFFSET entries
  size_t extra = slice_count-1;
  if (extra > MI_MAX_SLICE_OFFSET) extra = MI_MAX_SLICE_OFFSET;
  if (slice_index + extra >= segment->slice_entries) extra = segment->slice_entries - slice_index - 1;  // huge objects may have more slices than avaiable entries in the segment->slices
  
  mi_slice_t* slice_next = slice + 1;
  for (size_t i = 1; i <= extra; i++, slice_next++) {
    slice_next->slice_offset = (uint32_t)(sizeof(mi_slice_t)*i);
    slice_next->slice_count = 0;
    slice_next->xblock_size = 1;
  }

  // and also for the last one (if not set already) (the last one is needed for coalescing and for large alignments)
  // note: the cast is needed for ubsan since the index can be larger than MI_SLICES_PER_SEGMENT for huge allocations (see #543)
  mi_slice_t* last = slice + slice_count - 1;
  mi_slice_t* end = (mi_slice_t*)mi_segment_slices_end(segment);
  if (last > end) last = end;
  if (last > slice) {
    last->slice_offset = (uint32_t)(sizeof(mi_slice_t) * (last - slice));
    last->slice_count = 0;
    last->xblock_size = 1;
  }
  
  // and initialize the page
  page->is_committed = true;
  segment->used++;
  return page;
}

static void mi_segment_slice_split(mi_segment_t* segment, mi_slice_t* slice, size_t slice_count, mi_segments_tld_t* tld) {
  mi_assert_internal(_mi_ptr_segment(slice) == segment);
  mi_assert_internal(slice->slice_count >= slice_count);
  mi_assert_internal(slice->xblock_size > 0); // no more in free queue
  if (slice->slice_count <= slice_count) return;
  mi_assert_internal(segment->kind != MI_SEGMENT_HUGE);
  size_t next_index = mi_slice_index(slice) + slice_count;
  size_t next_count = slice->slice_count - slice_count;
  mi_segment_span_free(segment, next_index, next_count, false /* don't purge left-over part */, tld);
  slice->slice_count = (uint32_t)slice_count;
}

static mi_page_t* mi_segments_page_find_and_allocate(size_t slice_count, mi_arena_id_t req_arena_id, mi_segments_tld_t* tld) {
  mi_assert_internal(slice_count*MI_SEGMENT_SLICE_SIZE <= MI_LARGE_OBJ_SIZE_MAX);
  // search from best fit up
  mi_span_queue_t* sq = mi_span_queue_for(slice_count, tld);
  if (slice_count == 0) slice_count = 1;
  while (sq <= &tld->spans[MI_SEGMENT_BIN_MAX]) {
    for (mi_slice_t* slice = sq->first; slice != NULL; slice = slice->next) {
      if (slice->slice_count >= slice_count) {
        // found one
        mi_segment_t* segment = _mi_ptr_segment(slice);
        if (_mi_arena_memid_is_suitable(segment->memid, req_arena_id)) {
          // found a suitable page span
          mi_span_queue_delete(sq, slice);

          if (slice->slice_count > slice_count) {
            mi_segment_slice_split(segment, slice, slice_count, tld);
          }
          mi_assert_internal(slice != NULL && slice->slice_count == slice_count && slice->xblock_size > 0);
          mi_page_t* page = mi_segment_span_allocate(segment, mi_slice_index(slice), slice->slice_count, tld);
          if (page == NULL) {
            // commit failed; return NULL but first restore the slice
            mi_segment_span_free_coalesce(slice, tld);
            return NULL;
          }
          return page;
        }
      }
    }
    sq++;
  }
  // could not find a page..
  return NULL;
}


/* -----------------------------------------------------------
   Segment allocation
----------------------------------------------------------- */

static mi_segment_t* mi_segment_os_alloc( size_t required, size_t page_alignment, bool eager_delayed, mi_arena_id_t req_arena_id,
                                          size_t* psegment_slices, size_t* ppre_size, size_t* pinfo_slices, 
                                          bool commit, mi_segments_tld_t* tld, mi_os_tld_t* os_tld)

{
  mi_memid_t memid;
  bool   allow_large = (!eager_delayed && (MI_SECURE == 0)); // only allow large OS pages once we are no longer lazy
  size_t align_offset = 0;
  size_t alignment = MI_SEGMENT_ALIGN;
  
  if (page_alignment > 0) {
    // mi_assert_internal(huge_page != NULL);
    mi_assert_internal(page_alignment >= MI_SEGMENT_ALIGN);
    alignment = page_alignment;
    const size_t info_size = (*pinfo_slices) * MI_SEGMENT_SLICE_SIZE;
    align_offset = _mi_align_up( info_size, MI_SEGMENT_ALIGN );
    const size_t extra = align_offset - info_size;
    // recalculate due to potential guard pages
    *psegment_slices = mi_segment_calculate_slices(required + extra, ppre_size, pinfo_slices);
  }

  const size_t segment_size = (*psegment_slices) * MI_SEGMENT_SLICE_SIZE;
  mi_segment_t* segment = (mi_segment_t*)_mi_arena_alloc_aligned(segment_size, alignment, align_offset, commit, allow_large, req_arena_id, &memid, os_tld);
  if (segment == NULL) {
    return NULL;  // failed to allocate
  }

<<<<<<< HEAD
  // ensure metadata part of the segment is committed  
  mi_commit_mask_t commit_mask; 
  if (memid.was_committed) { 
    mi_commit_mask_create_full(&commit_mask);  
  }
  else { 
    // at least commit the info slices
    const size_t commit_needed = _mi_divide_up((*pinfo_slices)*MI_SEGMENT_SLICE_SIZE, MI_COMMIT_SIZE);
    mi_assert_internal(commit_needed>0);
    mi_commit_mask_create(0, commit_needed, &commit_mask);    
    mi_assert_internal(commit_needed*MI_COMMIT_SIZE >= (*pinfo_slices)*MI_SEGMENT_SLICE_SIZE);
    if (!_mi_os_commit(segment, commit_needed*MI_COMMIT_SIZE, NULL, tld->stats)) {
      _mi_arena_free(segment,segment_size,0,memid,tld->stats);
=======
  if (!memid.was_committed) {
    // ensure the initial info is committed
    mi_assert_internal(!memid.is_pinned);
    bool ok = _mi_os_commit(segment, pre_size, NULL, tld_os->stats);
    if (!ok) {
      // commit failed; we cannot touch the memory: free the segment directly and return `NULL`
      _mi_arena_free(segment, segment_size, 0, memid, tld_os->stats);
>>>>>>> a655c28b
      return NULL;
    }    
  }
  mi_assert_internal(segment != NULL && (uintptr_t)segment % MI_SEGMENT_SIZE == 0);

  mi_track_mem_undefined(segment, (*pinfo_slices) * MI_SEGMENT_SLICE_SIZE); // todo: should not be necessary?
  segment->memid = memid;
  segment->allow_decommit = !memid.is_pinned;
  segment->allow_purge = segment->allow_decommit && mi_option_is_enabled(mi_option_allow_purge);
  segment->segment_size = segment_size;
  segment->commit_mask = commit_mask;
  segment->purge_expire = 0;
  mi_commit_mask_create_empty(&segment->purge_mask);
  mi_atomic_store_ptr_release(mi_segment_t, &segment->abandoned_next, NULL);  // tsan
  
  mi_segments_track_size((long)(segment_size), tld);
  _mi_segment_map_allocated_at(segment);
  return segment;
}


// Allocate a segment from the OS aligned to `MI_SEGMENT_SIZE` .
static mi_segment_t* mi_segment_alloc(size_t required, size_t page_alignment, mi_arena_id_t req_arena_id, mi_segments_tld_t* tld, mi_os_tld_t* os_tld, mi_page_t** huge_page)
{
  mi_assert_internal((required==0 && huge_page==NULL) || (required>0 && huge_page != NULL));
  
  // calculate needed sizes first
  size_t info_slices;
  size_t pre_size;
  size_t segment_slices = mi_segment_calculate_slices(required, &pre_size, &info_slices);
  
  // Commit eagerly only if not the first N lazy segments (to reduce impact of many threads that allocate just a little)
  const bool eager_delay = (// !_mi_os_has_overcommit() &&             // never delay on overcommit systems
                            _mi_current_thread_count() > 1 &&       // do not delay for the first N threads
                            tld->count < (size_t)mi_option_get(mi_option_eager_commit_delay));
  const bool eager = !eager_delay && mi_option_is_enabled(mi_option_eager_commit);
  bool commit = eager || (required > 0);   
  
  // Allocate the segment from the OS  
  mi_segment_t* segment = mi_segment_os_alloc(required, page_alignment, eager_delay, req_arena_id, 
                                              &segment_slices, &pre_size, &info_slices, commit, tld, os_tld);
  if (segment == NULL) return NULL;
  
  // zero the segment info? -- not always needed as it may be zero initialized from the OS 
  if (!segment->memid.was_zero) {
    ptrdiff_t ofs    = offsetof(mi_segment_t, next);
    size_t    prefix = offsetof(mi_segment_t, slices) - ofs;
    size_t    zsize  = prefix + (sizeof(mi_slice_t) * (segment_slices + 1)); // one more
    _mi_memzero((uint8_t*)segment + ofs, zsize);
  }
  
  // initialize the rest of the segment info
  const size_t slice_entries = (segment_slices > MI_SLICES_PER_SEGMENT ? MI_SLICES_PER_SEGMENT : segment_slices);
  segment->segment_slices = segment_slices;
  segment->segment_info_slices = info_slices;
  segment->thread_id = _mi_thread_id();
  segment->cookie = _mi_ptr_cookie(segment);
  segment->slice_entries = slice_entries;
  segment->kind = (required == 0 ? MI_SEGMENT_NORMAL : MI_SEGMENT_HUGE);

  // _mi_memzero(segment->slices, sizeof(mi_slice_t)*(info_slices+1));
  _mi_stat_increase(&tld->stats->page_committed, mi_segment_info_size(segment));

  // set up guard pages
  size_t guard_slices = 0;
  if (MI_SECURE>0) {
    // in secure mode, we set up a protected page in between the segment info
    // and the page data, and at the end of the segment.
    size_t os_pagesize = _mi_os_page_size();    
    mi_assert_internal(mi_segment_info_size(segment) - os_pagesize >= pre_size);
    _mi_os_protect((uint8_t*)segment + mi_segment_info_size(segment) - os_pagesize, os_pagesize);
    uint8_t* end = (uint8_t*)segment + mi_segment_size(segment) - os_pagesize;
    mi_segment_ensure_committed(segment, end, os_pagesize, tld->stats);
    _mi_os_protect(end, os_pagesize);
    if (slice_entries == segment_slices) segment->slice_entries--; // don't use the last slice :-(
    guard_slices = 1;
  }

  // reserve first slices for segment info
  mi_page_t* page0 = mi_segment_span_allocate(segment, 0, info_slices, tld);
  mi_assert_internal(page0!=NULL); if (page0==NULL) return NULL; // cannot fail as we always commit in advance  
  mi_assert_internal(segment->used == 1);
  segment->used = 0; // don't count our internal slices towards usage
  
  // initialize initial free pages
  if (segment->kind == MI_SEGMENT_NORMAL) { // not a huge page
    mi_assert_internal(huge_page==NULL);
    mi_segment_span_free(segment, info_slices, segment->slice_entries - info_slices, false /* don't purge */, tld);
  }
  else {
    mi_assert_internal(huge_page!=NULL);
    mi_assert_internal(mi_commit_mask_is_empty(&segment->purge_mask));
    mi_assert_internal(mi_commit_mask_is_full(&segment->commit_mask));
    *huge_page = mi_segment_span_allocate(segment, info_slices, segment_slices - info_slices - guard_slices, tld);
    mi_assert_internal(*huge_page != NULL); // cannot fail as we commit in advance 
  }

  mi_assert_expensive(mi_segment_is_valid(segment,tld));
  return segment;
}


static void mi_segment_free(mi_segment_t* segment, bool force, mi_segments_tld_t* tld) {
  MI_UNUSED(force);
  mi_assert_internal(segment != NULL);
  mi_assert_internal(segment->next == NULL);
  mi_assert_internal(segment->used == 0);

  // Remove the free pages
  mi_slice_t* slice = &segment->slices[0];
  const mi_slice_t* end = mi_segment_slices_end(segment);
  #if MI_DEBUG>1
  size_t page_count = 0;
  #endif
  while (slice < end) {
    mi_assert_internal(slice->slice_count > 0);
    mi_assert_internal(slice->slice_offset == 0);
    mi_assert_internal(mi_slice_index(slice)==0 || slice->xblock_size == 0); // no more used pages ..
    if (slice->xblock_size == 0 && segment->kind != MI_SEGMENT_HUGE) {
      mi_segment_span_remove_from_queue(slice, tld);
    }
    #if MI_DEBUG>1
    page_count++;
    #endif
    slice = slice + slice->slice_count;
  }
  mi_assert_internal(page_count == 2); // first page is allocated by the segment itself

  // stats
  _mi_stat_decrease(&tld->stats->page_committed, mi_segment_info_size(segment));

  // return it to the OS
  mi_segment_os_free(segment, tld);
}


/* -----------------------------------------------------------
   Page Free
----------------------------------------------------------- */

static void mi_segment_abandon(mi_segment_t* segment, mi_segments_tld_t* tld);

// note: can be called on abandoned pages
static mi_slice_t* mi_segment_page_clear(mi_page_t* page, mi_segments_tld_t* tld) {
  mi_assert_internal(page->xblock_size > 0);
  mi_assert_internal(mi_page_all_free(page));
  mi_segment_t* segment = _mi_ptr_segment(page);
  mi_assert_internal(segment->used > 0);
  
  size_t inuse = page->capacity * mi_page_block_size(page);
  _mi_stat_decrease(&tld->stats->page_committed, inuse);
  _mi_stat_decrease(&tld->stats->pages, 1);

  // reset the page memory to reduce memory pressure?
  if (segment->allow_decommit && mi_option_is_enabled(mi_option_deprecated_page_reset)) {
    size_t psize;
    uint8_t* start = _mi_page_start(segment, page, &psize);    
    _mi_os_reset(start, psize, tld->stats);
  }

  // zero the page data, but not the segment fields
  page->is_zero_init = false;
  ptrdiff_t ofs = offsetof(mi_page_t, capacity);
  memset((uint8_t*)page + ofs, 0, sizeof(*page) - ofs);
  page->xblock_size = 1;

  // and free it
  mi_slice_t* slice = mi_segment_span_free_coalesce(mi_page_to_slice(page), tld);  
  segment->used--;
  // cannot assert segment valid as it is called during reclaim
  // mi_assert_expensive(mi_segment_is_valid(segment, tld));
  return slice;
}

void _mi_segment_page_free(mi_page_t* page, bool force, mi_segments_tld_t* tld)
{
  mi_assert(page != NULL);

  mi_segment_t* segment = _mi_page_segment(page);
  mi_assert_expensive(mi_segment_is_valid(segment,tld));

  // mark it as free now
  mi_segment_page_clear(page, tld);
  mi_assert_expensive(mi_segment_is_valid(segment, tld));

  if (segment->used == 0) {
    // no more used pages; remove from the free list and free the segment
    mi_segment_free(segment, force, tld);
  }
  else if (segment->used == segment->abandoned) {
    // only abandoned pages; remove from free list and abandon
    mi_segment_abandon(segment,tld);
  }
}


/* -----------------------------------------------------------
Abandonment

When threads terminate, they can leave segments with
live blocks (reachable through other threads). Such segments
are "abandoned" and will be reclaimed by other threads to
reuse their pages and/or free them eventually

We maintain a global list of abandoned segments that are
reclaimed on demand. Since this is shared among threads
the implementation needs to avoid the A-B-A problem on
popping abandoned segments: <https://en.wikipedia.org/wiki/ABA_problem>
We use tagged pointers to avoid accidentally identifying
reused segments, much like stamped references in Java.
Secondly, we maintain a reader counter to avoid resetting
or decommitting segments that have a pending read operation.

Note: the current implementation is one possible design;
another way might be to keep track of abandoned segments
in the arenas/segment_cache's. This would have the advantage of keeping
all concurrent code in one place and not needing to deal
with ABA issues. The drawback is that it is unclear how to
scan abandoned segments efficiently in that case as they
would be spread among all other segments in the arenas.
----------------------------------------------------------- */

// Use the bottom 20-bits (on 64-bit) of the aligned segment pointers
// to put in a tag that increments on update to avoid the A-B-A problem.
#define MI_TAGGED_MASK   MI_SEGMENT_MASK
typedef uintptr_t        mi_tagged_segment_t;

static mi_segment_t* mi_tagged_segment_ptr(mi_tagged_segment_t ts) {
  return (mi_segment_t*)(ts & ~MI_TAGGED_MASK);
}

static mi_tagged_segment_t mi_tagged_segment(mi_segment_t* segment, mi_tagged_segment_t ts) {
  mi_assert_internal(((uintptr_t)segment & MI_TAGGED_MASK) == 0);
  uintptr_t tag = ((ts & MI_TAGGED_MASK) + 1) & MI_TAGGED_MASK;
  return ((uintptr_t)segment | tag);
}

// This is a list of visited abandoned pages that were full at the time.
// this list migrates to `abandoned` when that becomes NULL. The use of
// this list reduces contention and the rate at which segments are visited.
static mi_decl_cache_align _Atomic(mi_segment_t*)       abandoned_visited; // = NULL

// The abandoned page list (tagged as it supports pop)
static mi_decl_cache_align _Atomic(mi_tagged_segment_t) abandoned;         // = NULL

// Maintain these for debug purposes (these counts may be a bit off)
static mi_decl_cache_align _Atomic(size_t)           abandoned_count;
static mi_decl_cache_align _Atomic(size_t)           abandoned_visited_count;

// We also maintain a count of current readers of the abandoned list
// in order to prevent resetting/decommitting segment memory if it might
// still be read.
static mi_decl_cache_align _Atomic(size_t)           abandoned_readers; // = 0

// Push on the visited list
static void mi_abandoned_visited_push(mi_segment_t* segment) {
  mi_assert_internal(segment->thread_id == 0);
  mi_assert_internal(mi_atomic_load_ptr_relaxed(mi_segment_t,&segment->abandoned_next) == NULL);
  mi_assert_internal(segment->next == NULL);
  mi_assert_internal(segment->used > 0);
  mi_segment_t* anext = mi_atomic_load_ptr_relaxed(mi_segment_t, &abandoned_visited);
  do {
    mi_atomic_store_ptr_release(mi_segment_t, &segment->abandoned_next, anext);
  } while (!mi_atomic_cas_ptr_weak_release(mi_segment_t, &abandoned_visited, &anext, segment));
  mi_atomic_increment_relaxed(&abandoned_visited_count);
}

// Move the visited list to the abandoned list.
static bool mi_abandoned_visited_revisit(void)
{
  // quick check if the visited list is empty
  if (mi_atomic_load_ptr_relaxed(mi_segment_t, &abandoned_visited) == NULL) return false;

  // grab the whole visited list
  mi_segment_t* first = mi_atomic_exchange_ptr_acq_rel(mi_segment_t, &abandoned_visited, NULL);
  if (first == NULL) return false;

  // first try to swap directly if the abandoned list happens to be NULL
  mi_tagged_segment_t afirst;
  mi_tagged_segment_t ts = mi_atomic_load_relaxed(&abandoned);
  if (mi_tagged_segment_ptr(ts)==NULL) {
    size_t count = mi_atomic_load_relaxed(&abandoned_visited_count);
    afirst = mi_tagged_segment(first, ts);
    if (mi_atomic_cas_strong_acq_rel(&abandoned, &ts, afirst)) {
      mi_atomic_add_relaxed(&abandoned_count, count);
      mi_atomic_sub_relaxed(&abandoned_visited_count, count);
      return true;
    }
  }

  // find the last element of the visited list: O(n)
  mi_segment_t* last = first;
  mi_segment_t* next;
  while ((next = mi_atomic_load_ptr_relaxed(mi_segment_t, &last->abandoned_next)) != NULL) {
    last = next;
  }

  // and atomically prepend to the abandoned list
  // (no need to increase the readers as we don't access the abandoned segments)
  mi_tagged_segment_t anext = mi_atomic_load_relaxed(&abandoned);
  size_t count;
  do {
    count = mi_atomic_load_relaxed(&abandoned_visited_count);
    mi_atomic_store_ptr_release(mi_segment_t, &last->abandoned_next, mi_tagged_segment_ptr(anext));
    afirst = mi_tagged_segment(first, anext);
  } while (!mi_atomic_cas_weak_release(&abandoned, &anext, afirst));
  mi_atomic_add_relaxed(&abandoned_count, count);
  mi_atomic_sub_relaxed(&abandoned_visited_count, count);
  return true;
}

// Push on the abandoned list.
static void mi_abandoned_push(mi_segment_t* segment) {
  mi_assert_internal(segment->thread_id == 0);
  mi_assert_internal(mi_atomic_load_ptr_relaxed(mi_segment_t, &segment->abandoned_next) == NULL);
  mi_assert_internal(segment->next == NULL);
  mi_assert_internal(segment->used > 0);
  mi_tagged_segment_t next;
  mi_tagged_segment_t ts = mi_atomic_load_relaxed(&abandoned);
  do {
    mi_atomic_store_ptr_release(mi_segment_t, &segment->abandoned_next, mi_tagged_segment_ptr(ts));
    next = mi_tagged_segment(segment, ts);
  } while (!mi_atomic_cas_weak_release(&abandoned, &ts, next));
  mi_atomic_increment_relaxed(&abandoned_count);
}

// Wait until there are no more pending reads on segments that used to be in the abandoned list
// called for example from `arena.c` before decommitting
void _mi_abandoned_await_readers(void) {
  size_t n;
  do {
    n = mi_atomic_load_acquire(&abandoned_readers);
    if (n != 0) mi_atomic_yield();
  } while (n != 0);
}

// Pop from the abandoned list
static mi_segment_t* mi_abandoned_pop(void) {
  mi_segment_t* segment;
  // Check efficiently if it is empty (or if the visited list needs to be moved)
  mi_tagged_segment_t ts = mi_atomic_load_relaxed(&abandoned);
  segment = mi_tagged_segment_ptr(ts);
  if mi_likely(segment == NULL) {
    if mi_likely(!mi_abandoned_visited_revisit()) { // try to swap in the visited list on NULL
      return NULL;
    }
  }

  // Do a pop. We use a reader count to prevent
  // a segment to be decommitted while a read is still pending,
  // and a tagged pointer to prevent A-B-A link corruption.
  // (this is called from `region.c:_mi_mem_free` for example)
  mi_atomic_increment_relaxed(&abandoned_readers);  // ensure no segment gets decommitted
  mi_tagged_segment_t next = 0;
  ts = mi_atomic_load_acquire(&abandoned);
  do {
    segment = mi_tagged_segment_ptr(ts);
    if (segment != NULL) {
      mi_segment_t* anext = mi_atomic_load_ptr_relaxed(mi_segment_t, &segment->abandoned_next);
      next = mi_tagged_segment(anext, ts); // note: reads the segment's `abandoned_next` field so should not be decommitted
    }
  } while (segment != NULL && !mi_atomic_cas_weak_acq_rel(&abandoned, &ts, next));
  mi_atomic_decrement_relaxed(&abandoned_readers);  // release reader lock
  if (segment != NULL) {
    mi_atomic_store_ptr_release(mi_segment_t, &segment->abandoned_next, NULL);
    mi_atomic_decrement_relaxed(&abandoned_count);
  }
  return segment;
}

/* -----------------------------------------------------------
   Abandon segment/page
----------------------------------------------------------- */

static void mi_segment_abandon(mi_segment_t* segment, mi_segments_tld_t* tld) {
  mi_assert_internal(segment->used == segment->abandoned);
  mi_assert_internal(segment->used > 0);
  mi_assert_internal(mi_atomic_load_ptr_relaxed(mi_segment_t, &segment->abandoned_next) == NULL);
  mi_assert_internal(segment->abandoned_visits == 0);
  mi_assert_expensive(mi_segment_is_valid(segment,tld));
  
  // remove the free pages from the free page queues
  mi_slice_t* slice = &segment->slices[0];
  const mi_slice_t* end = mi_segment_slices_end(segment);
  while (slice < end) {
    mi_assert_internal(slice->slice_count > 0);
    mi_assert_internal(slice->slice_offset == 0);
    if (slice->xblock_size == 0) { // a free page
      mi_segment_span_remove_from_queue(slice,tld);
      slice->xblock_size = 0; // but keep it free
    }
    slice = slice + slice->slice_count;
  }

  // perform delayed decommits (forcing is much slower on mstress)
  mi_segment_try_purge(segment, mi_option_is_enabled(mi_option_abandoned_page_purge) /* force? */, tld->stats);    
  
  // all pages in the segment are abandoned; add it to the abandoned list
  _mi_stat_increase(&tld->stats->segments_abandoned, 1);
  mi_segments_track_size(-((long)mi_segment_size(segment)), tld);
  segment->thread_id = 0;
  mi_atomic_store_ptr_release(mi_segment_t, &segment->abandoned_next, NULL);
  segment->abandoned_visits = 1;   // from 0 to 1 to signify it is abandoned
  mi_abandoned_push(segment);
}

void _mi_segment_page_abandon(mi_page_t* page, mi_segments_tld_t* tld) {
  mi_assert(page != NULL);
  mi_assert_internal(mi_page_thread_free_flag(page)==MI_NEVER_DELAYED_FREE);
  mi_assert_internal(mi_page_heap(page) == NULL);
  mi_segment_t* segment = _mi_page_segment(page);

  mi_assert_expensive(mi_segment_is_valid(segment,tld));
  segment->abandoned++;  

  _mi_stat_increase(&tld->stats->pages_abandoned, 1);
  mi_assert_internal(segment->abandoned <= segment->used);
  if (segment->used == segment->abandoned) {
    // all pages are abandoned, abandon the entire segment
    mi_segment_abandon(segment, tld);
  }
}

/* -----------------------------------------------------------
  Reclaim abandoned pages
----------------------------------------------------------- */

static mi_slice_t* mi_slices_start_iterate(mi_segment_t* segment, const mi_slice_t** end) {
  mi_slice_t* slice = &segment->slices[0];
  *end = mi_segment_slices_end(segment);
  mi_assert_internal(slice->slice_count>0 && slice->xblock_size>0); // segment allocated page
  slice = slice + slice->slice_count; // skip the first segment allocated page
  return slice;
}

// Possibly free pages and check if free space is available
static bool mi_segment_check_free(mi_segment_t* segment, size_t slices_needed, size_t block_size, mi_segments_tld_t* tld) 
{
  mi_assert_internal(block_size < MI_HUGE_BLOCK_SIZE);
  mi_assert_internal(mi_segment_is_abandoned(segment));
  bool has_page = false;
  
  // for all slices
  const mi_slice_t* end;
  mi_slice_t* slice = mi_slices_start_iterate(segment, &end);
  while (slice < end) {
    mi_assert_internal(slice->slice_count > 0);
    mi_assert_internal(slice->slice_offset == 0);
    if (mi_slice_is_used(slice)) { // used page
      // ensure used count is up to date and collect potential concurrent frees
      mi_page_t* const page = mi_slice_to_page(slice);
      _mi_page_free_collect(page, false);
      if (mi_page_all_free(page)) {
        // if this page is all free now, free it without adding to any queues (yet) 
        mi_assert_internal(page->next == NULL && page->prev==NULL);
        _mi_stat_decrease(&tld->stats->pages_abandoned, 1);
        segment->abandoned--;
        slice = mi_segment_page_clear(page, tld); // re-assign slice due to coalesce!
        mi_assert_internal(!mi_slice_is_used(slice));
        if (slice->slice_count >= slices_needed) {
          has_page = true;
        }
      }
      else {
        if (page->xblock_size == block_size && mi_page_has_any_available(page)) {
          // a page has available free blocks of the right size
          has_page = true;
        }
      }      
    }
    else {
      // empty span
      if (slice->slice_count >= slices_needed) {
        has_page = true;
      }
    }
    slice = slice + slice->slice_count;
  }
  return has_page;
}

// Reclaim an abandoned segment; returns NULL if the segment was freed
// set `right_page_reclaimed` to `true` if it reclaimed a page of the right `block_size` that was not full.
static mi_segment_t* mi_segment_reclaim(mi_segment_t* segment, mi_heap_t* heap, size_t requested_block_size, bool* right_page_reclaimed, mi_segments_tld_t* tld) {
  mi_assert_internal(mi_atomic_load_ptr_relaxed(mi_segment_t, &segment->abandoned_next) == NULL);
  mi_assert_expensive(mi_segment_is_valid(segment, tld));
  if (right_page_reclaimed != NULL) { *right_page_reclaimed = false; }

  segment->thread_id = _mi_thread_id();
  segment->abandoned_visits = 0;
  mi_segments_track_size((long)mi_segment_size(segment), tld);
  mi_assert_internal(segment->next == NULL);
  _mi_stat_decrease(&tld->stats->segments_abandoned, 1);
  
  // for all slices
  const mi_slice_t* end;
  mi_slice_t* slice = mi_slices_start_iterate(segment, &end);
  while (slice < end) {
    mi_assert_internal(slice->slice_count > 0);
    mi_assert_internal(slice->slice_offset == 0);
    if (mi_slice_is_used(slice)) {
      // in use: reclaim the page in our heap
      mi_page_t* page = mi_slice_to_page(slice);
      mi_assert_internal(page->is_committed);
      mi_assert_internal(mi_page_thread_free_flag(page)==MI_NEVER_DELAYED_FREE);
      mi_assert_internal(mi_page_heap(page) == NULL);
      mi_assert_internal(page->next == NULL && page->prev==NULL);
      _mi_stat_decrease(&tld->stats->pages_abandoned, 1);
      segment->abandoned--;
      // set the heap again and allow delayed free again
      mi_page_set_heap(page, heap);
      _mi_page_use_delayed_free(page, MI_USE_DELAYED_FREE, true); // override never (after heap is set)
      _mi_page_free_collect(page, false); // ensure used count is up to date
      if (mi_page_all_free(page)) {
        // if everything free by now, free the page
        slice = mi_segment_page_clear(page, tld);   // set slice again due to coalesceing
      }
      else {
        // otherwise reclaim it into the heap
        _mi_page_reclaim(heap, page);
        if (requested_block_size == page->xblock_size && mi_page_has_any_available(page)) {
          if (right_page_reclaimed != NULL) { *right_page_reclaimed = true; }
        }
      }
    }
    else {
      // the span is free, add it to our page queues
      slice = mi_segment_span_free_coalesce(slice, tld); // set slice again due to coalesceing
    }
    mi_assert_internal(slice->slice_count>0 && slice->slice_offset==0);
    slice = slice + slice->slice_count;
  }

  mi_assert(segment->abandoned == 0);
  if (segment->used == 0) {  // due to page_clear
    mi_assert_internal(right_page_reclaimed == NULL || !(*right_page_reclaimed));
    mi_segment_free(segment, false, tld);
    return NULL;
  }
  else {
    return segment;
  }
}


void _mi_abandoned_reclaim_all(mi_heap_t* heap, mi_segments_tld_t* tld) {
  mi_segment_t* segment;
  while ((segment = mi_abandoned_pop()) != NULL) {
    mi_segment_reclaim(segment, heap, 0, NULL, tld);
  }
}

static mi_segment_t* mi_segment_try_reclaim(mi_heap_t* heap, size_t needed_slices, size_t block_size, bool* reclaimed, mi_segments_tld_t* tld)
{
  *reclaimed = false;
  mi_segment_t* segment;
  long max_tries = mi_option_get_clamp(mi_option_max_segment_reclaim, 8, 1024);     // limit the work to bound allocation times
  while ((max_tries-- > 0) && ((segment = mi_abandoned_pop()) != NULL)) {
    segment->abandoned_visits++;
    // todo: an arena exclusive heap will potentially visit many abandoned unsuitable segments
    // and push them into the visited list and use many tries. Perhaps we can skip non-suitable ones in a better way?
    bool is_suitable = _mi_heap_memid_is_suitable(heap, segment->memid);
    bool has_page = mi_segment_check_free(segment,needed_slices,block_size,tld); // try to free up pages (due to concurrent frees)
    if (segment->used == 0) {
      // free the segment (by forced reclaim) to make it available to other threads.
      // note1: we prefer to free a segment as that might lead to reclaiming another
      // segment that is still partially used.
      // note2: we could in principle optimize this by skipping reclaim and directly
      // freeing but that would violate some invariants temporarily)
      mi_segment_reclaim(segment, heap, 0, NULL, tld);
    }
    else if (has_page && is_suitable) {
      // found a large enough free span, or a page of the right block_size with free space 
      // we return the result of reclaim (which is usually `segment`) as it might free
      // the segment due to concurrent frees (in which case `NULL` is returned).
      return mi_segment_reclaim(segment, heap, block_size, reclaimed, tld);
    }
    else if (segment->abandoned_visits > 3 && is_suitable) {  
      // always reclaim on 3rd visit to limit the abandoned queue length.
      mi_segment_reclaim(segment, heap, 0, NULL, tld);
    }
    else {
      // otherwise, push on the visited list so it gets not looked at too quickly again
      mi_segment_try_purge(segment, true /* force? */, tld->stats); // force purge if needed as we may not visit soon again
      mi_abandoned_visited_push(segment);
    }
  }
  return NULL;
}


void _mi_abandoned_collect(mi_heap_t* heap, bool force, mi_segments_tld_t* tld)
{
  mi_segment_t* segment;
  int max_tries = (force ? 16*1024 : 1024); // limit latency
  if (force) {
    mi_abandoned_visited_revisit(); 
  }
  while ((max_tries-- > 0) && ((segment = mi_abandoned_pop()) != NULL)) {
    mi_segment_check_free(segment,0,0,tld); // try to free up pages (due to concurrent frees)
    if (segment->used == 0) {
      // free the segment (by forced reclaim) to make it available to other threads.
      // note: we could in principle optimize this by skipping reclaim and directly
      // freeing but that would violate some invariants temporarily)
      mi_segment_reclaim(segment, heap, 0, NULL, tld);
    }
    else {
      // otherwise, purge if needed and push on the visited list 
      // note: forced purge can be expensive if many threads are destroyed/created as in mstress.
      mi_segment_try_purge(segment, force, tld->stats);
      mi_abandoned_visited_push(segment);
    }
  }
}

/* -----------------------------------------------------------
   Reclaim or allocate
----------------------------------------------------------- */

static mi_segment_t* mi_segment_reclaim_or_alloc(mi_heap_t* heap, size_t needed_slices, size_t block_size, mi_segments_tld_t* tld, mi_os_tld_t* os_tld)
{
  mi_assert_internal(block_size < MI_HUGE_BLOCK_SIZE);
  mi_assert_internal(block_size <= MI_LARGE_OBJ_SIZE_MAX);
  
  // 1. try to reclaim an abandoned segment
  bool reclaimed;
  mi_segment_t* segment = mi_segment_try_reclaim(heap, needed_slices, block_size, &reclaimed, tld);
  if (reclaimed) {
    // reclaimed the right page right into the heap
    mi_assert_internal(segment != NULL);
    return NULL; // pretend out-of-memory as the page will be in the page queue of the heap with available blocks
  }
  else if (segment != NULL) {
    // reclaimed a segment with a large enough empty span in it
    return segment;
  }
  // 2. otherwise allocate a fresh segment
  return mi_segment_alloc(0, 0, heap->arena_id, tld, os_tld, NULL);  
}


/* -----------------------------------------------------------
   Page allocation
----------------------------------------------------------- */

static mi_page_t* mi_segments_page_alloc(mi_heap_t* heap, mi_page_kind_t page_kind, size_t required, size_t block_size, mi_segments_tld_t* tld, mi_os_tld_t* os_tld)
{
  mi_assert_internal(required <= MI_LARGE_OBJ_SIZE_MAX && page_kind <= MI_PAGE_LARGE);

  // find a free page
  size_t page_size = _mi_align_up(required, (required > MI_MEDIUM_PAGE_SIZE ? MI_MEDIUM_PAGE_SIZE : MI_SEGMENT_SLICE_SIZE));
  size_t slices_needed = page_size / MI_SEGMENT_SLICE_SIZE;
  mi_assert_internal(slices_needed * MI_SEGMENT_SLICE_SIZE == page_size);
  mi_page_t* page = mi_segments_page_find_and_allocate(slices_needed, heap->arena_id, tld); //(required <= MI_SMALL_SIZE_MAX ? 0 : slices_needed), tld);
  if (page==NULL) {
    // no free page, allocate a new segment and try again
    if (mi_segment_reclaim_or_alloc(heap, slices_needed, block_size, tld, os_tld) == NULL) {
      // OOM or reclaimed a good page in the heap
      return NULL;  
    }
    else {
      // otherwise try again
      return mi_segments_page_alloc(heap, page_kind, required, block_size, tld, os_tld);
    }
  }
  mi_assert_internal(page != NULL && page->slice_count*MI_SEGMENT_SLICE_SIZE == page_size);
  mi_assert_internal(_mi_ptr_segment(page)->thread_id == _mi_thread_id());
  mi_segment_try_purge(_mi_ptr_segment(page), false, tld->stats);
  return page;
}



/* -----------------------------------------------------------
   Huge page allocation
----------------------------------------------------------- */

static mi_page_t* mi_segment_huge_page_alloc(size_t size, size_t page_alignment, mi_arena_id_t req_arena_id, mi_segments_tld_t* tld, mi_os_tld_t* os_tld)
{
  mi_page_t* page = NULL;
  mi_segment_t* segment = mi_segment_alloc(size,page_alignment,req_arena_id,tld,os_tld,&page);
  if (segment == NULL || page==NULL) return NULL;
  mi_assert_internal(segment->used==1);
  mi_assert_internal(mi_page_block_size(page) >= size);  
  #if MI_HUGE_PAGE_ABANDON
  segment->thread_id = 0; // huge segments are immediately abandoned
  #endif  

  // for huge pages we initialize the xblock_size as we may
  // overallocate to accommodate large alignments.
  size_t psize;
  uint8_t* start = _mi_segment_page_start(segment, page, &psize);
  page->xblock_size = (psize > MI_HUGE_BLOCK_SIZE ? MI_HUGE_BLOCK_SIZE : (uint32_t)psize);
  
  // decommit the part of the prefix of a page that will not be used; this can be quite large (close to MI_SEGMENT_SIZE)
  if (page_alignment > 0 && segment->allow_decommit) {
    uint8_t* aligned_p = (uint8_t*)_mi_align_up((uintptr_t)start, page_alignment);
    mi_assert_internal(_mi_is_aligned(aligned_p, page_alignment));
    mi_assert_internal(psize - (aligned_p - start) >= size);      
    uint8_t* decommit_start = start + sizeof(mi_block_t);              // for the free list
    ptrdiff_t decommit_size = aligned_p - decommit_start;
    _mi_os_reset(decommit_start, decommit_size, &_mi_stats_main);   // note: cannot use segment_decommit on huge segments    
  }
  
  return page;
}

#if MI_HUGE_PAGE_ABANDON
// free huge block from another thread
void _mi_segment_huge_page_free(mi_segment_t* segment, mi_page_t* page, mi_block_t* block) {
  // huge page segments are always abandoned and can be freed immediately by any thread
  mi_assert_internal(segment->kind==MI_SEGMENT_HUGE);
  mi_assert_internal(segment == _mi_page_segment(page));
  mi_assert_internal(mi_atomic_load_relaxed(&segment->thread_id)==0);

  // claim it and free
  mi_heap_t* heap = mi_heap_get_default(); // issue #221; don't use the internal get_default_heap as we need to ensure the thread is initialized.
  // paranoia: if this it the last reference, the cas should always succeed
  size_t expected_tid = 0;
  if (mi_atomic_cas_strong_acq_rel(&segment->thread_id, &expected_tid, heap->thread_id)) {
    mi_block_set_next(page, block, page->free);
    page->free = block;
    page->used--;
    page->is_zero = false;
    mi_assert(page->used == 0);
    mi_tld_t* tld = heap->tld;
    _mi_segment_page_free(page, true, &tld->segments);
  }
#if (MI_DEBUG!=0)
  else {
    mi_assert_internal(false);
  }
#endif
}

#else
// reset memory of a huge block from another thread
void _mi_segment_huge_page_reset(mi_segment_t* segment, mi_page_t* page, mi_block_t* block) {
  MI_UNUSED(page);
  mi_assert_internal(segment->kind == MI_SEGMENT_HUGE);
  mi_assert_internal(segment == _mi_page_segment(page));
  mi_assert_internal(page->used == 1); // this is called just before the free
  mi_assert_internal(page->free == NULL);
  if (segment->allow_decommit) {
    const size_t csize = mi_usable_size(block) - sizeof(mi_block_t);
    uint8_t* p = (uint8_t*)block + sizeof(mi_block_t);
    _mi_os_reset(p, csize, &_mi_stats_main);  // note: cannot use segment_decommit on huge segments
  }
}
#endif

/* -----------------------------------------------------------
   Page allocation and free
----------------------------------------------------------- */
mi_page_t* _mi_segment_page_alloc(mi_heap_t* heap, size_t block_size, size_t page_alignment, mi_segments_tld_t* tld, mi_os_tld_t* os_tld) {
  mi_page_t* page;
  if mi_unlikely(page_alignment > MI_ALIGNMENT_MAX) {
    mi_assert_internal(_mi_is_power_of_two(page_alignment));
    mi_assert_internal(page_alignment >= MI_SEGMENT_SIZE);
    if (page_alignment < MI_SEGMENT_SIZE) { page_alignment = MI_SEGMENT_SIZE; }
    page = mi_segment_huge_page_alloc(block_size,page_alignment,heap->arena_id,tld,os_tld);
  }
  else if (block_size <= MI_SMALL_OBJ_SIZE_MAX) {
    page = mi_segments_page_alloc(heap,MI_PAGE_SMALL,block_size,block_size,tld,os_tld);
  }
  else if (block_size <= MI_MEDIUM_OBJ_SIZE_MAX) {
    page = mi_segments_page_alloc(heap,MI_PAGE_MEDIUM,MI_MEDIUM_PAGE_SIZE,block_size,tld, os_tld);
  }
  else if (block_size <= MI_LARGE_OBJ_SIZE_MAX) {
    page = mi_segments_page_alloc(heap,MI_PAGE_LARGE,block_size,block_size,tld, os_tld);
  }
  else {
    page = mi_segment_huge_page_alloc(block_size,page_alignment,heap->arena_id,tld,os_tld);    
  }
  mi_assert_internal(page == NULL || _mi_heap_memid_is_suitable(heap, _mi_page_segment(page)->memid));
  mi_assert_expensive(page == NULL || mi_segment_is_valid(_mi_page_segment(page),tld));
  return page;
}

<|MERGE_RESOLUTION|>--- conflicted
+++ resolved
@@ -822,7 +822,6 @@
     return NULL;  // failed to allocate
   }
 
-<<<<<<< HEAD
   // ensure metadata part of the segment is committed  
   mi_commit_mask_t commit_mask; 
   if (memid.was_committed) { 
@@ -836,15 +835,6 @@
     mi_assert_internal(commit_needed*MI_COMMIT_SIZE >= (*pinfo_slices)*MI_SEGMENT_SLICE_SIZE);
     if (!_mi_os_commit(segment, commit_needed*MI_COMMIT_SIZE, NULL, tld->stats)) {
       _mi_arena_free(segment,segment_size,0,memid,tld->stats);
-=======
-  if (!memid.was_committed) {
-    // ensure the initial info is committed
-    mi_assert_internal(!memid.is_pinned);
-    bool ok = _mi_os_commit(segment, pre_size, NULL, tld_os->stats);
-    if (!ok) {
-      // commit failed; we cannot touch the memory: free the segment directly and return `NULL`
-      _mi_arena_free(segment, segment_size, 0, memid, tld_os->stats);
->>>>>>> a655c28b
       return NULL;
     }    
   }
