--- conflicted
+++ resolved
@@ -1578,20 +1578,13 @@
   mi_assert_internal(segment == _mi_page_segment(page));
   mi_assert_internal(page->used == 1); // this is called just before the free
   mi_assert_internal(page->free == NULL);
-<<<<<<< HEAD
   if (segment->allow_decommit) {
-    const size_t csize = mi_usable_size(block) - sizeof(mi_block_t);
-    uint8_t* p = (uint8_t*)block + sizeof(mi_block_t);
-    _mi_os_reset(p, csize, &_mi_stats_main);  // note: cannot use segment_decommit on huge segments
-=======
-  if (segment->allow_decommit && page->is_committed) {
-    size_t usize = mi_usable_size(block);
-    if (usize > sizeof(mi_block_t)) { 
-      usize = usize - sizeof(mi_block_t);
+    size_t csize = mi_usable_size(block);
+    if (csize > sizeof(mi_block_t)) {
+      csize = csize - sizeof(mi_block_t);
       uint8_t* p = (uint8_t*)block + sizeof(mi_block_t);
-      _mi_os_reset(p, usize, &_mi_stats_main);
-    }
->>>>>>> e47adc2d
+      _mi_os_reset(p, csize, &_mi_stats_main);  // note: cannot use segment_decommit on huge segments
+    }
   }
 }
 #endif
