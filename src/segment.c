--- conflicted
+++ resolved
@@ -463,7 +463,6 @@
 static bool mi_segment_commitx(mi_segment_t* segment, bool commit, uint8_t* p, size_t size, mi_stats_t* stats) {    
   mi_assert_internal(mi_commit_mask_all_set(&segment->commit_mask, &segment->decommit_mask));
 
-<<<<<<< HEAD
   // try to commit in at least MI_MINIMAL_COMMIT_SIZE sizes.
   /*
   if (commit && size > 0) {
@@ -479,52 +478,6 @@
   mi_commit_mask_t mask;
   mi_segment_commit_mask(segment, !commit/*conservative*/, p, size, &start, &full_size, &mask);
   if (mi_commit_mask_is_empty(&mask) || full_size==0) return true;
-=======
-static mi_segment_t* mi_segment_os_alloc(bool eager_delayed, size_t page_alignment, size_t pre_size, size_t info_size,
-                                         size_t* segment_size, bool* is_zero, bool* commit, mi_segments_tld_t* tld, mi_os_tld_t* tld_os)
-{
-  size_t memid;
-  bool   mem_large = (!eager_delayed && (MI_SECURE == 0)); // only allow large OS pages once we are no longer lazy
-  bool   is_pinned = false;
-  size_t align_offset = 0;
-  size_t alignment = MI_SEGMENT_SIZE;
-  if (page_alignment > 0) {
-    alignment = page_alignment;
-    align_offset = _mi_align_up(pre_size, MI_SEGMENT_SIZE);
-    *segment_size = *segment_size + (align_offset - pre_size);
-  }
-
-  mi_segment_t* segment = (mi_segment_t*)_mi_mem_alloc_aligned(*segment_size, alignment, align_offset, commit, &mem_large, &is_pinned, is_zero, &memid, tld_os);
-  if (segment == NULL) return NULL;  // failed to allocate
-  if (!(*commit)) {
-    // ensure the initial info is committed
-    mi_assert_internal(!mem_large && !is_pinned);
-    bool commit_zero = false;
-    bool ok = _mi_mem_commit(segment, pre_size, &commit_zero, tld_os);
-    if (commit_zero) *is_zero = true;
-    if (!ok) {
-      // commit failed; we cannot touch the memory: free the segment directly and return `NULL`
-      _mi_mem_free(segment, *segment_size, alignment, align_offset, memid, false, false, tld_os);
-      return NULL;
-    }
-  }
-
-  mi_track_mem_undefined(segment, info_size);   MI_UNUSED(info_size);
-  segment->memid = memid;
-  segment->mem_is_pinned = (mem_large || is_pinned);
-  segment->mem_is_committed = commit;
-  segment->mem_alignment = alignment;
-  segment->mem_align_offset = align_offset;
-  mi_segments_track_size((long)(*segment_size), tld);
-  return segment;
-}
-
-// Allocate a segment from the OS aligned to `MI_SEGMENT_SIZE` .
-static mi_segment_t* mi_segment_alloc(size_t required, mi_page_kind_t page_kind, size_t page_shift, size_t page_alignment, mi_segments_tld_t* tld, mi_os_tld_t* os_tld)
-{
-  // required is only > 0 for huge page allocations
-  mi_assert_internal((required > 0 && page_kind > MI_PAGE_LARGE)|| (required==0 && page_kind <= MI_PAGE_LARGE));
->>>>>>> fed883c8
 
   if (commit && !mi_commit_mask_all_set(&segment->commit_mask, &mask)) {
     bool is_zero = false;
@@ -620,7 +573,6 @@
       mi_segment_commitx(segment, false, p, size, stats);
     }
   }
-<<<<<<< HEAD
   mi_commit_mask_foreach_end()
   mi_assert_internal(mi_commit_mask_is_empty(&segment->decommit_mask));
 }
@@ -819,11 +771,81 @@
    Segment allocation
 ----------------------------------------------------------- */
 
+static mi_segment_t* mi_segment_os_alloc( size_t required, size_t page_alignment, bool eager_delay, mi_arena_id_t req_arena_id,
+                                          size_t* psegment_slices, size_t* ppre_size, size_t* pinfo_slices, 
+                                          mi_commit_mask_t* pcommit_mask, mi_commit_mask_t* pdecommit_mask,
+                                          bool* is_zero, bool* pcommit, mi_segments_tld_t* tld, mi_os_tld_t* os_tld)
+
+{
+  // Allocate the segment from the OS
+  bool mem_large = (!eager_delay && (MI_SECURE==0)); // only allow large OS pages once we are no longer lazy    
+  bool is_pinned = false;
+  size_t memid = 0;
+  size_t align_offset = 0;
+  size_t alignment = MI_SEGMENT_ALIGN;
+  
+  if (page_alignment > 0) {
+    // mi_assert_internal(huge_page != NULL);
+    mi_assert_internal(page_alignment >= MI_SEGMENT_ALIGN);
+    alignment = page_alignment;
+    const size_t info_size = (*pinfo_slices) * MI_SEGMENT_SLICE_SIZE;
+    align_offset = _mi_align_up( info_size, MI_SEGMENT_ALIGN );
+    const size_t extra = align_offset - info_size;
+    // recalculate due to potential guard pages
+    *psegment_slices = mi_segment_calculate_slices(required + extra, ppre_size, pinfo_slices);
+    //segment_size += _mi_align_up(align_offset - info_size, MI_SEGMENT_SLICE_SIZE);
+    //segment_slices = segment_size / MI_SEGMENT_SLICE_SIZE;
+  }
+  const size_t segment_size = (*psegment_slices) * MI_SEGMENT_SLICE_SIZE;
+  mi_segment_t* segment = NULL;
+
+  // get from cache?
+  if (page_alignment == 0) {
+    segment = (mi_segment_t*)_mi_segment_cache_pop(segment_size, pcommit_mask, pdecommit_mask, &mem_large, &is_pinned, is_zero, req_arena_id, &memid, os_tld);
+  }
+  
+  // get from OS
+  if (segment==NULL) {
+    segment = (mi_segment_t*)_mi_arena_alloc_aligned(segment_size, alignment, align_offset, pcommit, &mem_large, &is_pinned, is_zero, req_arena_id, &memid, os_tld);
+    if (segment == NULL) return NULL;  // failed to allocate
+    if (*pcommit) {
+      mi_commit_mask_create_full(pcommit_mask);
+    }
+    else {
+      mi_commit_mask_create_empty(pcommit_mask);
+    }
+  }    
+  mi_assert_internal(segment != NULL && (uintptr_t)segment % MI_SEGMENT_SIZE == 0);
+
+  const size_t commit_needed = _mi_divide_up((*pinfo_slices)*MI_SEGMENT_SLICE_SIZE, MI_COMMIT_SIZE);
+  mi_assert_internal(commit_needed>0);
+  mi_commit_mask_t commit_needed_mask;
+  mi_commit_mask_create(0, commit_needed, &commit_needed_mask);
+  if (!mi_commit_mask_all_set(pcommit_mask, &commit_needed_mask)) {
+    // at least commit the info slices
+    mi_assert_internal(commit_needed*MI_COMMIT_SIZE >= (*pinfo_slices)*MI_SEGMENT_SLICE_SIZE);
+    bool ok = _mi_os_commit(segment, commit_needed*MI_COMMIT_SIZE, is_zero, tld->stats);
+    if (!ok) return NULL; // failed to commit 
+    mi_commit_mask_set(pcommit_mask, &commit_needed_mask); 
+  }
+  mi_track_mem_undefined(segment,commit_needed);
+  segment->memid = memid;
+  segment->mem_is_pinned = is_pinned;
+  segment->mem_is_large = mem_large;
+  segment->mem_is_committed = mi_commit_mask_is_full(pcommit_mask);
+  segment->mem_alignment = alignment;
+  segment->mem_align_offset = align_offset;
+  mi_segments_track_size((long)(segment_size), tld);
+  _mi_segment_map_allocated_at(segment);
+  return segment;
+}
+
+
 // Allocate a segment from the OS aligned to `MI_SEGMENT_SIZE` .
-static mi_segment_t* mi_segment_init(mi_segment_t* segment, size_t required, size_t page_alignment, mi_arena_id_t req_arena_id, mi_segments_tld_t* tld, mi_os_tld_t* os_tld, mi_page_t** huge_page)
+static mi_segment_t* mi_segment_alloc(size_t required, size_t page_alignment, mi_arena_id_t req_arena_id, mi_segments_tld_t* tld, mi_os_tld_t* os_tld, mi_page_t** huge_page)
 {
   mi_assert_internal((required==0 && huge_page==NULL) || (required>0 && huge_page != NULL));
-  mi_assert_internal((segment==NULL) || (segment!=NULL && required==0));
+  
   // calculate needed sizes first
   size_t info_slices;
   size_t pre_size;
@@ -834,163 +856,47 @@
                             _mi_current_thread_count() > 1 &&       // do not delay for the first N threads
                             tld->count < (size_t)mi_option_get(mi_option_eager_commit_delay));
   const bool eager = !eager_delay && mi_option_is_enabled(mi_option_eager_commit);
-  bool commit = eager || (required > 0); 
-  
-  // Try to get from our cache first
-  bool is_zero = false;
-  const bool commit_info_still_good = (segment != NULL);
+  bool commit = eager || (required > 0);   
+  bool is_zero = false;  
+
   mi_commit_mask_t commit_mask;
   mi_commit_mask_t decommit_mask;
-  if (segment != NULL) {
-    commit_mask = segment->commit_mask;
-    decommit_mask = segment->decommit_mask;
-  }
-  else {
-    mi_commit_mask_create_empty(&commit_mask);
-    mi_commit_mask_create_empty(&decommit_mask);
-  }
-  if (segment==NULL) {
-    // Allocate the segment from the OS
-    bool mem_large = (!eager_delay && (MI_SECURE==0)); // only allow large OS pages once we are no longer lazy    
-    bool is_pinned = false;
-    size_t memid = 0;
-    size_t align_offset = 0;
-    size_t alignment = MI_SEGMENT_ALIGN;
-    
-    if (page_alignment > 0) {
-      mi_assert_internal(huge_page != NULL);
-      mi_assert_internal(page_alignment >= MI_SEGMENT_ALIGN);
-      alignment = page_alignment;
-      const size_t info_size = info_slices * MI_SEGMENT_SLICE_SIZE;
-      align_offset = _mi_align_up( info_size, MI_SEGMENT_ALIGN );
-      const size_t extra = align_offset - info_size;
-      // recalculate due to potential guard pages
-      segment_slices = mi_segment_calculate_slices(required + extra, &pre_size, &info_slices);
-      //segment_size += _mi_align_up(align_offset - info_size, MI_SEGMENT_SLICE_SIZE);
-      //segment_slices = segment_size / MI_SEGMENT_SLICE_SIZE;
-    }
-    const size_t segment_size = segment_slices * MI_SEGMENT_SLICE_SIZE;
-
-    // get from cache
-    if (page_alignment == 0) {
-      segment = (mi_segment_t*)_mi_segment_cache_pop(segment_size, &commit_mask, &decommit_mask, &mem_large, &is_pinned, &is_zero, req_arena_id, &memid, os_tld);
-    }
-    
-    // get from OS
-    if (segment==NULL) {
-      segment = (mi_segment_t*)_mi_arena_alloc_aligned(segment_size, alignment, align_offset, &commit, &mem_large, &is_pinned, &is_zero, req_arena_id, &memid, os_tld);
-      if (segment == NULL) return NULL;  // failed to allocate
-      if (commit) {
-        mi_commit_mask_create_full(&commit_mask);
-      }
-      else {
-        mi_commit_mask_create_empty(&commit_mask);
-      }
-    }    
-    mi_assert_internal(segment != NULL && (uintptr_t)segment % MI_SEGMENT_SIZE == 0);
-
-    const size_t commit_needed = _mi_divide_up(info_slices*MI_SEGMENT_SLICE_SIZE, MI_COMMIT_SIZE);
-    mi_assert_internal(commit_needed>0);
-    mi_commit_mask_t commit_needed_mask;
-    mi_commit_mask_create(0, commit_needed, &commit_needed_mask);
-    if (!mi_commit_mask_all_set(&commit_mask, &commit_needed_mask)) {
-      // at least commit the info slices
-      mi_assert_internal(commit_needed*MI_COMMIT_SIZE >= info_slices*MI_SEGMENT_SLICE_SIZE);
-      bool ok = _mi_os_commit(segment, commit_needed*MI_COMMIT_SIZE, &is_zero, tld->stats);
-      if (!ok) return NULL; // failed to commit 
-      mi_commit_mask_set(&commit_mask, &commit_needed_mask); 
-    }
-    mi_track_mem_undefined(segment,commit_needed);
-    segment->memid = memid;
-    segment->mem_is_pinned = is_pinned;
-    segment->mem_is_large = mem_large;
-    segment->mem_is_committed = mi_commit_mask_is_full(&commit_mask);
-    segment->mem_alignment = alignment;
-    segment->mem_align_offset = align_offset;
-    mi_segments_track_size((long)(segment_size), tld);
-    _mi_segment_map_allocated_at(segment);
-  }
-
-  // zero the segment info? -- not always needed as it is zero initialized from the OS 
+  mi_commit_mask_create_empty(&commit_mask);
+  mi_commit_mask_create_empty(&decommit_mask);
+
+  // Allocate the segment from the OS  
+  mi_segment_t* segment = mi_segment_os_alloc(required, page_alignment, eager_delay, req_arena_id, 
+                                              &segment_slices, &pre_size, &info_slices, &commit_mask, &decommit_mask, 
+                                              &is_zero, &commit, tld, os_tld);
+  if (segment == NULL) return NULL;
+  
+  // zero the segment info? -- not always needed as it may be zero initialized from the OS 
   mi_atomic_store_ptr_release(mi_segment_t, &segment->abandoned_next, NULL);  // tsan
   if (!is_zero) {
     ptrdiff_t ofs = offsetof(mi_segment_t, next);
     size_t    prefix = offsetof(mi_segment_t, slices) - ofs;
     memset((uint8_t*)segment+ofs, 0, prefix + sizeof(mi_slice_t)*(segment_slices+1));  // one more
   }
-
-  if (!commit_info_still_good) {
-    segment->commit_mask = commit_mask; // on lazy commit, the initial part is always committed
-    segment->allow_decommit = (mi_option_is_enabled(mi_option_allow_decommit) && !segment->mem_is_pinned && !segment->mem_is_large);    
-    if (segment->allow_decommit) {
-      segment->decommit_expire = _mi_clock_now() + mi_option_get(mi_option_decommit_delay);
-      segment->decommit_mask = decommit_mask;
-      mi_assert_internal(mi_commit_mask_all_set(&segment->commit_mask, &segment->decommit_mask));
-      #if MI_DEBUG>2
-      const size_t commit_needed = _mi_divide_up(info_slices*MI_SEGMENT_SLICE_SIZE, MI_COMMIT_SIZE);
-      mi_commit_mask_t commit_needed_mask;
-      mi_commit_mask_create(0, commit_needed, &commit_needed_mask);
-      mi_assert_internal(!mi_commit_mask_any_set(&segment->decommit_mask, &commit_needed_mask));
-      #endif
-    }    
-    else {
-      mi_assert_internal(mi_commit_mask_is_empty(&decommit_mask));
-      segment->decommit_expire = 0;
-      mi_commit_mask_create_empty( &segment->decommit_mask );
-      mi_assert_internal(mi_commit_mask_is_empty(&segment->decommit_mask));
-    }
-  }
-  
-
+  
+  segment->commit_mask = commit_mask; // on lazy commit, the initial part is always committed
+  segment->allow_decommit = (mi_option_is_enabled(mi_option_allow_decommit) && !segment->mem_is_pinned && !segment->mem_is_large);    
+  if (segment->allow_decommit) {
+    segment->decommit_expire = _mi_clock_now() + mi_option_get(mi_option_decommit_delay);
+    segment->decommit_mask = decommit_mask;
+    mi_assert_internal(mi_commit_mask_all_set(&segment->commit_mask, &segment->decommit_mask));
+    #if MI_DEBUG>2
+    const size_t commit_needed = _mi_divide_up(info_slices*MI_SEGMENT_SLICE_SIZE, MI_COMMIT_SIZE);
+    mi_commit_mask_t commit_needed_mask;
+    mi_commit_mask_create(0, commit_needed, &commit_needed_mask);
+    mi_assert_internal(!mi_commit_mask_any_set(&segment->decommit_mask, &commit_needed_mask));
+    #endif
+  }    
+  
   // initialize segment info
   const size_t slice_entries = (segment_slices > MI_SLICES_PER_SEGMENT ? MI_SLICES_PER_SEGMENT : segment_slices);
   segment->segment_slices = segment_slices;
   segment->segment_info_slices = info_slices;
   segment->thread_id = _mi_thread_id();
-=======
-  size_t info_size;
-  size_t pre_size;
-  size_t segment_size = mi_segment_size(capacity, required, &pre_size, &info_size);
-  mi_assert_internal(segment_size >= required);
-
-  // Initialize parameters
-  const bool eager_delayed = (page_kind <= MI_PAGE_MEDIUM &&          // don't delay for large objects
-                              // !_mi_os_has_overcommit() &&          // never delay on overcommit systems
-                              _mi_current_thread_count() > 1 &&       // do not delay for the first N threads
-                              tld->count < (size_t)mi_option_get(mi_option_eager_commit_delay));
-  const bool eager  = !eager_delayed && mi_option_is_enabled(mi_option_eager_commit);
-  bool commit = eager; // || (page_kind >= MI_PAGE_LARGE);
-  bool is_zero = false;
-  
-  // Allocate the segment from the OS (segment_size can change due to alignment)
-  mi_segment_t* segment = mi_segment_os_alloc(eager_delayed, page_alignment, pre_size, info_size, &segment_size, &is_zero, &commit, tld, os_tld);
-  if (segment == NULL) return NULL;
-  mi_assert_internal(segment != NULL && (uintptr_t)segment % MI_SEGMENT_SIZE == 0);
-  mi_assert_internal(segment->mem_is_pinned ? segment->mem_is_committed : true);    
-    
-  mi_atomic_store_ptr_release(mi_segment_t, &segment->abandoned_next, NULL);  // tsan
-  
-  // zero the segment info (but not the `mem` fields)
-  ptrdiff_t ofs = offsetof(mi_segment_t, next);
-  memset((uint8_t*)segment + ofs, 0, info_size - ofs);
-
-  // initialize pages info
-  for (size_t i = 0; i < capacity; i++) {
-    mi_assert_internal(i <= 255);
-    segment->pages[i].segment_idx = (uint8_t)i;
-    segment->pages[i].is_reset = false;
-    segment->pages[i].is_committed = commit;
-    segment->pages[i].is_zero_init = is_zero;
-  }
-  
-  // initialize
-  segment->page_kind  = page_kind;
-  segment->capacity   = capacity;
-  segment->page_shift = page_shift;
-  segment->segment_size = segment_size;
-  segment->segment_info_size = pre_size;
-  segment->thread_id  = _mi_thread_id();
->>>>>>> fed883c8
   segment->cookie = _mi_ptr_cookie(segment);
   segment->slice_entries = slice_entries;
   segment->kind = (required == 0 ? MI_SEGMENT_NORMAL : MI_SEGMENT_HUGE);
@@ -1034,12 +940,6 @@
 
   mi_assert_expensive(mi_segment_is_valid(segment,tld));
   return segment;
-}
-
-
-// Allocate a segment from the OS aligned to `MI_SEGMENT_SIZE` .
-static mi_segment_t* mi_segment_alloc(size_t required, size_t page_alignment, mi_arena_id_t req_arena_id, mi_segments_tld_t* tld, mi_os_tld_t* os_tld, mi_page_t** huge_page) {
-  return mi_segment_init(NULL, required, page_alignment, req_arena_id, tld, os_tld, huge_page);
 }
 
 
@@ -1618,24 +1518,12 @@
 
 static mi_page_t* mi_segment_huge_page_alloc(size_t size, size_t page_alignment, mi_arena_id_t req_arena_id, mi_segments_tld_t* tld, mi_os_tld_t* os_tld)
 {
-<<<<<<< HEAD
   mi_page_t* page = NULL;
   mi_segment_t* segment = mi_segment_alloc(size,page_alignment,req_arena_id,tld,os_tld,&page);
   if (segment == NULL || page==NULL) return NULL;
   mi_assert_internal(segment->used==1);
   mi_assert_internal(mi_page_block_size(page) >= size);  
   segment->thread_id = 0; // huge segments are immediately abandoned
-  #if MI_DEBUG > 3
-=======
-  mi_segment_t* segment = mi_segment_alloc(size, MI_PAGE_HUGE, MI_SEGMENT_SHIFT + 1, page_alignment, tld, os_tld);
-  if (segment == NULL) return NULL;
-  mi_assert_internal(mi_segment_page_size(segment) - segment->segment_info_size - (2*(MI_SECURE == 0 ? 0 : _mi_os_page_size())) >= size);
-  segment->thread_id = 0; // huge pages are immediately abandoned
-  mi_segments_track_size(-(long)segment->segment_size, tld);
-  mi_page_t* page = mi_segment_find_free(segment, tld);
-  mi_assert_internal(page != NULL);
-
->>>>>>> fed883c8
   if (page_alignment > 0) {
     size_t psize;
     uint8_t* p = _mi_segment_page_start(segment, page, &psize);
@@ -1649,11 +1537,6 @@
       _mi_os_decommit(decommit_start, decommit_size, os_tld->stats);
     }
   }
-<<<<<<< HEAD
-  #endif
-=======
-
->>>>>>> fed883c8
   // for huge pages we initialize the xblock_size as we may
   // overallocate to accommodate large alignments.
   size_t psize;
