--- conflicted
+++ resolved
@@ -112,16 +112,6 @@
   return (mi_bitmap_chunk_count(bitmap) * MI_BCHUNK_BITS);
 }
 
-<<<<<<< HEAD
-// Create a bit index.
-static inline mi_bitmap_index_t mi_bitmap_index_create_from_bit(size_t full_bitidx) {  
-  return mi_bitmap_index_create(full_bitidx / MI_BITMAP_FIELD_BITS, full_bitidx % MI_BITMAP_FIELD_BITS);
-}
-
-// Get the field index from a bit index.
-static inline size_t mi_bitmap_index_field(mi_bitmap_index_t bitmap_idx) {
-  return (bitmap_idx / MI_BITMAP_FIELD_BITS);
-=======
 
 
 /* --------------------------------------------------------------------------------
@@ -235,7 +225,6 @@
 
 static inline mi_bbin_t mi_bbin_inc(mi_bbin_t bbin) {
   return (mi_bbin_t)((int)bbin + 1);
->>>>>>> e14cfd25
 }
 
 static inline mi_bbin_t mi_bbin_of(size_t slice_count) {
@@ -278,19 +267,9 @@
 void mi_bbitmap_unsafe_setN(mi_bbitmap_t* bbitmap, size_t idx, size_t n);
 
 
-<<<<<<< HEAD
-// Like _mi_bitmap_try_find_from_claim but with an extra predicate that must be fullfilled
-typedef bool (mi_cdecl *mi_bitmap_pred_fun_t)(mi_bitmap_index_t bitmap_idx, void* pred_arg);
-bool _mi_bitmap_try_find_from_claim_pred(mi_bitmap_t bitmap, const size_t bitmap_fields, const size_t start_field_idx, const size_t count, mi_bitmap_pred_fun_t pred_fun, void* pred_arg, mi_bitmap_index_t* bitmap_idx);
-
-// Set `count` bits at `bitmap_idx` to 0 atomically
-// Returns `true` if all `count` bits were 1 previously.
-bool _mi_bitmap_unclaim(mi_bitmap_t bitmap, size_t bitmap_fields, size_t count, mi_bitmap_index_t bitmap_idx);
-=======
 // Set a sequence of `n` bits in the bbitmap; returns `true` if atomically transitioned from all 0's to 1's
 // `n` cannot cross chunk boundaries (and `n <= MI_BCHUNK_BITS`)!
 bool mi_bbitmap_setN(mi_bbitmap_t* bbitmap, size_t idx, size_t n);
->>>>>>> e14cfd25
 
 // Clear a sequence of `n` bits in the bitmap; returns `true` if atomically transitioned from all 1's to 0's
 // `n` cannot cross chunk boundaries (and `n <= MI_BCHUNK_BITS`)!
