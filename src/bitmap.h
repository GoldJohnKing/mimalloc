--- conflicted
+++ resolved
@@ -79,13 +79,10 @@
 // Set `count` bits at `bitmap_idx` to 0 atomically
 // Returns `true` if all `count` bits were 1 previously.
 bool _mi_bitmap_unclaim(mi_bitmap_t bitmap, size_t bitmap_fields, size_t count, mi_bitmap_index_t bitmap_idx);
-<<<<<<< HEAD
-=======
 
 // Try to set `count` bits at `bitmap_idx` from 0 to 1 atomically. 
 // Returns `true` if successful when all previous `count` bits were 0.
 bool _mi_bitmap_try_claim(mi_bitmap_t bitmap, size_t bitmap_fields, size_t count, mi_bitmap_index_t bitmap_idx);
->>>>>>> 595add5e
 
 // Set `count` bits at `bitmap_idx` to 1 atomically
 // Returns `true` if all `count` bits were 0 previously. `any_zero` is `true` if there was at least one zero bit.
