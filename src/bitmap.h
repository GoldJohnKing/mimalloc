/* ----------------------------------------------------------------------------
Copyright (c) 2019-2024 Microsoft Research, Daan Leijen
This is free software; you can redistribute it and/or modify it under the
terms of the MIT license. A copy of the license can be found in the file
"LICENSE" at the root of this distribution.
-----------------------------------------------------------------------------*/

/* ----------------------------------------------------------------------------
Concurrent bitmap that can set/reset sequences of bits atomically
---------------------------------------------------------------------------- */
#pragma once
#ifndef MI_BITMAP_H
#define MI_BITMAP_H

/* --------------------------------------------------------------------------------
  Atomic bitmaps with release/acquire guarantees:

  `mi_bfield_t`: is a single machine word that can efficiently be bit counted (usually `size_t`)
      each bit usually represents a single MI_ARENA_SLICE_SIZE in an arena (64 KiB).
      We need 16K bits to represent a 1GiB arena.

  `mi_bchunk_t`: a chunk of bfield's of a total of MI_BCHUNK_BITS (= 512 on 64-bit, 256 on 32-bit)
      allocations never span across chunks -- so MI_ARENA_MAX_OBJ_SIZE is the number
      of bits in a chunk times the MI_ARENA_SLICE_SIZE (512 * 64KiB = 32 MiB).
      These chunks are cache-aligned and we can use AVX2/AVX512/NEON/SVE/SVE2/etc. instructions
      to scan for bits (perhaps) more efficiently.

      We allocate byte-sized ranges aligned to bytes in the bfield, and bfield-sized
      ranges aligned to a bfield.

    Searching linearly through the chunks would be too slow (16K bits per GiB).
    Instead we add a "chunkmap" to do a two-level search (more or less a btree of depth 2).

   `mi_bchunkmap_t` (== `mi_bchunk_t`): for each chunk we track if it has (potentially) any bit set.
      The chunkmap has 1 bit per chunk that is set if the chunk potentially has a bit set.
      This is used to avoid scanning every chunk. (and thus strictly an optimization)
      It is conservative: it is fine to set a bit in the chunk map even if the chunk turns out
      to have no bits set. It is also allowed to briefly have a clear bit even if the
      chunk has bits set -- as long as we guarantee that the bit will be set later on;
      (this allows us to set the chunkmap bit right after we set a bit in the corresponding chunk).

      However, when we clear a bit in a chunk, and the chunk is indeed all clear, we
      cannot safely clear the bit corresponding to the chunk in the chunkmap since it
      may race with another thread setting a bit in the same chunk. Therefore, when
      clearing, we first test if a chunk is clear, then clear the chunkmap bit, and
      then test again to catch any set bits that we may have missed.

      Since the chunkmap may thus be briefly out-of-sync, this means that we may sometimes
      not find a free page even though it's there (but we accept this as we avoid taking
      full locks). (Another way to do this is to use an epoch but we like to avoid that complexity
      for now).

   `mi_bitmap_t`: a bitmap with N chunks. A bitmap has a chunkmap of MI_BCHUNK_BITS (512)
      and thus has at most 512 chunks (=2^18 bits x 64 KiB slices = 16 GiB max arena size).
      The minimum is 1 chunk which is a 32 MiB arena.

   For now, the implementation assumes MI_HAS_FAST_BITSCAN and uses trailing-zero-count
   and pop-count (but we think it can be adapted work reasonably well on older hardware too)
--------------------------------------------------------------------------------------------- */

// A word-size bit field.
typedef size_t mi_bfield_t;

#define MI_BFIELD_BITS_SHIFT         (MI_SIZE_SHIFT+3)
#define MI_BFIELD_BITS               (1 << MI_BFIELD_BITS_SHIFT)
#define MI_BFIELD_SIZE               (MI_BFIELD_BITS/8)
#define MI_BFIELD_LO_BIT8            (((~(mi_bfield_t)0))/0xFF)         // 0x01010101 ..
#define MI_BFIELD_HI_BIT8            (MI_BFIELD_LO_BIT8 << 7)           // 0x80808080 ..

#define MI_BCHUNK_SIZE               (MI_BCHUNK_BITS / 8)
#define MI_BCHUNK_FIELDS             (MI_BCHUNK_BITS / MI_BFIELD_BITS)  // 8 on both 64- and 32-bit


// A bitmap chunk contains 512 bits on 64-bit  (256 on 32-bit)
typedef mi_decl_align(MI_BCHUNK_SIZE) struct mi_bchunk_s {
  _Atomic(mi_bfield_t) bfields[MI_BCHUNK_FIELDS];
} mi_bchunk_t;


// The chunkmap has one bit per corresponding chunk that is set if the chunk potentially has bits set.
// The chunkmap is itself a chunk.
typedef mi_bchunk_t mi_bchunkmap_t;

#define MI_BCHUNKMAP_BITS             MI_BCHUNK_BITS

#define MI_BITMAP_MAX_CHUNK_COUNT     (MI_BCHUNKMAP_BITS)
#define MI_BITMAP_MIN_CHUNK_COUNT     (1)
#if MI_SIZE_BITS > 32
#define MI_BITMAP_DEFAULT_CHUNK_COUNT     (64)  // 2 GiB on 64-bit -- this is for the page map
#else
#define MI_BITMAP_DEFAULT_CHUNK_COUNT      (1)
#endif
#define MI_BITMAP_MAX_BIT_COUNT       (MI_BITMAP_MAX_CHUNK_COUNT * MI_BCHUNK_BITS)  // 16 GiB arena
#define MI_BITMAP_MIN_BIT_COUNT       (MI_BITMAP_MIN_CHUNK_COUNT * MI_BCHUNK_BITS)  // 32 MiB arena
#define MI_BITMAP_DEFAULT_BIT_COUNT   (MI_BITMAP_DEFAULT_CHUNK_COUNT * MI_BCHUNK_BITS)  // 2 GiB arena


// An atomic bitmap
typedef mi_decl_align(MI_BCHUNK_SIZE) struct mi_bitmap_s {
  _Atomic(size_t)  chunk_count;         // total count of chunks (0 < N <= MI_BCHUNKMAP_BITS)
  size_t           _padding[MI_BCHUNK_SIZE/MI_SIZE_SIZE - 1];    // suppress warning on msvc
  mi_bchunkmap_t   chunkmap;
  mi_bchunk_t      chunks[MI_BITMAP_DEFAULT_CHUNK_COUNT];        // usually dynamic MI_BITMAP_MAX_CHUNK_COUNT
} mi_bitmap_t;


static inline size_t mi_bitmap_chunk_count(const mi_bitmap_t* bitmap) {
  return mi_atomic_load_relaxed(&((mi_bitmap_t*)bitmap)->chunk_count);
}

static inline size_t mi_bitmap_max_bits(const mi_bitmap_t* bitmap) {
  return (mi_bitmap_chunk_count(bitmap) * MI_BCHUNK_BITS);
}



/* --------------------------------------------------------------------------------
  Atomic bitmap operations
-------------------------------------------------------------------------------- */

// Many operations are generic over setting or clearing the bit sequence: we use `mi_xset_t` for this (true if setting, false if clearing)
typedef bool  mi_xset_t;
#define MI_BIT_SET    (true)
#define MI_BIT_CLEAR  (false)


// Required size of a bitmap to represent `bit_count` bits.
size_t mi_bitmap_size(size_t bit_count, size_t* chunk_count);

// Initialize a bitmap to all clear; avoid a mem_zero if `already_zero` is true
// returns the size of the bitmap.
size_t mi_bitmap_init(mi_bitmap_t* bitmap, size_t bit_count, bool already_zero);

// Set/clear a sequence of `n` bits in the bitmap (and can cross chunks).
// Not atomic so only use if still local to a thread.
void mi_bitmap_unsafe_setN(mi_bitmap_t* bitmap, size_t idx, size_t n);


// Set a bit in the bitmap; returns `true` if it atomically transitioned from 0 to 1
bool mi_bitmap_set(mi_bitmap_t* bitmap, size_t idx);

// Clear a bit in the bitmap; returns `true` if it atomically transitioned from 1 to 0
bool mi_bitmap_clear(mi_bitmap_t* bitmap, size_t idx);

// Set a sequence of `n` bits in the bitmap; returns `true` if atomically transitioned from all 0's to 1's
// `n` cannot cross chunk boundaries (and `n <= MI_BCHUNK_BITS`)!
// If `already_set` is not NULL, it is set to count of bits were already all set.
// (this is used for correct statistics if commiting over a partially committed area)
bool mi_bitmap_setN(mi_bitmap_t* bitmap, size_t idx, size_t n, size_t* already_set);

// Clear a sequence of `n` bits in the bitmap; returns `true` if atomically transitioned from all 1's to 0's
// `n` cannot cross chunk boundaries (and `n <= MI_BCHUNK_BITS`)!
bool mi_bitmap_clearN(mi_bitmap_t* bitmap, size_t idx, size_t n);


// Is a sequence of n bits already all set/cleared?
bool mi_bitmap_is_xsetN(mi_xset_t set, mi_bitmap_t* bitmap, size_t idx, size_t n);

// Is a sequence of n bits already set?
// (Used to check if a memory range is already committed)
static inline bool mi_bitmap_is_setN(mi_bitmap_t* bitmap, size_t idx, size_t n) {
  return mi_bitmap_is_xsetN(MI_BIT_SET, bitmap, idx, n);
}

// Is a sequence of n bits already clear?
static inline bool mi_bitmap_is_clearN(mi_bitmap_t* bitmap, size_t idx, size_t n) {
  return mi_bitmap_is_xsetN(MI_BIT_CLEAR, bitmap, idx, n);
}

static inline bool mi_bitmap_is_set(mi_bitmap_t* bitmap, size_t idx) {
  return mi_bitmap_is_setN(bitmap, idx, 1);
}

static inline bool mi_bitmap_is_clear(mi_bitmap_t* bitmap, size_t idx) {
  return mi_bitmap_is_clearN(bitmap, idx, 1);
}


// Called once a bit is cleared to see if the memory slice can be claimed.
typedef bool (mi_claim_fun_t)(size_t slice_index, mi_arena_t* arena, mi_heaptag_t heap_tag, bool* keep_set);

// Find a set bits in the bitmap, atomically clear it, and check if `claim` returns true.
// If not claimed, continue on (potentially setting the bit again depending on `keep_set`).
// Returns true on success, and in that case sets the index: `0 <= *pidx <= MI_BITMAP_MAX_BITS-n`.
mi_decl_nodiscard bool mi_bitmap_try_find_and_claim(mi_bitmap_t* bitmap, size_t tseq, size_t* pidx,
                                                    mi_claim_fun_t* claim, mi_arena_t* arena, mi_heaptag_t heap_tag );


// Atomically clear a bit but only if it is set. Will block otherwise until the bit is set.
// This is used to delay free-ing a page that it at the same time being considered to be
// allocated from `mi_arena_try_abandoned` (and is in the `claim` function of `mi_bitmap_try_find_and_claim`).
void mi_bitmap_clear_once_set(mi_bitmap_t* bitmap, size_t idx);


// If a bit is set in the bitmap, return `true` and set `idx` to the index of the highest bit.
// Otherwise return `false` (and `*idx` is undefined).
// Used for unloading arena's
bool mi_bitmap_bsr(mi_bitmap_t* bitmap, size_t* idx);


typedef bool (mi_forall_set_fun_t)(size_t slice_index, size_t slice_count, mi_arena_t* arena, void* arg2);

// Visit all set bits in a bitmap (`slice_count == 1`)
bool _mi_bitmap_forall_set(mi_bitmap_t* bitmap, mi_forall_set_fun_t* visit, mi_arena_t* arena, void* arg);

// Visit all set bits in a bitmap with larger ranges if possible (`slice_count >= 1`)
bool _mi_bitmap_forall_setc_ranges(mi_bitmap_t* bitmap, mi_forall_set_fun_t* visit, mi_arena_t* arena, void* arg);


/* ----------------------------------------------------------------------------
  Binned concurrent bitmap
  Assigns a size class to each chunk such that small blocks don't cause too
  much fragmentation since we keep chunks for larger blocks separate.
---------------------------------------------------------------------------- */

// Size bins; larger bins are allowed to go into smaller bins.
<<<<<<< HEAD
// Since LARGE and MEDIUM are aligned (on word and byte boundaries respectively),
// they are larger than OTHER even though those can contain very large objects (but we
// don't want those in the MEDIUM or LARGE bins as these are variable size).
=======
>>>>>>> 670ebd03
// SMALL can only be in small (and NONE), so they cannot fragment the larger bins.
typedef enum mi_bbin_e {
  MI_BBIN_NONE,     // no bin assigned yet (the chunk is completely free)
  MI_BBIN_SMALL,    // slice_count == 1
  MI_BBIN_OTHER,    // slice_count: any other from the other bins, and 1 <= slice_count <= MI_BCHUNK_BITS
  MI_BBIN_MEDIUM,   // slice_count == 8
<<<<<<< HEAD
  MI_BBIN_LARGE,    // slice_count == MI_BFIELD_BITS
=======
  MI_BBIN_LARGE,    // slice_count == MI_BFIELD_BITS  -- not used for now!
>>>>>>> 670ebd03
  MI_BBIN_COUNT
} mi_bbin_t;

static inline mi_bbin_t mi_bbin_of(size_t n) {
<<<<<<< HEAD
  return (n==1 ? MI_BBIN_SMALL : (n==8 ? MI_BBIN_MEDIUM : (n==64 ? MI_BBIN_LARGE : MI_BBIN_OTHER)));
=======
  return (n==1 ? MI_BBIN_SMALL : (n==8 ? MI_BBIN_MEDIUM : MI_BBIN_OTHER)); // (n==64 ? MI_BBIN_LARGE : MI_BBIN_OTHER)));
>>>>>>> 670ebd03
}

// An atomic "binned" bitmap for the free slices where we keep chunks reserved for particalar size classes
typedef mi_decl_align(MI_BCHUNK_SIZE) struct mi_bbitmap_s {
  _Atomic(size_t)  chunk_count;         // total count of chunks (0 < N <= MI_BCHUNKMAP_BITS)
  _Atomic(size_t)  chunk_max_accessed;  // max chunk index that was once cleared or set
  size_t           _padding[MI_BCHUNK_SIZE/MI_SIZE_SIZE - 2];    // suppress warning on msvc
  mi_bchunkmap_t   chunkmap;
  _Atomic(uint8_t) chunk_bins[MI_BITMAP_MAX_CHUNK_COUNT];        // 512b
  mi_bchunk_t      chunks[MI_BITMAP_DEFAULT_CHUNK_COUNT];        // usually dynamic MI_BITMAP_MAX_CHUNK_COUNT
} mi_bbitmap_t;


static inline size_t mi_bbitmap_chunk_count(const mi_bbitmap_t* bbitmap) {
  return mi_atomic_load_relaxed(&((mi_bbitmap_t*)bbitmap)->chunk_count);
}

static inline size_t mi_bbitmap_max_bits(const mi_bbitmap_t* bbitmap) {
  return (mi_bbitmap_chunk_count(bbitmap) * MI_BCHUNK_BITS);
}

size_t mi_bbitmap_size(size_t bit_count, size_t* chunk_count);


// Initialize a bitmap to all clear; avoid a mem_zero if `already_zero` is true
// returns the size of the bitmap.
size_t mi_bbitmap_init(mi_bbitmap_t* bbitmap, size_t bit_count, bool already_zero);

// Set/clear a sequence of `n` bits in the bitmap (and can cross chunks).
// Not atomic so only use if still local to a thread.
void mi_bbitmap_unsafe_setN(mi_bbitmap_t* bbitmap, size_t idx, size_t n);


// Set a sequence of `n` bits in the bbitmap; returns `true` if atomically transitioned from all 0's to 1's
// `n` cannot cross chunk boundaries (and `n <= MI_BCHUNK_BITS`)!
bool mi_bbitmap_setN(mi_bbitmap_t* bbitmap, size_t idx, size_t n);

// Clear a sequence of `n` bits in the bitmap; returns `true` if atomically transitioned from all 1's to 0's
// `n` cannot cross chunk boundaries (and `n <= MI_BCHUNK_BITS`)!
bool mi_bbitmap_clearN(mi_bbitmap_t* bbitmap, size_t idx, size_t n);


// Is a sequence of n bits already all set/cleared?
bool mi_bbitmap_is_xsetN(mi_xset_t set, mi_bbitmap_t* bbitmap, size_t idx, size_t n);

// Is a sequence of n bits already set?
// (Used to check if a memory range is already committed)
static inline bool mi_bbitmap_is_setN(mi_bbitmap_t* bbitmap, size_t idx, size_t n) {
  return mi_bbitmap_is_xsetN(MI_BIT_SET, bbitmap, idx, n);
}

// Is a sequence of n bits already clear?
static inline bool mi_bbitmap_is_clearN(mi_bbitmap_t* bbitmap, size_t idx, size_t n) {
  return mi_bbitmap_is_xsetN(MI_BIT_CLEAR, bbitmap, idx, n);
}


// Try to atomically transition `n` bits from all set to all clear. Returns `true` on succes.
// `n` cannot cross chunk boundaries, where `n <= MI_CHUNK_BITS`.
bool mi_bbitmap_try_clearN(mi_bbitmap_t* bbitmap, size_t idx, size_t n);

// Specialized versions for common bit sequence sizes
bool mi_bbitmap_try_find_and_clear(mi_bbitmap_t* bbitmap, size_t tseq, size_t* pidx);  // 1-bit
bool mi_bbitmap_try_find_and_clear8(mi_bbitmap_t* bbitmap, size_t tseq, size_t* pidx); // 8-bits
<<<<<<< HEAD
bool mi_bbitmap_try_find_and_clearX(mi_bbitmap_t* bbitmap, size_t tseq, size_t* pidx); // MI_BFIELD_BITS
=======
// bool mi_bbitmap_try_find_and_clearX(mi_bbitmap_t* bbitmap, size_t tseq, size_t* pidx); // MI_BFIELD_BITS
>>>>>>> 670ebd03
bool mi_bbitmap_try_find_and_clearNX(mi_bbitmap_t* bbitmap, size_t n, size_t tseq, size_t* pidx); // < MI_BFIELD_BITS
bool mi_bbitmap_try_find_and_clearN_(mi_bbitmap_t* bbitmap, size_t n, size_t tseq, size_t* pidx); // > MI_BFIELD_BITS <= MI_BCHUNK_BITS

// Find a sequence of `n` bits in the bbitmap with all bits set, and try to atomically clear all.
// Returns true on success, and in that case sets the index: `0 <= *pidx <= MI_BITMAP_MAX_BITS-n`.
mi_decl_nodiscard static inline bool mi_bbitmap_try_find_and_clearN(mi_bbitmap_t* bbitmap, size_t n, size_t tseq, size_t* pidx) {
  if (n==1) return mi_bbitmap_try_find_and_clear(bbitmap, tseq, pidx);               // small pages
  if (n==8) return mi_bbitmap_try_find_and_clear8(bbitmap, tseq, pidx);              // medium pages
<<<<<<< HEAD
  if (n==MI_BFIELD_BITS) return mi_bbitmap_try_find_and_clearX(bbitmap, tseq, pidx); // large pages
  if (n == 0 || n > MI_BCHUNK_BITS) return false;  // cannot be more than a chunk
  if (n < MI_BFIELD_BITS) return mi_bbitmap_try_find_and_clearNX(bbitmap, tseq, n, pidx);
=======
  // if (n==MI_BFIELD_BITS) return mi_bbitmap_try_find_and_clearX(bbitmap, tseq, pidx); // large pages
  if (n==0 || n>MI_BCHUNK_BITS) return false;  // cannot be more than a chunk
  if (n<=MI_BFIELD_BITS) return mi_bbitmap_try_find_and_clearNX(bbitmap, tseq, n, pidx);
>>>>>>> 670ebd03
  return mi_bbitmap_try_find_and_clearN_(bbitmap, tseq, n, pidx);
}


#endif // MI_BITMAP_H<|MERGE_RESOLUTION|>--- conflicted
+++ resolved
@@ -214,32 +214,18 @@
 ---------------------------------------------------------------------------- */
 
 // Size bins; larger bins are allowed to go into smaller bins.
-<<<<<<< HEAD
-// Since LARGE and MEDIUM are aligned (on word and byte boundaries respectively),
-// they are larger than OTHER even though those can contain very large objects (but we
-// don't want those in the MEDIUM or LARGE bins as these are variable size).
-=======
->>>>>>> 670ebd03
 // SMALL can only be in small (and NONE), so they cannot fragment the larger bins.
 typedef enum mi_bbin_e {
   MI_BBIN_NONE,     // no bin assigned yet (the chunk is completely free)
   MI_BBIN_SMALL,    // slice_count == 1
   MI_BBIN_OTHER,    // slice_count: any other from the other bins, and 1 <= slice_count <= MI_BCHUNK_BITS
   MI_BBIN_MEDIUM,   // slice_count == 8
-<<<<<<< HEAD
-  MI_BBIN_LARGE,    // slice_count == MI_BFIELD_BITS
-=======
   MI_BBIN_LARGE,    // slice_count == MI_BFIELD_BITS  -- not used for now!
->>>>>>> 670ebd03
   MI_BBIN_COUNT
 } mi_bbin_t;
 
 static inline mi_bbin_t mi_bbin_of(size_t n) {
-<<<<<<< HEAD
-  return (n==1 ? MI_BBIN_SMALL : (n==8 ? MI_BBIN_MEDIUM : (n==64 ? MI_BBIN_LARGE : MI_BBIN_OTHER)));
-=======
   return (n==1 ? MI_BBIN_SMALL : (n==8 ? MI_BBIN_MEDIUM : MI_BBIN_OTHER)); // (n==64 ? MI_BBIN_LARGE : MI_BBIN_OTHER)));
->>>>>>> 670ebd03
 }
 
 // An atomic "binned" bitmap for the free slices where we keep chunks reserved for particalar size classes
@@ -304,11 +290,7 @@
 // Specialized versions for common bit sequence sizes
 bool mi_bbitmap_try_find_and_clear(mi_bbitmap_t* bbitmap, size_t tseq, size_t* pidx);  // 1-bit
 bool mi_bbitmap_try_find_and_clear8(mi_bbitmap_t* bbitmap, size_t tseq, size_t* pidx); // 8-bits
-<<<<<<< HEAD
-bool mi_bbitmap_try_find_and_clearX(mi_bbitmap_t* bbitmap, size_t tseq, size_t* pidx); // MI_BFIELD_BITS
-=======
 // bool mi_bbitmap_try_find_and_clearX(mi_bbitmap_t* bbitmap, size_t tseq, size_t* pidx); // MI_BFIELD_BITS
->>>>>>> 670ebd03
 bool mi_bbitmap_try_find_and_clearNX(mi_bbitmap_t* bbitmap, size_t n, size_t tseq, size_t* pidx); // < MI_BFIELD_BITS
 bool mi_bbitmap_try_find_and_clearN_(mi_bbitmap_t* bbitmap, size_t n, size_t tseq, size_t* pidx); // > MI_BFIELD_BITS <= MI_BCHUNK_BITS
 
@@ -317,15 +299,9 @@
 mi_decl_nodiscard static inline bool mi_bbitmap_try_find_and_clearN(mi_bbitmap_t* bbitmap, size_t n, size_t tseq, size_t* pidx) {
   if (n==1) return mi_bbitmap_try_find_and_clear(bbitmap, tseq, pidx);               // small pages
   if (n==8) return mi_bbitmap_try_find_and_clear8(bbitmap, tseq, pidx);              // medium pages
-<<<<<<< HEAD
-  if (n==MI_BFIELD_BITS) return mi_bbitmap_try_find_and_clearX(bbitmap, tseq, pidx); // large pages
-  if (n == 0 || n > MI_BCHUNK_BITS) return false;  // cannot be more than a chunk
-  if (n < MI_BFIELD_BITS) return mi_bbitmap_try_find_and_clearNX(bbitmap, tseq, n, pidx);
-=======
   // if (n==MI_BFIELD_BITS) return mi_bbitmap_try_find_and_clearX(bbitmap, tseq, pidx); // large pages
   if (n==0 || n>MI_BCHUNK_BITS) return false;  // cannot be more than a chunk
   if (n<=MI_BFIELD_BITS) return mi_bbitmap_try_find_and_clearNX(bbitmap, tseq, n, pidx);
->>>>>>> 670ebd03
   return mi_bbitmap_try_find_and_clearN_(bbitmap, tseq, n, pidx);
 }
 
