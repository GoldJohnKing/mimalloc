/* ----------------------------------------------------------------------------
Copyright (c) 2018-2024, Microsoft Research, Daan Leijen
This is free software; you can redistribute it and/or modify it under the
terms of the MIT license. A copy of the license can be found in the file
"LICENSE" at the root of this distribution.
-----------------------------------------------------------------------------*/

// --------------------------------------------------------
// This module defines various std libc functions to reduce
// the dependency on libc, and also prevent errors caused
// by some libc implementations when called before `main`
// executes (due to malloc redirection)
// --------------------------------------------------------

#include "mimalloc.h"
#include "mimalloc/internal.h"
#include "mimalloc/prim.h"      // mi_prim_getenv

char _mi_toupper(char c) {
  if (c >= 'a' && c <= 'z') return (c - 'a' + 'A');
                       else return c;
}

int _mi_strnicmp(const char* s, const char* t, size_t n) {
  if (n == 0) return 0;
  for (; *s != 0 && *t != 0 && n > 0; s++, t++, n--) {
    if (_mi_toupper(*s) != _mi_toupper(*t)) break;
  }
  return (n == 0 ? 0 : *s - *t);
}

void _mi_strlcpy(char* dest, const char* src, size_t dest_size) {
  if (dest==NULL || src==NULL || dest_size == 0) return;
  // copy until end of src, or when dest is (almost) full
  while (*src != 0 && dest_size > 1) {
    *dest++ = *src++;
    dest_size--;
  }
  // always zero terminate
  *dest = 0;
}

void _mi_strlcat(char* dest, const char* src, size_t dest_size) {
  if (dest==NULL || src==NULL || dest_size == 0) return;
  // find end of string in the dest buffer
  while (*dest != 0 && dest_size > 1) {
    dest++;
    dest_size--;
  }
  // and catenate
  _mi_strlcpy(dest, src, dest_size);
}

size_t _mi_strlen(const char* s) {
  if (s==NULL) return 0;
  size_t len = 0;
  while(s[len] != 0) { len++; }
  return len;
}

size_t _mi_strnlen(const char* s, size_t max_len) {
  if (s==NULL) return 0;
  size_t len = 0;
  while(s[len] != 0 && len < max_len) { len++; }
  return len;
}

#ifdef MI_NO_GETENV
bool _mi_getenv(const char* name, char* result, size_t result_size) {
  MI_UNUSED(name);
  MI_UNUSED(result);
  MI_UNUSED(result_size);
  return false;
}
#else
bool _mi_getenv(const char* name, char* result, size_t result_size) {
  if (name==NULL || result == NULL || result_size < 64) return false;
  return _mi_prim_getenv(name,result,result_size);
}
#endif

// --------------------------------------------------------
// Define our own limited `_mi_vsnprintf` and `_mi_snprintf`
// This is mostly to avoid calling these when libc is not yet
// initialized (and to reduce dependencies)
//
<<<<<<< HEAD
// format:      d i, p, x, u, s
// type:        z l ll L
=======
// format:      d i, p x u, s
// prec:        z l ll L
>>>>>>> de0324e1
// width:       10
// align-left:  -
// fill:        0
// plus:        +
// --------------------------------------------------------

static void mi_outc(char c, char** out, char* end) {
  char* p = *out;
  if (p >= end) return;
  *p = c;
  *out = p + 1;
}

static void mi_outs(const char* s, char** out, char* end) {
  if (s == NULL) return;
  char* p = *out;
  while (*s != 0 && p < end) {
    *p++ = *s++;
  }
  *out = p;
}

static void mi_out_fill(char fill, size_t len, char** out, char* end) {
  char* p = *out;
  for (size_t i = 0; i < len && p < end; i++) {
    *p++ = fill;
  }
  *out = p;
}

static void mi_out_alignright(char fill, char* start, size_t len, size_t extra, char* end) {
  if (len == 0 || extra == 0) return;
  if (start + len + extra >= end) return;
  // move `len` characters to the right (in reverse since it can overlap)
  for (size_t i = 1; i <= len; i++) {
    start[len + extra - i] = start[len - i];
  }
  // and fill the start
  for (size_t i = 0; i < extra; i++) {
    start[i] = fill;
  }
}


static void mi_out_num(uintmax_t x, size_t base, char prefix, char** out, char* end)
{
  if (x == 0 || base == 0 || base > 16) {
    if (prefix != 0) { mi_outc(prefix, out, end); }
    mi_outc('0',out,end);
  }
  else {
    // output digits in reverse
    char* start = *out;
    while (x > 0) {
      char digit = (char)(x % base);
      mi_outc((digit <= 9 ? '0' + digit : 'A' + digit - 10),out,end);
      x = x / base;
    }
    if (prefix != 0) {
      mi_outc(prefix, out, end);
    }
    size_t len = *out - start;
    // and reverse in-place
    for (size_t i = 0; i < (len / 2); i++) {
      char c = start[len - i - 1];
      start[len - i - 1] = start[i];
      start[i] = c;
    }
  }
}


#define MI_NEXTC()  c = *in; if (c==0) break; in++;

int _mi_vsnprintf(char* buf, size_t bufsize, const char* fmt, va_list args) {
  if (buf == NULL || bufsize == 0 || fmt == NULL) return 0;
  buf[bufsize - 1] = 0;
  char* const end = buf + (bufsize - 1);
  const char* in = fmt;
  char* out = buf;
  while (true) {
    if (out >= end) break;
    char c;
    MI_NEXTC();
    if (c != '%') {
      if (c == '\\') {
        MI_NEXTC();
        switch (c) {
        case 'e': mi_outc('\x1B', &out, end); break;
        case 't': mi_outc('\t', &out, end); break;
        case 'n': mi_outc('\n', &out, end); break;
        case 'r': mi_outc('\r', &out, end); break;
        case '\\': mi_outc('\\', &out, end); break;
        default: /* ignore */ break;
        }
      }
      else if ((c >= ' ' && c <= '~') || c=='\n' || c=='\r' || c=='\t' || c=='\x1b') { // output visible ascii or standard control only
        mi_outc(c, &out, end);
      }
    }
    else {
      MI_NEXTC();
      char   fill = ' ';
      size_t width = 0;
      char   numtype = 'd';
      char   numplus = 0;
      bool   alignright = true;
      if (c == '+' || c == ' ') { numplus = c; MI_NEXTC(); }
      if (c == '-') { alignright = false; MI_NEXTC(); }
      if (c == '0') { fill = '0'; MI_NEXTC(); }
      if (c >= '1' && c <= '9') {
        width = (c - '0'); MI_NEXTC();
        while (c >= '0' && c <= '9') {
          width = (10 * width) + (c - '0'); MI_NEXTC();
        }
        if (c == 0) break;  // extra check due to while
      }
      if (c == 'z' || c == 't' || c == 'L') { numtype = c; MI_NEXTC(); }
      else if (c == 'l') {
        numtype = c; MI_NEXTC();
        if (c == 'l') { numtype = 'L'; MI_NEXTC(); }
      }

      char* start = out;
      if (c == '%') {
        mi_outc('%', &out, end);
      }
      else if (c == 's') {
        // string
        const char* s = va_arg(args, const char*);
        mi_outs(s, &out, end);
      }
      else if (c == 'p' || c == 'x' || c == 'u') {
        // unsigned
        uintmax_t x = 0;
        if (c == 'x' || c == 'u') {
          if (numtype == 'z')       x = va_arg(args, size_t);
          else if (numtype == 't')  x = va_arg(args, uintptr_t); // unsigned ptrdiff_t
          else if (numtype == 'L')  x = va_arg(args, unsigned long long);
          else if (numtype == 'l')  x = va_arg(args, unsigned long);
                               else x = va_arg(args, unsigned int);
        }
        else if (c == 'p') {
          x = va_arg(args, uintptr_t);
          mi_outs("0x", &out, end);
          start = out;
          width = (width >= 2 ? width - 2 : 0);
        }
        if (width == 0 && (c == 'x' || c == 'p')) {
          if (c == 'p')   { width = 2 * (x <= UINT32_MAX ? 4 : ((x >> 16) <= UINT32_MAX ? 6 : sizeof(void*))); }
          if (width == 0) { width = 2; }
          fill = '0';
        }
        mi_out_num(x, (c == 'x' || c == 'p' ? 16 : 10), numplus, &out, end);
      }
      else if (c == 'i' || c == 'd') {
        // signed
        intmax_t x = 0;
        if (numtype == 'z')       x = va_arg(args, intptr_t );
        else if (numtype == 't')  x = va_arg(args, ptrdiff_t);
        else if (numtype == 'L')  x = va_arg(args, long long);
        else if (numtype == 'l')  x = va_arg(args, long);
                             else x = va_arg(args, int);
        char pre = 0;
        if (x < 0) {
          pre = '-';
          if (x > INTMAX_MIN) { x = -x; }
        }
        else if (numplus != 0) {
          pre = numplus;
        }
        mi_out_num((uintmax_t)x, 10, pre, &out, end);
      }
      else if (c >= ' ' && c <= '~') {
        // unknown format
        mi_outc('%', &out, end);
        mi_outc(c, &out, end);
      }

      // fill & align
      mi_assert_internal(out <= end);
      mi_assert_internal(out >= start);
      const size_t len = out - start;
      if (len < width) {
        mi_out_fill(fill, width - len, &out, end);
        if (alignright && out <= end) {
          mi_out_alignright(fill, start, len, width - len, end);
        }
      }
    }
  }
  mi_assert_internal(out <= end);
  *out = 0;
  return (int)(out - buf);
}

int _mi_snprintf(char* buf, size_t buflen, const char* fmt, ...) {
  va_list args;
  va_start(args, fmt);
  const int written = _mi_vsnprintf(buf, buflen, fmt, args);
  va_end(args);
<<<<<<< HEAD
}



// --------------------------------------------------------
// generic trailing and leading zero count, and popcount
// --------------------------------------------------------

#if !MI_HAS_FAST_BITSCAN

static size_t mi_ctz_generic32(uint32_t x) {
  // de Bruijn multiplication, see <http://keithandkatie.com/keith/papers/debruijn.html>
  static const uint8_t debruijn[32] = {
    0, 1, 28, 2, 29, 14, 24, 3, 30, 22, 20, 15, 25, 17, 4, 8,
    31, 27, 13, 23, 21, 19, 16, 7, 26, 12, 18, 6, 11, 5, 10, 9
  };
  if (x==0) return 32;
  return debruijn[(uint32_t)((x & -(int32_t)x) * (uint32_t)(0x077CB531U)) >> 27];
}

static size_t mi_clz_generic32(uint32_t x) {
  // de Bruijn multiplication, see <http://keithandkatie.com/keith/papers/debruijn.html>
  static const uint8_t debruijn[32] = {
    31, 22, 30, 21, 18, 10, 29, 2, 20, 17, 15, 13, 9, 6, 28, 1,
    23, 19, 11, 3, 16, 14, 7, 24, 12, 4, 8, 25, 5, 26, 27, 0
  };
  if (x==0) return 32;
  x |= x >> 1;
  x |= x >> 2;
  x |= x >> 4;
  x |= x >> 8;
  x |= x >> 16;
  return debruijn[(uint32_t)(x * (uint32_t)(0x07C4ACDDU)) >> 27];
}

size_t _mi_ctz_generic(size_t x) {
  if (x==0) return MI_SIZE_BITS;
  #if (MI_SIZE_BITS <= 32)
    return mi_ctz_generic32((uint32_t)x);
  #else
    const uint32_t lo = (uint32_t)x;
    if (lo != 0) {
      return mi_ctz_generic32(lo);
    }
    else {
      return (32 + mi_ctz_generic32((uint32_t)(x>>32)));
    }
  #endif
}

size_t _mi_clz_generic(size_t x) {
  if (x==0) return MI_SIZE_BITS;
  #if (MI_SIZE_BITS <= 32)
    return mi_clz_generic32((uint32_t)x);
  #else
    const uint32_t hi = (uint32_t)(x>>32);
    if (hi != 0) {
      return mi_clz_generic32(hi);
    }
    else {
      return 32 + mi_clz_generic32((uint32_t)x);
    }
  #endif
}

#endif // bit scan

#if !MI_HAS_FAST_POPCOUNT

#if MI_SIZE_SIZE == 4
#define mi_mask_even_bits32      (0x55555555)
#define mi_mask_even_pairs32     (0x33333333)
#define mi_mask_even_nibbles32   (0x0F0F0F0F)

// sum of all the bytes in `x` if it is guaranteed that the sum < 256!
static size_t mi_byte_sum32(uint32_t x) {
  // perform `x * 0x01010101`: the highest byte contains the sum of all bytes.
  x += (x << 8);
  x += (x << 16);
  return (size_t)(x >> 24);
}

static size_t mi_popcount_generic32(uint32_t x) {
  // first count each 2-bit group `a`, where: a==0b00 -> 00, a==0b01 -> 01, a==0b10 -> 01, a==0b11 -> 10
  // in other words, `a - (a>>1)`; to do this in parallel, we need to mask to prevent spilling a bit pair
  // into the lower bit-pair:
  x = x - ((x >> 1) & mi_mask_even_bits32);
  // add the 2-bit pair results
  x = (x & mi_mask_even_pairs32) + ((x >> 2) & mi_mask_even_pairs32);
  // add the 4-bit nibble results
  x = (x + (x >> 4)) & mi_mask_even_nibbles32;
  // each byte now has a count of its bits, we can sum them now:
  return mi_byte_sum32(x);
}

size_t _mi_popcount_generic(size_t x) {
  return mi_popcount_generic32(x);
}

#else
#define mi_mask_even_bits64      (0x5555555555555555)
#define mi_mask_even_pairs64     (0x3333333333333333)
#define mi_mask_even_nibbles64   (0x0F0F0F0F0F0F0F0F)

// sum of all the bytes in `x` if it is guaranteed that the sum < 256!
static size_t mi_byte_sum64(uint64_t x) {
  x += (x << 8);
  x += (x << 16);
  x += (x << 32);
  return (size_t)(x >> 56);
}

static size_t mi_popcount_generic64(uint64_t x) {
  x = x - ((x >> 1) & mi_mask_even_bits64);
  x = (x & mi_mask_even_pairs64) + ((x >> 2) & mi_mask_even_pairs64);
  x = (x + (x >> 4)) & mi_mask_even_nibbles64;
  return mi_byte_sum64(x);
}

size_t _mi_popcount_generic(size_t x) {
  return mi_popcount_generic64(x);
}
#endif

#endif // popcount
=======
  return written;
}
>>>>>>> de0324e1
<|MERGE_RESOLUTION|>--- conflicted
+++ resolved
@@ -84,13 +84,8 @@
 // This is mostly to avoid calling these when libc is not yet
 // initialized (and to reduce dependencies)
 //
-<<<<<<< HEAD
-// format:      d i, p, x, u, s
-// type:        z l ll L
-=======
 // format:      d i, p x u, s
 // prec:        z l ll L
->>>>>>> de0324e1
 // width:       10
 // align-left:  -
 // fill:        0
@@ -292,7 +287,7 @@
   va_start(args, fmt);
   const int written = _mi_vsnprintf(buf, buflen, fmt, args);
   va_end(args);
-<<<<<<< HEAD
+  return written;
 }
 
 
@@ -417,8 +412,4 @@
 }
 #endif
 
-#endif // popcount
-=======
-  return written;
-}
->>>>>>> de0324e1
+#endif // popcount