/* ----------------------------------------------------------------------------
Copyright (c) 2018-2021, Microsoft Research, Daan Leijen
This is free software; you can redistribute it and/or modify it under the
terms of the MIT license. A copy of the license can be found in the file
"LICENSE" at the root of this distribution.
-----------------------------------------------------------------------------*/
#include "mimalloc.h"
#include "mimalloc-internal.h"
#include "mimalloc-atomic.h"

#include <stdio.h>
#include <stdlib.h> // strtol
#include <string.h> // strncpy, strncat, strlen, strstr
#include <ctype.h>  // toupper
#include <stdarg.h>

#ifdef _MSC_VER
#pragma warning(disable:4996)   // strncpy, strncat
#endif


static long mi_max_error_count   = 16; // stop outputting errors after this (use < 0 for no limit)
static long mi_max_warning_count = 16; // stop outputting warnings after this (use < 0 for no limit)

static void mi_add_stderr_output(void);

int mi_version(void) mi_attr_noexcept {
  return MI_MALLOC_VERSION;
}

#ifdef _WIN32
#include <conio.h>
#endif

// --------------------------------------------------------
// Options
// These can be accessed by multiple threads and may be
// concurrently initialized, but an initializing data race
// is ok since they resolve to the same value.
// --------------------------------------------------------
typedef enum mi_init_e {
  UNINIT,       // not yet initialized
  DEFAULTED,    // not found in the environment, use default value
  INITIALIZED   // found in environment or set explicitly
} mi_init_t;

typedef struct mi_option_desc_s {
  long        value;  // the value
  mi_init_t   init;   // is it initialized yet? (from the environment)
  mi_option_t option; // for debugging: the option index should match the option
  const char* name;   // option name without `mimalloc_` prefix
  const char* legacy_name; // potential legacy v1.x option name
} mi_option_desc_t;

#define MI_OPTION(opt)                  mi_option_##opt, #opt, NULL
#define MI_OPTION_LEGACY(opt,legacy)    mi_option_##opt, #opt, #legacy

static mi_option_desc_t options[_mi_option_last] =
{
  // stable options
  #if MI_DEBUG || defined(MI_SHOW_ERRORS)
  { 1, UNINIT, MI_OPTION(show_errors) },
  #else
  { 0, UNINIT, MI_OPTION(show_errors) },
  #endif
  { 0, UNINIT, MI_OPTION(show_stats) },
  { 0, UNINIT, MI_OPTION(verbose) },

  // Some of the following options are experimental and not all combinations are valid. Use with care.
  { 1, UNINIT, MI_OPTION(eager_commit) },        // commit per segment directly (8MiB)  (but see also `eager_commit_delay`)
  { 0, UNINIT, MI_OPTION(deprecated_eager_region_commit) },
  { 0, UNINIT, MI_OPTION(deprecated_reset_decommits) },
  { 0, UNINIT, MI_OPTION(large_os_pages) },      // use large OS pages, use only with eager commit to prevent fragmentation of VMA's
  { 0, UNINIT, MI_OPTION(reserve_huge_os_pages) },  // per 1GiB huge pages
  { -1, UNINIT, MI_OPTION(reserve_huge_os_pages_at) }, // reserve huge pages at node N
  { 0, UNINIT, MI_OPTION(reserve_os_memory)     },
  { 0, UNINIT, MI_OPTION(deprecated_segment_cache) },  // cache N segments per thread
  { 0, UNINIT, MI_OPTION(page_reset) },          // reset page memory on free
  { 0, UNINIT, MI_OPTION_LEGACY(abandoned_page_decommit, abandoned_page_reset) },// decommit free page memory when a thread terminates  
  { 0, UNINIT, MI_OPTION(deprecated_segment_reset) },
  #if defined(__NetBSD__)
  { 0, UNINIT, MI_OPTION(eager_commit_delay) },  // the first N segments per thread are not eagerly committed
  #elif defined(_WIN32)
  { 4, UNINIT, MI_OPTION(eager_commit_delay) },  // the first N segments per thread are not eagerly committed (but per page in the segment on demand)
  #else
  { 1, UNINIT, MI_OPTION(eager_commit_delay) },  // the first N segments per thread are not eagerly committed (but per page in the segment on demand)
<<<<<<< HEAD
  #endif
  { 25,   UNINIT, MI_OPTION_LEGACY(decommit_delay, reset_delay) }, // page decommit delay in milli-seconds
  { 0,    UNINIT, MI_OPTION(use_numa_nodes) },    // 0 = use available numa nodes, otherwise use at most N nodes. 
  { 0,    UNINIT, MI_OPTION(limit_os_alloc) },    // 1 = do not use OS memory for allocation (but only reserved arenas)
  { 100,  UNINIT, MI_OPTION(os_tag) },            // only apple specific for now but might serve more or less related purpose
  { 16,   UNINIT, MI_OPTION(max_errors) },        // maximum errors that are output
  { 16,   UNINIT, MI_OPTION(max_warnings) },      // maximum warnings that are output
  { 1,    UNINIT, MI_OPTION(allow_decommit) },    // decommit slices when no longer used (after decommit_delay milli-seconds)
  { 500,  UNINIT, MI_OPTION(segment_decommit_delay) }, // decommit delay in milli-seconds for freed segments
  { 2,    UNINIT, MI_OPTION(decommit_extend_delay) }  
=======
#endif
  { 100, UNINIT, MI_OPTION(reset_delay) },       // reset delay in milli-seconds
  { 0,   UNINIT, MI_OPTION(use_numa_nodes) },    // 0 = use available numa nodes, otherwise use at most N nodes.
  { 0,   UNINIT, MI_OPTION(limit_os_alloc) },    // 1 = do not use OS memory for allocation (but only reserved arenas)
  { 8,   UNINIT, MI_OPTION(max_segment_reclaim)},// max. number of segment reclaims from the abandoned segments per try.
  { 100, UNINIT, MI_OPTION(os_tag) },            // only apple specific for now but might serve more or less related purpose
  { 16,  UNINIT, MI_OPTION(max_errors) },        // maximum errors that are output
  { 16,  UNINIT, MI_OPTION(max_warnings) }       // maximum warnings that are output

>>>>>>> f87cba9b
};

static void mi_option_init(mi_option_desc_t* desc);

void _mi_options_init(void) {
  // called on process load; should not be called before the CRT is initialized!
  // (e.g. do not call this from process_init as that may run before CRT initialization)
  mi_add_stderr_output(); // now it safe to use stderr for output
  for(int i = 0; i < _mi_option_last; i++ ) {
    mi_option_t option = (mi_option_t)i;
    long l = mi_option_get(option); MI_UNUSED(l); // initialize
    if (option != mi_option_verbose) {
      mi_option_desc_t* desc = &options[option];
      _mi_verbose_message("option '%s': %ld\n", desc->name, desc->value);
    }
  }
  mi_max_error_count = mi_option_get(mi_option_max_errors);
  mi_max_warning_count = mi_option_get(mi_option_max_warnings);
}

mi_decl_nodiscard long mi_option_get(mi_option_t option) {
  mi_assert(option >= 0 && option < _mi_option_last);
  if (option < 0 || option >= _mi_option_last) return 0;
  mi_option_desc_t* desc = &options[option];
  mi_assert(desc->option == option);  // index should match the option
  if (mi_unlikely(desc->init == UNINIT)) {
    mi_option_init(desc);
  }
  return desc->value;
}

mi_decl_nodiscard long mi_option_get_clamp(mi_option_t option, long min, long max) {
  long x = mi_option_get(option);
  return (x < min ? min : (x > max ? max : x));
}

void mi_option_set(mi_option_t option, long value) {
  mi_assert(option >= 0 && option < _mi_option_last);
  if (option < 0 || option >= _mi_option_last) return;
  mi_option_desc_t* desc = &options[option];
  mi_assert(desc->option == option);  // index should match the option
  desc->value = value;
  desc->init = INITIALIZED;
}

void mi_option_set_default(mi_option_t option, long value) {
  mi_assert(option >= 0 && option < _mi_option_last);
  if (option < 0 || option >= _mi_option_last) return;
  mi_option_desc_t* desc = &options[option];
  if (desc->init != INITIALIZED) {
    desc->value = value;
  }
}

mi_decl_nodiscard bool mi_option_is_enabled(mi_option_t option) {
  return (mi_option_get(option) != 0);
}

void mi_option_set_enabled(mi_option_t option, bool enable) {
  mi_option_set(option, (enable ? 1 : 0));
}

void mi_option_set_enabled_default(mi_option_t option, bool enable) {
  mi_option_set_default(option, (enable ? 1 : 0));
}

void mi_option_enable(mi_option_t option) {
  mi_option_set_enabled(option,true);
}

void mi_option_disable(mi_option_t option) {
  mi_option_set_enabled(option,false);
}


static void mi_out_stderr(const char* msg, void* arg) {
  MI_UNUSED(arg);
  if (msg == NULL) return;
  #ifdef _WIN32
  // on windows with redirection, the C runtime cannot handle locale dependent output
  // after the main thread closes so we use direct console output.
  if (!_mi_preloading()) { 
    // _cputs(msg);  // _cputs cannot be used at is aborts if it fails to lock the console
    static HANDLE hcon = INVALID_HANDLE_VALUE;
    if (hcon == INVALID_HANDLE_VALUE) {
      hcon = GetStdHandle(STD_ERROR_HANDLE);
    }
    const size_t len = strlen(msg);
    if (hcon != INVALID_HANDLE_VALUE && len > 0 && len < UINT32_MAX) {
      DWORD written = 0;
      WriteConsoleA(hcon, msg, (DWORD)len, &written, NULL);
    }
  }
  #else
  fputs(msg, stderr);
  #endif
}

// Since an output function can be registered earliest in the `main`
// function we also buffer output that happens earlier. When
// an output function is registered it is called immediately with
// the output up to that point.
#ifndef MI_MAX_DELAY_OUTPUT
#define MI_MAX_DELAY_OUTPUT ((size_t)(32*1024))
#endif
static char out_buf[MI_MAX_DELAY_OUTPUT+1];
static _Atomic(size_t) out_len;

static void mi_out_buf(const char* msg, void* arg) {
  MI_UNUSED(arg);
  if (msg==NULL) return;
  if (mi_atomic_load_relaxed(&out_len)>=MI_MAX_DELAY_OUTPUT) return;
  size_t n = strlen(msg);
  if (n==0) return;
  // claim space
  size_t start = mi_atomic_add_acq_rel(&out_len, n);
  if (start >= MI_MAX_DELAY_OUTPUT) return;
  // check bound
  if (start+n >= MI_MAX_DELAY_OUTPUT) {
    n = MI_MAX_DELAY_OUTPUT-start-1;
  }
  _mi_memcpy(&out_buf[start], msg, n);
}

static void mi_out_buf_flush(mi_output_fun* out, bool no_more_buf, void* arg) {
  if (out==NULL) return;
  // claim (if `no_more_buf == true`, no more output will be added after this point)
  size_t count = mi_atomic_add_acq_rel(&out_len, (no_more_buf ? MI_MAX_DELAY_OUTPUT : 1));
  // and output the current contents
  if (count>MI_MAX_DELAY_OUTPUT) count = MI_MAX_DELAY_OUTPUT;
  out_buf[count] = 0;
  out(out_buf,arg);
  if (!no_more_buf) {
    out_buf[count] = '\n'; // if continue with the buffer, insert a newline
  }
}


// Once this module is loaded, switch to this routine
// which outputs to stderr and the delayed output buffer.
static void mi_out_buf_stderr(const char* msg, void* arg) {
  mi_out_stderr(msg,arg);
  mi_out_buf(msg,arg);
}



// --------------------------------------------------------
// Default output handler
// --------------------------------------------------------

// Should be atomic but gives errors on many platforms as generally we cannot cast a function pointer to a uintptr_t.
// For now, don't register output from multiple threads.
static mi_output_fun* volatile mi_out_default; // = NULL
static _Atomic(void*) mi_out_arg; // = NULL

static mi_output_fun* mi_out_get_default(void** parg) {
  if (parg != NULL) { *parg = mi_atomic_load_ptr_acquire(void,&mi_out_arg); }
  mi_output_fun* out = mi_out_default;
  return (out == NULL ? &mi_out_buf : out);
}

void mi_register_output(mi_output_fun* out, void* arg) mi_attr_noexcept {
  mi_out_default = (out == NULL ? &mi_out_stderr : out); // stop using the delayed output buffer
  mi_atomic_store_ptr_release(void,&mi_out_arg, arg);
  if (out!=NULL) mi_out_buf_flush(out,true,arg);         // output all the delayed output now
}

// add stderr to the delayed output after the module is loaded
static void mi_add_stderr_output() {
  mi_assert_internal(mi_out_default == NULL);
  mi_out_buf_flush(&mi_out_stderr, false, NULL); // flush current contents to stderr
  mi_out_default = &mi_out_buf_stderr;           // and add stderr to the delayed output
}

// --------------------------------------------------------
// Messages, all end up calling `_mi_fputs`.
// --------------------------------------------------------
static _Atomic(size_t) error_count;   // = 0;  // when >= max_error_count stop emitting errors
static _Atomic(size_t) warning_count; // = 0;  // when >= max_warning_count stop emitting warnings

// When overriding malloc, we may recurse into mi_vfprintf if an allocation
// inside the C runtime causes another message.
// In some cases (like on macOS) the loader already allocates which
// calls into mimalloc; if we then access thread locals (like `recurse`)
// this may crash as the access may call _tlv_bootstrap that tries to 
// (recursively) invoke malloc again to allocate space for the thread local
// variables on demand. This is why we use a _mi_preloading test on such
// platforms. However, C code generator may move the initial thread local address
// load before the `if` and we therefore split it out in a separate funcion.
static mi_decl_thread bool recurse = false;

static mi_decl_noinline bool mi_recurse_enter_prim(void) {
  if (recurse) return false;
  recurse = true;
  return true;
}

static mi_decl_noinline void mi_recurse_exit_prim(void) {
  recurse = false;
}

static bool mi_recurse_enter(void) {
  #if defined(__APPLE__) || defined(MI_TLS_RECURSE_GUARD)
  if (_mi_preloading()) return true;
  #endif
  return mi_recurse_enter_prim();
}

static void mi_recurse_exit(void) {
  #if defined(__APPLE__) || defined(MI_TLS_RECURSE_GUARD)
  if (_mi_preloading()) return;
  #endif
  mi_recurse_exit_prim();
}

void _mi_fputs(mi_output_fun* out, void* arg, const char* prefix, const char* message) {
  if (out==NULL || (FILE*)out==stdout || (FILE*)out==stderr) { // TODO: use mi_out_stderr for stderr?
    if (!mi_recurse_enter()) return;
    out = mi_out_get_default(&arg);
    if (prefix != NULL) out(prefix, arg);
    out(message, arg);
    mi_recurse_exit();
  }
  else {
    if (prefix != NULL) out(prefix, arg);
    out(message, arg);
  }
}

// Define our own limited `fprintf` that avoids memory allocation.
// We do this using `snprintf` with a limited buffer.
static void mi_vfprintf( mi_output_fun* out, void* arg, const char* prefix, const char* fmt, va_list args ) {
  char buf[512];
  if (fmt==NULL) return;
  if (!mi_recurse_enter()) return;
  vsnprintf(buf,sizeof(buf)-1,fmt,args);
  mi_recurse_exit();
  _mi_fputs(out,arg,prefix,buf);
}

void _mi_fprintf( mi_output_fun* out, void* arg, const char* fmt, ... ) {
  va_list args;
  va_start(args,fmt);
  mi_vfprintf(out,arg,NULL,fmt,args);
  va_end(args);
}

static void mi_vfprintf_thread(mi_output_fun* out, void* arg, const char* prefix, const char* fmt, va_list args) {
  if (prefix != NULL && strlen(prefix) <= 32 && !_mi_is_main_thread()) {
    char tprefix[64];
    snprintf(tprefix, sizeof(tprefix), "%sthread 0x%zx: ", prefix, _mi_thread_id());
    mi_vfprintf(out, arg, tprefix, fmt, args);
  }
  else {
    mi_vfprintf(out, arg, prefix, fmt, args);
  }
}

void _mi_trace_message(const char* fmt, ...) {
  if (mi_option_get(mi_option_verbose) <= 1) return;  // only with verbose level 2 or higher
  va_list args;
  va_start(args, fmt);
  mi_vfprintf_thread(NULL, NULL, "mimalloc: ", fmt, args);
  va_end(args);
}

void _mi_verbose_message(const char* fmt, ...) {
  if (!mi_option_is_enabled(mi_option_verbose)) return;
  va_list args;
  va_start(args,fmt);
  mi_vfprintf(NULL, NULL, "mimalloc: ", fmt, args);
  va_end(args);
}

static void mi_show_error_message(const char* fmt, va_list args) {
  if (!mi_option_is_enabled(mi_option_verbose)) {
    if (!mi_option_is_enabled(mi_option_show_errors)) return;
    if (mi_max_error_count >= 0 && (long)mi_atomic_increment_acq_rel(&error_count) > mi_max_error_count) return;
  }
  mi_vfprintf_thread(NULL, NULL, "mimalloc: error: ", fmt, args);
}

void _mi_warning_message(const char* fmt, ...) {
  if (!mi_option_is_enabled(mi_option_verbose)) {
    if (!mi_option_is_enabled(mi_option_show_errors)) return;
    if (mi_max_warning_count >= 0 && (long)mi_atomic_increment_acq_rel(&warning_count) > mi_max_warning_count) return;
  }
  va_list args;
  va_start(args,fmt);
  mi_vfprintf_thread(NULL, NULL, "mimalloc: warning: ", fmt, args);
  va_end(args);
}


#if MI_DEBUG
void _mi_assert_fail(const char* assertion, const char* fname, unsigned line, const char* func ) {
  _mi_fprintf(NULL, NULL, "mimalloc: assertion failed: at \"%s\":%u, %s\n  assertion: \"%s\"\n", fname, line, (func==NULL?"":func), assertion);
  abort();
}
#endif

// --------------------------------------------------------
// Errors
// --------------------------------------------------------

static mi_error_fun* volatile  mi_error_handler; // = NULL
static _Atomic(void*) mi_error_arg;     // = NULL

static void mi_error_default(int err) {
  MI_UNUSED(err);
#if (MI_DEBUG>0) 
  if (err==EFAULT) {
    #ifdef _MSC_VER
    __debugbreak();
    #endif
    abort();
  }
#endif
#if (MI_SECURE>0)
  if (err==EFAULT) {  // abort on serious errors in secure mode (corrupted meta-data)
    abort();
  }
#endif
#if defined(MI_XMALLOC)
  if (err==ENOMEM || err==EOVERFLOW) { // abort on memory allocation fails in xmalloc mode
    abort();
  }
#endif
}

void mi_register_error(mi_error_fun* fun, void* arg) {
  mi_error_handler = fun;  // can be NULL
  mi_atomic_store_ptr_release(void,&mi_error_arg, arg);
}

void _mi_error_message(int err, const char* fmt, ...) {
  // show detailed error message
  va_list args;
  va_start(args, fmt);
  mi_show_error_message(fmt, args);
  va_end(args);
  // and call the error handler which may abort (or return normally)
  if (mi_error_handler != NULL) {
    mi_error_handler(err, mi_atomic_load_ptr_acquire(void,&mi_error_arg));
  }
  else {
    mi_error_default(err);
  }
}

// --------------------------------------------------------
// Initialize options by checking the environment
// --------------------------------------------------------

static void mi_strlcpy(char* dest, const char* src, size_t dest_size) {
  if (dest==NULL || src==NULL || dest_size == 0) return;
  // copy until end of src, or when dest is (almost) full
  while (*src != 0 && dest_size > 1) {
    *dest++ = *src++;
    dest_size--;
  }
  // always zero terminate
  *dest = 0;
}

static void mi_strlcat(char* dest, const char* src, size_t dest_size) {
  if (dest==NULL || src==NULL || dest_size == 0) return;
  // find end of string in the dest buffer
  while (*dest != 0 && dest_size > 1) {
    dest++;
    dest_size--;
  }
  // and catenate
  mi_strlcpy(dest, src, dest_size);
}

#ifdef MI_NO_GETENV
static bool mi_getenv(const char* name, char* result, size_t result_size) {
  MI_UNUSED(name);
  MI_UNUSED(result);
  MI_UNUSED(result_size);
  return false;
}
#else
static inline int mi_strnicmp(const char* s, const char* t, size_t n) {
  if (n==0) return 0;
  for (; *s != 0 && *t != 0 && n > 0; s++, t++, n--) {
    if (toupper(*s) != toupper(*t)) break;
  }
  return (n==0 ? 0 : *s - *t);
}
#if defined _WIN32
// On Windows use GetEnvironmentVariable instead of getenv to work
// reliably even when this is invoked before the C runtime is initialized.
// i.e. when `_mi_preloading() == true`.
// Note: on windows, environment names are not case sensitive.
#include <windows.h>
static bool mi_getenv(const char* name, char* result, size_t result_size) {
  result[0] = 0;
  size_t len = GetEnvironmentVariableA(name, result, (DWORD)result_size);
  return (len > 0 && len < result_size);
}
#elif !defined(MI_USE_ENVIRON) || (MI_USE_ENVIRON!=0)
// On Posix systemsr use `environ` to acces environment variables 
// even before the C runtime is initialized.
#if defined(__APPLE__) && defined(__has_include) && __has_include(<crt_externs.h>)
#include <crt_externs.h>
static char** mi_get_environ(void) {
  return (*_NSGetEnviron());
}
#else 
extern char** environ;
static char** mi_get_environ(void) {
  return environ;
}
#endif
static bool mi_getenv(const char* name, char* result, size_t result_size) {
  if (name==NULL) return false;  
  const size_t len = strlen(name);
  if (len == 0) return false;  
  char** env = mi_get_environ();
  if (env == NULL) return false;
  // compare up to 256 entries
  for (int i = 0; i < 256 && env[i] != NULL; i++) {
    const char* s = env[i];
    if (mi_strnicmp(name, s, len) == 0 && s[len] == '=') { // case insensitive
      // found it
      mi_strlcpy(result, s + len + 1, result_size);
      return true;
    }
  }
  return false;
}
#else  
// fallback: use standard C `getenv` but this cannot be used while initializing the C runtime
static bool mi_getenv(const char* name, char* result, size_t result_size) {
  // cannot call getenv() when still initializing the C runtime.
  if (_mi_preloading()) return false;
  const char* s = getenv(name);
  if (s == NULL) {
    // we check the upper case name too.
    char buf[64+1];
    size_t len = strlen(name);
    if (len >= sizeof(buf)) len = sizeof(buf) - 1;
    for (size_t i = 0; i < len; i++) {
      buf[i] = toupper(name[i]);
    }
    buf[len] = 0;
    s = getenv(buf);
  }
  if (s != NULL && strlen(s) < result_size) {
    mi_strlcpy(result, s, result_size);
    return true;
  }
  else {
    return false;
  }
}
#endif  // !MI_USE_ENVIRON
#endif  // !MI_NO_GETENV

static void mi_option_init(mi_option_desc_t* desc) {  
  // Read option value from the environment
  char s[64+1];
  char buf[64+1];
  mi_strlcpy(buf, "mimalloc_", sizeof(buf));
  mi_strlcat(buf, desc->name, sizeof(buf));
  bool found = mi_getenv(buf,s,sizeof(s));
  if (!found && desc->legacy_name != NULL) {
    mi_strlcpy(buf, "mimalloc_", sizeof(buf));
    mi_strlcat(buf, desc->legacy_name, sizeof(buf));
    found = mi_getenv(buf,s,sizeof(s));
    if (found) {
      _mi_warning_message("environment option \"mimalloc_%s\" is deprecated -- use \"mimalloc_%s\" instead.\n", desc->legacy_name, desc->name );
    }    
  }

  if (found) {
    size_t len = strlen(s);
    if (len >= sizeof(buf)) len = sizeof(buf) - 1;
    for (size_t i = 0; i < len; i++) {
      buf[i] = (char)toupper(s[i]);
    }
    buf[len] = 0;
    if (buf[0]==0 || strstr("1;TRUE;YES;ON", buf) != NULL) {
      desc->value = 1;
      desc->init = INITIALIZED;
    }
    else if (strstr("0;FALSE;NO;OFF", buf) != NULL) {
      desc->value = 0;
      desc->init = INITIALIZED;
    }
    else {
      char* end = buf;
      long value = strtol(buf, &end, 10);
      if (desc->option == mi_option_reserve_os_memory) {
        // this option is interpreted in KiB to prevent overflow of `long`
        if (*end == 'K') { end++; }
        else if (*end == 'M') { value *= MI_KiB; end++; }
        else if (*end == 'G') { value *= MI_MiB; end++; }
        else { value = (value + MI_KiB - 1) / MI_KiB; }
        if (end[0] == 'I' && end[1] == 'B') { end += 2; }
        else if (*end == 'B') { end++; }
      }
      if (*end == 0) {
        desc->value = value;
        desc->init = INITIALIZED;
      }
      else {
        // set `init` first to avoid recursion through _mi_warning_message on mimalloc_verbose.
        desc->init = DEFAULTED;
        if (desc->option == mi_option_verbose && desc->value == 0) {
          // if the 'mimalloc_verbose' env var has a bogus value we'd never know
          // (since the value defaults to 'off') so in that case briefly enable verbose
          desc->value = 1;
          _mi_warning_message("environment option mimalloc_%s has an invalid value.\n", desc->name );
          desc->value = 0;
        }
        else {
          _mi_warning_message("environment option mimalloc_%s has an invalid value.\n", desc->name );
        }
      }
    }
    mi_assert_internal(desc->init != UNINIT);
  }
  else if (!_mi_preloading()) {
    desc->init = DEFAULTED;
  }
}<|MERGE_RESOLUTION|>--- conflicted
+++ resolved
@@ -84,7 +84,6 @@
   { 4, UNINIT, MI_OPTION(eager_commit_delay) },  // the first N segments per thread are not eagerly committed (but per page in the segment on demand)
   #else
   { 1, UNINIT, MI_OPTION(eager_commit_delay) },  // the first N segments per thread are not eagerly committed (but per page in the segment on demand)
-<<<<<<< HEAD
   #endif
   { 25,   UNINIT, MI_OPTION_LEGACY(decommit_delay, reset_delay) }, // page decommit delay in milli-seconds
   { 0,    UNINIT, MI_OPTION(use_numa_nodes) },    // 0 = use available numa nodes, otherwise use at most N nodes. 
@@ -94,18 +93,8 @@
   { 16,   UNINIT, MI_OPTION(max_warnings) },      // maximum warnings that are output
   { 1,    UNINIT, MI_OPTION(allow_decommit) },    // decommit slices when no longer used (after decommit_delay milli-seconds)
   { 500,  UNINIT, MI_OPTION(segment_decommit_delay) }, // decommit delay in milli-seconds for freed segments
-  { 2,    UNINIT, MI_OPTION(decommit_extend_delay) }  
-=======
-#endif
-  { 100, UNINIT, MI_OPTION(reset_delay) },       // reset delay in milli-seconds
-  { 0,   UNINIT, MI_OPTION(use_numa_nodes) },    // 0 = use available numa nodes, otherwise use at most N nodes.
-  { 0,   UNINIT, MI_OPTION(limit_os_alloc) },    // 1 = do not use OS memory for allocation (but only reserved arenas)
-  { 8,   UNINIT, MI_OPTION(max_segment_reclaim)},// max. number of segment reclaims from the abandoned segments per try.
-  { 100, UNINIT, MI_OPTION(os_tag) },            // only apple specific for now but might serve more or less related purpose
-  { 16,  UNINIT, MI_OPTION(max_errors) },        // maximum errors that are output
-  { 16,  UNINIT, MI_OPTION(max_warnings) }       // maximum warnings that are output
-
->>>>>>> f87cba9b
+  { 2,    UNINIT, MI_OPTION(decommit_extend_delay) },
+  { 8,    UNINIT, MI_OPTION(max_segment_reclaim)},// max. number of segment reclaims from the abandoned segments per try.  
 };
 
 static void mi_option_init(mi_option_desc_t* desc);
