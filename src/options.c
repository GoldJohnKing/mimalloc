--- conflicted
+++ resolved
@@ -148,6 +148,7 @@
 // Default output handler
 // --------------------------------------------------------
 
+#pragma warning(suppress:4180)
 static volatile _Atomic(mi_output_fun*) mi_out_default; // = NULL
 
 static mi_output_fun* mi_out_get_default(void) {
@@ -170,46 +171,19 @@
 // inside the C runtime causes another message.
 static mi_decl_thread bool recurse = false;
 
-<<<<<<< HEAD
-
-void _mi_fputs(FILE* out, const char* prefix, const char* message) {
-  if (out==NULL) out = stdout;
+void _mi_fputs(mi_output_fun* out, const char* prefix, const char* message) {
   if (_mi_preloading() || recurse) return;
+  if (out==NULL) out = mi_out_get_default();
   recurse = true;
-  #ifdef _WIN32
-  // on windows with redirection, the C runtime cannot handle locale dependent output 
-  // after the main thread closes so use direct console output.
-  if (out==stderr) {
-    if (prefix != NULL) _cputs(prefix);
-    _cputs(message);
-  }
-  else
-    #endif
-  {
-    if (prefix != NULL) fputs(prefix, out);
-    fputs(message, out);
-  }
-=======
+  if (prefix != NULL) out(prefix);
+  out(message);
+  recurse = false;
+  return;
+}
+
 // Define our own limited `fprintf` that avoids memory allocation.
 // We do this using `snprintf` with a limited buffer.
 static void mi_vfprintf( mi_output_fun* out, const char* prefix, const char* fmt, va_list args ) {
-  char buf[256];
-  if (fmt==NULL) return;
-  if (_mi_preloading() || recurse) return;
-  recurse = true;
-  if (out==NULL) out = mi_out_get_default();
-  vsnprintf(buf,sizeof(buf)-1,fmt,args);
-  if (prefix != NULL) out(prefix);
-  out(buf);
->>>>>>> 7bf12c7b
-  recurse = false;
-  return;
-}
-
-<<<<<<< HEAD
-// Define our own limited `fprintf` that avoids memory allocation.
-// We do this using `snprintf` with a limited buffer.
-static void mi_vfprintf( FILE* out, const char* prefix, const char* fmt, va_list args ) {
   char buf[512];
   if (fmt==NULL) return;
   if (_mi_preloading() || recurse) return;
@@ -220,10 +194,7 @@
 }
 
 
-void _mi_fprintf( FILE* out, const char* fmt, ... ) {
-=======
 void _mi_fprintf( mi_output_fun* out, const char* fmt, ... ) {
->>>>>>> 7bf12c7b
   va_list args;
   va_start(args,fmt);
   mi_vfprintf(out,NULL,fmt,args);
