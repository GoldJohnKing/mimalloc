--- conflicted
+++ resolved
@@ -124,17 +124,8 @@
   { 32,  UNINIT, MI_OPTION(max_warnings) },             // maximum warnings that are output
   { 10,  UNINIT, MI_OPTION(max_segment_reclaim)},       // max. percentage of the abandoned segments to be reclaimed per try.
   { 0,   UNINIT, MI_OPTION(destroy_on_exit)},           // release all OS memory on process exit; careful with dangling pointer or after-exit frees!
-<<<<<<< HEAD
-  #if (MI_INTPTR_SIZE>4)
-  { 1024L*1024L, UNINIT, MI_OPTION(arena_reserve) },    // reserve memory N KiB at a time (=1GiB) (use `option_get_size`)
-  #else
-  {  128L*1024L, UNINIT, MI_OPTION(arena_reserve) },    // =128MiB on 32-bit
-  #endif
-  { 10,  UNINIT, MI_OPTION(arena_purge_mult) },        // purge delay multiplier for arena's
-=======
   { MI_DEFAULT_ARENA_RESERVE, UNINIT, MI_OPTION(arena_reserve) },    // reserve memory N KiB at a time (=1GiB) (use `option_get_size`)
   { 10,  UNINIT, MI_OPTION(arena_purge_mult) },         // purge delay multiplier for arena's
->>>>>>> 50d3525a
   { 1,   UNINIT, MI_OPTION_LEGACY(purge_extend_delay, decommit_extend_delay) },
   { 1,   UNINIT, MI_OPTION(abandoned_reclaim_on_free) },// reclaim an abandoned segment on a free
   { MI_DEFAULT_DISALLOW_ARENA_ALLOC,   UNINIT, MI_OPTION(disallow_arena_alloc) },     // 1 = do not use arena's for allocation (except if using specific arena id's)
