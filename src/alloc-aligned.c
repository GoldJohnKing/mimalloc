--- conflicted
+++ resolved
@@ -38,12 +38,8 @@
 
 static void* mi_heap_malloc_zero_no_guarded(mi_heap_t* heap, size_t size, bool zero) {
   const size_t rate = heap->guarded_sample_rate;
-<<<<<<< HEAD
-  if (rate != 0) { heap->guarded_sample_rate = 0; }   // don't write to constant heap_empty
-=======
   // only write if `rate!=0` so we don't write to the constant `_mi_heap_empty`
   if (rate != 0) { heap->guarded_sample_rate = 0; }
->>>>>>> c8607a8d
   void* p = _mi_heap_malloc_zero(heap, size, zero);
   if (rate != 0) { heap->guarded_sample_rate = rate; }
   return p;
@@ -64,7 +60,7 @@
   size_t oversize;
   if mi_unlikely(alignment > MI_PAGE_MAX_OVERALLOC_ALIGN) {
     // use OS allocation for large alignments and allocate inside a singleton page (not in an arena)
-    // This can support alignments >= MI_PAGE_ALIGN by ensuring the object can be aligned 
+    // This can support alignments >= MI_PAGE_ALIGN by ensuring the object can be aligned
     // in the first (and single) page such that the page info is `MI_PAGE_ALIGN` bytes before it (and can be found in the _mi_page_map).
     if mi_unlikely(offset != 0) {
       // todo: cannot support offset alignment for very large alignments yet
