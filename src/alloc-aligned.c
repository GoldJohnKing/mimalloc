--- conflicted
+++ resolved
@@ -16,11 +16,11 @@
 // ------------------------------------------------------
 
 static inline bool mi_is_naturally_aligned( size_t size, size_t alignment ) {
-  // objects up to `MI_MEDIUM_OBJ_SIZE_MAX` are allocated aligned to their size (see `segment.c:_mi_segment_page_start`).
+  // objects up to `MI_MAX_ALIGN_GUARANTEE` are allocated aligned to their size (see `segment.c:_mi_segment_page_start`).
   // note: the size may not be not an actual bin-size but it turns out the test below is still correct for our
   // powers of two bin spacing (see test-api.c:test-aligned13).
   mi_assert_internal(_mi_is_power_of_two(alignment) && (alignment > 0));
-  return (size <= MI_MEDIUM_OBJ_SIZE_MAX && alignment <= size && ((size + MI_PADDING_SIZE) & (alignment-1)) == 0);
+  return (size <= (MI_MAX_ALIGN_GUARANTEE - MI_PADDING_SIZE) && alignment <= size && ((size + MI_PADDING_SIZE) & (alignment-1)) == 0);
 }
 
 
@@ -30,16 +30,8 @@
   mi_assert_internal(size <= (MI_MAX_ALLOC_SIZE - MI_PADDING_SIZE));
   mi_assert_internal(alignment != 0 && _mi_is_power_of_two(alignment));
 
-<<<<<<< HEAD
-  const uintptr_t align_mask = alignment - 1;  // for any x, `(x & align_mask) == (x % alignment)`
-  const size_t padsize = size + MI_PADDING_SIZE;
-
-  // use regular allocation if it is guaranteed to fit the alignment constraints
-  if (offset==0 && alignment<=padsize && padsize<=MI_MAX_ALIGN_GUARANTEE && (padsize&align_mask)==0) {
-=======
   // use regular allocation if it is guaranteed to fit the alignment constraints.
   if (offset == 0 && mi_is_naturally_aligned(size,alignment)) {
->>>>>>> c70c1df1
     void* p = _mi_heap_malloc_zero(heap, size, zero);
     mi_assert_internal(p == NULL || ((uintptr_t)p % alignment) == 0);
     return p;
@@ -154,21 +146,8 @@
 }
 
 mi_decl_nodiscard mi_decl_restrict void* mi_heap_malloc_aligned(mi_heap_t* heap, size_t size, size_t alignment) mi_attr_noexcept {
-<<<<<<< HEAD
-  if mi_unlikely(alignment == 0 || !_mi_is_power_of_two(alignment)) return NULL;
-  #if !MI_PADDING
-  // without padding, any small sized allocation is naturally aligned (see also `_mi_segment_page_start`)
-  if mi_likely(_mi_is_power_of_two(size) && size >= alignment && size <= MI_SMALL_SIZE_MAX)
-  #else
-  // with padding, we can only guarantee this for fixed alignments
-  if mi_likely((alignment == sizeof(void*) || (alignment == MI_MAX_ALIGN_SIZE && size > (MI_MAX_ALIGN_SIZE/2)))
-                && size <= MI_SMALL_SIZE_MAX)
-  #endif
-  {
-=======
   if (alignment == 0 || !_mi_is_power_of_two(alignment)) return NULL;
   if (size <= MI_SMALL_SIZE_MAX && mi_is_naturally_aligned(size,alignment)) {
->>>>>>> c70c1df1
     // fast path for common alignment and size
     return mi_heap_malloc_small(heap, size);
   }
