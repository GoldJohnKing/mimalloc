--- conflicted
+++ resolved
@@ -114,15 +114,6 @@
   #endif
 
   // now zero the block if needed
-<<<<<<< HEAD
-  if (alignment > MI_BLOCK_ALIGNMENT_MAX) {
-    // for the tracker, on huge aligned allocations only the memory from the start of the large block is defined
-    mi_track_mem_undefined(aligned_p, size);
-    if (zero) {
-      _mi_memzero_aligned(aligned_p, mi_usable_size(aligned_p));
-    }
-  }
-=======
   //if (alignment > MI_PAGE_MAX_OVERALLOC_ALIGN) {
   //  // for the tracker, on huge aligned allocations only from the start of the large block is defined
   //  mi_track_mem_undefined(aligned_p, size);
@@ -130,7 +121,6 @@
   //    _mi_memzero_aligned(aligned_p, mi_usable_size(aligned_p));
   //  }
   //}
->>>>>>> e14cfd25
 
   if (p != aligned_p) {
     mi_track_align(p,aligned_p,adjust,mi_usable_size(aligned_p));
