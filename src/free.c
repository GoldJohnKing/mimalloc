--- conflicted
+++ resolved
@@ -148,36 +148,9 @@
     _mi_error_message(EINVAL, "%s: invalid (unaligned) pointer: %p\n", msg, p);
     return NULL;
   }
-<<<<<<< HEAD
-  #endif
-
-  mi_segment_t* const segment = _mi_ptr_segment(p);
-  if mi_unlikely(segment==NULL) return segment;
-
-  #if (MI_DEBUG>0)
-  if mi_unlikely(!mi_is_in_heap_region(p)) {
-  #if (MI_INTPTR_SIZE == 8 && defined(__linux__))
-    if (((uintptr_t)p >> 40) != 0x7F) { // linux tends to align large blocks above 0x7F000000000 (issue #640)
-  #else
-    {
-  #endif
-      _mi_warning_message("%s: pointer might not point to a valid heap region: %p\n"
-        "(this may still be a valid very large allocation (over 64MiB))\n", msg, p);
-      if mi_likely(_mi_ptr_cookie(segment) == segment->cookie) {
-        _mi_warning_message("(yes, the previous pointer %p was valid after all)\n", p);
-      }
-    }
-  }
-  #endif
-  #if (MI_DEBUG>0 || MI_SECURE>=4)
-  if mi_unlikely(_mi_ptr_cookie(segment) != segment->cookie) {
-    _mi_error_message(EINVAL, "%s: pointer does not point to a valid heap space: %p\n", msg, p);
-    return NULL;
-=======
   mi_page_t* const page = _mi_safe_ptr_page(p);
   if (page == NULL && p != NULL) {
     _mi_error_message(EINVAL, "%s: invalid pointer: %p\n", msg, p);
->>>>>>> e14cfd25
   }
   return page;
   #else
@@ -277,29 +250,11 @@
     }
   }
 
-<<<<<<< HEAD
-  // The padding check may access the non-thread-owned page for the key values.
-  // that is safe as these are constant and the page won't be freed (as the block is not freed yet).
-  mi_check_padding(page, block);
-
-  // adjust stats (after padding check and potentially recursive `mi_free` above)
-  mi_stat_free(page, block);    // stat_free may access the padding
-  mi_track_free_size(block, mi_page_usable_size_of(page,block));
-
-  // for small size, ensure we can fit the delayed thread pointers without triggering overflow detection
-  _mi_padding_shrink(page, block, sizeof(mi_block_t));
-
-  if (segment->kind == MI_SEGMENT_HUGE) {
-    #if MI_HUGE_PAGE_ABANDON
-    // huge page segments are always abandoned and can be freed immediately
-    _mi_segment_huge_page_free(segment, page, block);
-=======
   // 3. if the page is unmapped, try to reabandon so it can possibly be mapped and found for allocations
   if (!mi_page_is_used_at_frac(page,8) &&  // only reabandon if a full page starts to have enough blocks available to prevent immediate re-abandon of a full page
     !mi_page_is_abandoned_mapped(page) && page->memid.memkind == MI_MEM_ARENA &&
     _mi_arenas_page_try_reabandon_to_mapped(page))
   {
->>>>>>> e14cfd25
     return;
   }
 
@@ -525,11 +480,7 @@
 
 // only maintain stats for smaller objects if requested
 #if (MI_STAT>0)
-<<<<<<< HEAD
-static void mi_stat_free(const mi_page_t* page, const mi_block_t* block) {
-=======
 void mi_stat_free(const mi_page_t* page, const mi_block_t* block) {
->>>>>>> e14cfd25
   #if (MI_STAT < 2)
   MI_UNUSED(block);
   #endif
@@ -539,21 +490,14 @@
   const size_t usize = mi_page_usable_size_of(page, block);
   mi_heap_stat_decrease(heap, malloc, usize);
   #endif
-<<<<<<< HEAD
-  if (bsize <= MI_MEDIUM_OBJ_SIZE_MAX) {
-=======
   if (bsize <= MI_LARGE_MAX_OBJ_SIZE) {
->>>>>>> e14cfd25
     mi_heap_stat_decrease(heap, normal, bsize);
     #if (MI_STAT > 1)
     mi_heap_stat_decrease(heap, normal_bins[_mi_bin(bsize)], 1);
     #endif
-<<<<<<< HEAD
   }
   else if (bsize <= MI_LARGE_OBJ_SIZE_MAX) {
     mi_heap_stat_decrease(heap, large, bsize);
-=======
->>>>>>> e14cfd25
   }
   else {
     mi_heap_stat_decrease(heap, huge, bsize);
