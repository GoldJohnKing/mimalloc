/* ----------------------------------------------------------------------------
Copyright (c) 2019-2024, Microsoft Research, Daan Leijen
This is free software; you can redistribute it and/or modify it under the
terms of the MIT license. A copy of the license can be found in the file
"LICENSE" at the root of this distribution.
-----------------------------------------------------------------------------*/

/* ----------------------------------------------------------------------------
"Arenas" are fixed area's of OS memory from which we can allocate
large blocks (>= MI_ARENA_MIN_BLOCK_SIZE, 4MiB).
In contrast to the rest of mimalloc, the arenas are shared between
threads and need to be accessed using atomic operations.

Arenas are also used to for huge OS page (1GiB) reservations or for reserving
OS memory upfront which can be improve performance or is sometimes needed
on embedded devices. We can also employ this with WASI or `sbrk` systems
to reserve large arenas upfront and be able to reuse the memory more effectively.

The arena allocation needs to be thread safe and we use an atomic bitmap to allocate.
-----------------------------------------------------------------------------*/

#include "mimalloc.h"
#include "mimalloc/internal.h"
#include "bitmap.h"


/* -----------------------------------------------------------
  Arena allocation
----------------------------------------------------------- */

#define MI_ARENA_BIN_COUNT      (MI_BIN_COUNT)
#define MI_ARENA_MIN_SIZE       (MI_BCHUNK_BITS * MI_ARENA_SLICE_SIZE)           // 32 MiB (or 8 MiB on 32-bit)
#define MI_ARENA_MAX_SIZE       (MI_BITMAP_MAX_BIT_COUNT * MI_ARENA_SLICE_SIZE)

// A memory arena descriptor
typedef struct mi_arena_s {
  mi_memid_t          memid;                // memid of the memory area
  mi_subproc_t*       subproc;              // subprocess this arena belongs to (`this 'in' this->subproc->arenas`)

  size_t              slice_count;          // total size of the area in arena slices (of `MI_ARENA_SLICE_SIZE`)
  size_t              info_slices;          // initial slices reserved for the arena bitmaps
  int                 numa_node;            // associated NUMA node
  bool                is_exclusive;         // only allow allocations if specifically for this arena
  _Atomic(mi_msecs_t) purge_expire;         // expiration time when slices can be purged from `slices_purge`.

  mi_bbitmap_t*       slices_free;          // is the slice free? (a binned bitmap with size classes)
  mi_bitmap_t*        slices_committed;     // is the slice committed? (i.e. accessible)
  mi_bitmap_t*        slices_dirty;         // is the slice potentially non-zero?
  mi_bitmap_t*        slices_purge;         // slices that can be purged
  mi_bitmap_t*        pages;                // all registered pages (abandoned and owned)
  mi_bitmap_t*        pages_abandoned[MI_BIN_COUNT];  // abandoned pages per size bin (a set bit means the start of the page)
                                            // the full queue contains abandoned full pages
  // followed by the bitmaps (whose sizes depend on the arena size)
  // note: when adding bitmaps revise `mi_arena_info_slices_needed`
} mi_arena_t;


/* -----------------------------------------------------------
  Arena id's
----------------------------------------------------------- */

mi_arena_id_t _mi_arena_id_none(void) {
  return NULL;
}

mi_arena_t* _mi_arena_from_id(mi_arena_id_t id) {
  return (mi_arena_t*)id;
}


static bool mi_arena_id_is_suitable(mi_arena_t* arena, mi_arena_t* req_arena) {
  return ((arena == req_arena) ||                        // they match,
          (req_arena == NULL && !arena->is_exclusive));  // or the arena is not exclusive, and we didn't request a specific one
}

bool _mi_arena_memid_is_suitable(mi_memid_t memid, mi_arena_t* request_arena) {
  if (memid.memkind == MI_MEM_ARENA) {
    return mi_arena_id_is_suitable(memid.mem.arena.arena, request_arena);
  }
  else {
    return mi_arena_id_is_suitable(NULL, request_arena);
  }
}

size_t mi_arenas_get_count(mi_subproc_t* subproc) {
  return mi_atomic_load_relaxed(&subproc->arena_count);
}

mi_arena_t* mi_arena_from_index(mi_subproc_t* subproc, size_t idx) {
  mi_assert_internal(idx < mi_arenas_get_count(subproc));
  return mi_atomic_load_ptr_relaxed(mi_arena_t, &subproc->arenas[idx]);
}

static size_t mi_arena_info_slices(mi_arena_t* arena) {
  return arena->info_slices;
}

#if MI_DEBUG > 1
static bool mi_arena_has_page(mi_arena_t* arena, mi_page_t* page) {
  return (page->memid.memkind == MI_MEM_ARENA &&
          page->memid.mem.arena.arena == arena &&
          mi_bitmap_is_setN(arena->pages, page->memid.mem.arena.slice_index, 1));
}
#endif

/* -----------------------------------------------------------
  Util
----------------------------------------------------------- */


// Size of an arena
static size_t mi_arena_size(mi_arena_t* arena) {
  return mi_size_of_slices(arena->slice_count);
}

// Start of the arena memory area
static uint8_t* mi_arena_start(mi_arena_t* arena) {
  return ((uint8_t*)arena);
}

// Start of a slice
uint8_t* mi_arena_slice_start(mi_arena_t* arena, size_t slice_index) {
  return (mi_arena_start(arena) + mi_size_of_slices(slice_index));
}

// Arena area
void* mi_arena_area(mi_arena_id_t arena_id, size_t* size) {
  if (size != NULL) *size = 0;
  mi_arena_t* arena = _mi_arena_from_id(arena_id);
  if (arena == NULL) return NULL;
  if (size != NULL) { *size = mi_size_of_slices(arena->slice_count); }
  return mi_arena_start(arena);
}


// Create an arena memid
static mi_memid_t mi_memid_create_arena(mi_arena_t* arena, size_t slice_index, size_t slice_count) {
  mi_assert_internal(slice_index < UINT32_MAX);
  mi_assert_internal(slice_count < UINT32_MAX);
  mi_assert_internal(slice_count > 0);
  mi_assert_internal(slice_index < arena->slice_count);
  mi_memid_t memid = _mi_memid_create(MI_MEM_ARENA);
  memid.mem.arena.arena = arena;
  memid.mem.arena.slice_index = (uint32_t)slice_index;
  memid.mem.arena.slice_count = (uint32_t)slice_count;
  return memid;
}

// get the arena and slice span
static mi_arena_t* mi_arena_from_memid(mi_memid_t memid, size_t* slice_index, size_t* slice_count) {
  mi_assert_internal(memid.memkind == MI_MEM_ARENA);
  mi_arena_t* arena = memid.mem.arena.arena;
  if (slice_index) *slice_index = memid.mem.arena.slice_index;
  if (slice_count) *slice_count = memid.mem.arena.slice_count;
  return arena;
}

static mi_arena_t* mi_page_arena(mi_page_t* page, size_t* slice_index, size_t* slice_count) {
  // todo: maybe store the arena* directly in the page?
  return mi_arena_from_memid(page->memid, slice_index, slice_count);
}

static size_t mi_memid_size(mi_memid_t memid) {
  if (memid.memkind == MI_MEM_ARENA) {
    return memid.mem.arena.slice_count * MI_ARENA_SLICE_SIZE;
  }
  else if (mi_memid_is_os(memid) || memid.memkind == MI_MEM_EXTERNAL) {
    return memid.mem.os.size;
  }
  else {
    return 0;
  }
}

/* -----------------------------------------------------------
  Arena Allocation
----------------------------------------------------------- */

static mi_decl_noinline void* mi_arena_try_alloc_at(
  mi_arena_t* arena, size_t slice_count, bool commit, size_t tseq, mi_memid_t* memid)
{
  size_t slice_index;
  if (!mi_bbitmap_try_find_and_clearN(arena->slices_free, slice_count, tseq, &slice_index)) return NULL;
  
  // claimed it!
  void* p = mi_arena_slice_start(arena, slice_index);
  *memid = mi_memid_create_arena(arena, slice_index, slice_count);
  memid->is_pinned = arena->memid.is_pinned;

  // set the dirty bits and track which slices become accessible
  size_t touched_slices = slice_count;
  if (arena->memid.initially_zero) {
    size_t already_dirty = 0;
    memid->initially_zero = mi_bitmap_setN(arena->slices_dirty, slice_index, slice_count, &already_dirty);
    mi_assert_internal(already_dirty <= touched_slices);
    touched_slices -= already_dirty;
  }

  // set commit state
  if (commit) {
    memid->initially_committed = true;

    // commit requested, but the range may not be committed as a whole: ensure it is committed now
    if (!mi_bitmap_is_setN(arena->slices_committed, slice_index, slice_count)) {
      // not fully committed: commit the full range and set the commit bits
      // we set the bits first since we own these slices (they are no longer free)
      size_t already_committed_count = 0;
      mi_bitmap_setN(arena->slices_committed, slice_index, slice_count, &already_committed_count);
      // adjust the stats so we don't double count the commits
      //if (already_committed_count > 0) {
      //  mi_subproc_stat_adjust_decrease(arena->subproc, committed, mi_size_of_slices(already_committed_count), true /* on alloc */);
      //}
      // now actually commit
      bool commit_zero = false;
      if (!_mi_os_commit_ex(p, mi_size_of_slices(slice_count), &commit_zero, mi_size_of_slices(slice_count - already_committed_count))) {
        memid->initially_committed = false;
      }
      else {
        // committed
        if (commit_zero) { memid->initially_zero = true; }
        #if MI_DEBUG > 1
        if (memid->initially_zero) {
          if (!mi_mem_is_zero(p, mi_size_of_slices(slice_count))) {
            _mi_error_message(EFAULT, "interal error: arena allocation was not zero-initialized!\n");
            memid->initially_zero = false;
          }
        }
        #endif
      }
    }
    else {
      // already fully commited.
      // if the OS has overcommit, and this is the first time we access these pages, then
      // count the commit now (as at arena reserve we didn't count those commits as these are on-demand)
      if (_mi_os_has_overcommit() && touched_slices > 0) {
        mi_subproc_stat_increase( arena->subproc, committed, mi_size_of_slices(touched_slices));
      }
    }
    // tool support
    if (memid->initially_zero) {
      mi_track_mem_defined(p, slice_count * MI_ARENA_SLICE_SIZE);
    }
    else {
      mi_track_mem_undefined(p, slice_count * MI_ARENA_SLICE_SIZE);
    }
  }
  else {
    // no need to commit, but check if already fully committed
    // commit requested, but the range may not be committed as a whole: ensure it is committed now
    memid->initially_committed = mi_bitmap_is_setN(arena->slices_committed, slice_index, slice_count);
    if (!memid->initially_committed) {
      // partly committed.. adjust stats
      size_t already_committed_count = 0;
      mi_bitmap_setN(arena->slices_committed, slice_index, slice_count, &already_committed_count);
      mi_bitmap_clearN(arena->slices_committed, slice_index, slice_count);
      mi_os_stat_decrease(committed, mi_size_of_slices(already_committed_count));
    }
  }

  mi_assert_internal(mi_bbitmap_is_clearN(arena->slices_free, slice_index, slice_count));
  if (commit) { mi_assert_internal(mi_bitmap_is_setN(arena->slices_committed, slice_index, slice_count)); }
  mi_assert_internal(mi_bitmap_is_setN(arena->slices_dirty, slice_index, slice_count));

  return p;
}


static int mi_reserve_os_memory_ex2(mi_subproc_t* subproc, size_t size, bool commit, bool allow_large, bool exclusive, mi_arena_id_t* arena_id);

// try to reserve a fresh arena space
static bool mi_arena_reserve(mi_subproc_t* subproc, size_t req_size, bool allow_large, mi_arena_id_t* arena_id)
{
  const size_t arena_count = mi_arenas_get_count(subproc);
  if (arena_count > (MI_MAX_ARENAS - 4)) return false;

  // calc reserve
  size_t arena_reserve = mi_option_get_size(mi_option_arena_reserve);
  if (arena_reserve == 0) return false;

  if (!_mi_os_has_virtual_reserve()) {
    arena_reserve = arena_reserve/4;  // be conservative if virtual reserve is not supported (for WASM for example)
  }
  arena_reserve = _mi_align_up(arena_reserve, MI_ARENA_SLICE_SIZE);

  if (arena_count >= 1 && arena_count <= 128) {
    // scale up the arena sizes exponentially every 4 entries
    const size_t multiplier = (size_t)1 << _mi_clamp(arena_count/4, 0, 16);
    size_t reserve = 0;
    if (!mi_mul_overflow(multiplier, arena_reserve, &reserve)) {
      arena_reserve = reserve;
    }
  }

  // check arena bounds
  const size_t min_reserve = MI_ARENA_MIN_SIZE;
  const size_t max_reserve = MI_ARENA_MAX_SIZE;   // 16 GiB
  if (arena_reserve < min_reserve) {
    arena_reserve = min_reserve;
  }
  else if (arena_reserve > max_reserve) {
    arena_reserve = max_reserve;
  }

  if (arena_reserve < req_size) return false;  // should be able to at least handle the current allocation size

  // commit eagerly?
  bool arena_commit = false;
  const bool overcommit = _mi_os_has_overcommit();
  if (mi_option_get(mi_option_arena_eager_commit) == 2) { arena_commit = overcommit; }
  else if (mi_option_get(mi_option_arena_eager_commit) == 1) { arena_commit = true; }

  // on an OS with overcommit (Linux) we don't count the commit yet as it is on-demand. Once a slice
  // is actually allocated for the first time it will be counted.
  const bool adjust = (overcommit && arena_commit);
  if (adjust) {
    mi_subproc_stat_adjust_decrease( subproc, committed, arena_reserve, true /* on alloc */);
  }
  // and try to reserve the arena
  int err = mi_reserve_os_memory_ex2(subproc, arena_reserve, arena_commit, allow_large, false /* exclusive? */, arena_id);
  if (err != 0) {
    if (adjust) { mi_subproc_stat_adjust_increase( subproc, committed, arena_reserve, true); } // roll back
    // failed, try a smaller size?
    const size_t small_arena_reserve = (MI_SIZE_BITS == 32 ? 128*MI_MiB : 1*MI_GiB);
    if (adjust) { mi_subproc_stat_adjust_decrease( subproc, committed, arena_reserve, true); }
    if (arena_reserve > small_arena_reserve) {
      // try again
      err = mi_reserve_os_memory_ex(small_arena_reserve, arena_commit, allow_large, false /* exclusive? */, arena_id);
      if (err != 0 && adjust) { mi_subproc_stat_adjust_increase( subproc, committed, arena_reserve, true); } // roll back
    }
  }
  return (err==0);
}




/* -----------------------------------------------------------
  Arena iteration
----------------------------------------------------------- */

static inline bool mi_arena_is_suitable(mi_arena_t* arena, mi_arena_t* req_arena, int numa_node, bool allow_pinned) {
  if (!allow_pinned && arena->memid.is_pinned) return false;
  if (!mi_arena_id_is_suitable(arena, req_arena)) return false;
  if (req_arena == NULL) { // if not specific, check numa affinity
    const bool numa_suitable = (numa_node < 0 || arena->numa_node < 0 || arena->numa_node == numa_node);
    if (!numa_suitable) return false;
  }
  return true;
}

#define mi_forall_arenas(subproc, req_arena, tseq, name_arena) { \
  const size_t _arena_count = mi_arenas_get_count(subproc); \
  const size_t _arena_cycle = (_arena_count == 0 ? 0 : _arena_count - 1); /* first search the arenas below the last one */ \
  /* always start searching in the arena's below the max */ \
  size_t _start = (_arena_cycle <= 1 ? 0 : (tseq % _arena_cycle)); \
  for (size_t _i = 0; _i < _arena_count; _i++) { \
    mi_arena_t* name_arena; \
    if (req_arena != NULL) { \
      name_arena = req_arena; /* if there is a specific req_arena, only search that one */\
      if (_i > 0) break;       /* only once */ \
    } \
    else { \
      size_t _idx; \
      if (_i < _arena_cycle) { \
        _idx = _i + _start; \
        if (_idx >= _arena_cycle) { _idx -= _arena_cycle; } /* adjust so we rotate through the cycle */ \
      } \
      else { \
        _idx = _i; /* remaining arena's */ \
      } \
      name_arena = mi_arena_from_index(subproc,_idx); \
    } \
    if (name_arena != NULL) \
    {

#define mi_forall_arenas_end()  \
    } \
  } \
  }

#define mi_forall_suitable_arenas(subproc, req_arena, tseq, allow_large, name_arena) \
  mi_forall_arenas(subproc, req_arena,tseq,name_arena) { \
    if (mi_arena_is_suitable(name_arena, req_arena, -1 /* todo: numa node */, allow_large)) { \

#define mi_forall_suitable_arenas_end() \
  }} \
  mi_forall_arenas_end()

/* -----------------------------------------------------------
  Arena allocation
----------------------------------------------------------- */

// allocate slices from the arenas
static mi_decl_noinline void* mi_arenas_try_find_free(
  mi_subproc_t* subproc, size_t slice_count, size_t alignment,
  bool commit, bool allow_large, mi_arena_t* req_arena, size_t tseq, mi_memid_t* memid)
{
  mi_assert_internal(slice_count <= mi_slice_count_of_size(MI_ARENA_MAX_OBJ_SIZE));
  mi_assert(alignment <= MI_ARENA_SLICE_ALIGN);
  if (alignment > MI_ARENA_SLICE_ALIGN) return NULL;

  // search arena's
  mi_forall_suitable_arenas(subproc, req_arena, tseq, allow_large, arena)
  {
    void* p = mi_arena_try_alloc_at(arena, slice_count, commit, tseq, memid);
    if (p != NULL) return p;
  }
  mi_forall_suitable_arenas_end();
  return NULL;
}

// Allocate slices from the arena's -- potentially allocating a fresh arena
static mi_decl_noinline void* mi_arenas_try_alloc(
  mi_subproc_t* subproc,
  size_t slice_count, size_t alignment,
  bool commit, bool allow_large,
  mi_arena_t* req_arena, size_t tseq, mi_memid_t* memid)
{
  mi_assert(slice_count <= MI_ARENA_MAX_OBJ_SLICES);
  mi_assert(alignment <= MI_ARENA_SLICE_ALIGN);  
  void* p;

  // try to find free slices in the arena's
  p = mi_arenas_try_find_free(subproc, slice_count, alignment, commit, allow_large, req_arena, tseq, memid);
  if (p != NULL) return p;

  // did we need a specific arena?
  if (req_arena != NULL) return NULL;

  // don't create arena's while preloading (todo: or should we?)
  if (_mi_preloading()) return NULL;

  // otherwise, try to reserve a new arena -- but one thread at a time.. (todo: allow 2 or 4 to reduce contention?)
  const size_t arena_count = mi_arenas_get_count(subproc);
  mi_lock(&subproc->arena_reserve_lock) {
    if (arena_count == mi_arenas_get_count(subproc)) {
      // we are the first to enter the lock, reserve a fresh arena
      mi_arena_id_t arena_id = 0;
      mi_arena_reserve(subproc, mi_size_of_slices(slice_count), allow_large, &arena_id);
    }
    else {
      // another thread already reserved a new arena
    }
  }
  // try once more to allocate in the new arena
  mi_assert_internal(req_arena == NULL);
  p = mi_arenas_try_find_free(subproc, slice_count, alignment, commit, allow_large, req_arena, tseq, memid);
  if (p != NULL) return p;

  return NULL;
}

// Allocate from the OS (if allowed)
static void* mi_arena_os_alloc_aligned(
  size_t size, size_t alignment, size_t align_offset,
  bool commit, bool allow_large,
  mi_arena_id_t req_arena_id, mi_memid_t* memid)
{
  // if we cannot use OS allocation, return NULL
  if (mi_option_is_enabled(mi_option_disallow_os_alloc) || req_arena_id != _mi_arena_id_none()) {
    errno = ENOMEM;
    return NULL;
  }

  if (align_offset > 0) {
    return _mi_os_alloc_aligned_at_offset(size, alignment, align_offset, commit, allow_large, memid);
  }
  else {
    return _mi_os_alloc_aligned(size, alignment, commit, allow_large, memid);
  }
}


// Allocate large sized memory
void* _mi_arenas_alloc_aligned( mi_subproc_t* subproc,
  size_t size, size_t alignment, size_t align_offset,
  bool commit, bool allow_large,
  mi_arena_t* req_arena, size_t tseq, mi_memid_t* memid)
{
  mi_assert_internal(memid != NULL);
  mi_assert_internal(size > 0);

  // *memid = _mi_memid_none();
  // const int numa_node = _mi_os_numa_node(&tld->os); // current numa node

  // try to allocate in an arena if the alignment is small enough and the object is not too small (as for heap meta data)
  if (!mi_option_is_enabled(mi_option_disallow_arena_alloc) &&           // is arena allocation allowed?
      size >= MI_ARENA_MIN_OBJ_SIZE && size <= MI_ARENA_MAX_OBJ_SIZE &&  // and not too small/large
      alignment <= MI_ARENA_SLICE_ALIGN && align_offset == 0)            // and good alignment
  {
    const size_t slice_count = mi_slice_count_of_size(size);
    void* p = mi_arenas_try_alloc(subproc,slice_count, alignment, commit, allow_large, req_arena, tseq, memid);
    if (p != NULL) return p;
  }

  // fall back to the OS
  void* p = mi_arena_os_alloc_aligned(size, alignment, align_offset, commit, allow_large, req_arena, memid);
  return p;
}

void* _mi_arenas_alloc(mi_subproc_t* subproc, size_t size, bool commit, bool allow_large, mi_arena_t* req_arena, size_t tseq, mi_memid_t* memid)
{
  return _mi_arenas_alloc_aligned(subproc, size, MI_ARENA_SLICE_SIZE, 0, commit, allow_large, req_arena, tseq, memid);
}



/* -----------------------------------------------------------
  Arena page allocation
----------------------------------------------------------- */

static bool mi_arena_try_claim_abandoned(size_t slice_index, mi_arena_t* arena, mi_heaptag_t heap_tag, bool* keep_abandoned) {
  // found an abandoned page of the right size
  mi_page_t* const page  = (mi_page_t*)mi_arena_slice_start(arena, slice_index);
  // can we claim ownership?
  if (!mi_page_try_claim_ownership(page)) {
    // there was a concurrent free ..
    // we need to keep it in the abandoned map as the free will call `mi_arena_page_unabandon`,
    // and wait for readers (us!) to finish. This is why it is very important to set the abandoned
    // bit again (or otherwise the unabandon will never stop waiting).
    *keep_abandoned = true;
    return false;
  }
  if (heap_tag != page->heap_tag) {
    // wrong heap_tag.. we need to unown again
    // note: this normally never happens unless heaptags are actually used.
    // (an unown might free the page, and depending on that we can keep it in the abandoned map or not)
    // note: a minor wrinkle: the page will still be mapped but the abandoned map entry is (temporarily) clear at this point.
    //       so we cannot check in `mi_arenas_free` for this invariant to hold.
    const bool freed = _mi_page_unown(page);
    *keep_abandoned = !freed;
    return false;
  }
  // yes, we can reclaim it, keep the abandoned map entry clear
  *keep_abandoned = false;
  return true;
}

static mi_page_t* mi_arenas_page_try_find_abandoned(mi_subproc_t* subproc, size_t slice_count, size_t block_size, mi_arena_t* req_arena, mi_heaptag_t heaptag, size_t tseq)
{
  MI_UNUSED(slice_count);
  const size_t bin = _mi_bin(block_size);
  mi_assert_internal(bin < MI_BIN_COUNT);

  // any abandoned in our size class?
  mi_assert_internal(subproc != NULL);
  if (mi_atomic_load_relaxed(&subproc->abandoned_count[bin]) == 0) {
    return NULL;
  }

  // search arena's
  const bool allow_large = true;
  mi_forall_suitable_arenas(subproc, req_arena, tseq, allow_large, arena)
  {
    size_t slice_index;
    mi_bitmap_t* const bitmap = arena->pages_abandoned[bin];

    if (mi_bitmap_try_find_and_claim(bitmap, tseq, &slice_index, &mi_arena_try_claim_abandoned, arena, heaptag)) {
      // found an abandoned page of the right size
      // and claimed ownership.
      mi_page_t* page = (mi_page_t*)mi_arena_slice_start(arena, slice_index);
      mi_assert_internal(mi_page_is_owned(page));
      mi_assert_internal(mi_page_is_abandoned(page));
      mi_assert_internal(mi_arena_has_page(arena,page));
      mi_atomic_decrement_relaxed(&subproc->abandoned_count[bin]);
      mi_subproc_stat_decrease( arena->subproc, pages_abandoned, 1);
      mi_subproc_stat_counter_increase(arena->subproc, pages_reclaim_on_alloc, 1);

      _mi_page_free_collect(page, false);  // update `used` count
      mi_assert_internal(mi_bbitmap_is_clearN(arena->slices_free, slice_index, slice_count));
      mi_assert_internal(page->slice_committed > 0 || mi_bitmap_is_setN(arena->slices_committed, slice_index, slice_count));
      mi_assert_internal(mi_bitmap_is_setN(arena->slices_dirty, slice_index, slice_count));
      mi_assert_internal(_mi_is_aligned(page, MI_PAGE_ALIGN));
      mi_assert_internal(_mi_ptr_page(page)==page);
      mi_assert_internal(_mi_ptr_page(mi_page_start(page))==page);
      mi_assert_internal(mi_page_block_size(page) == block_size);
      mi_assert_internal(!mi_page_is_full(page));
      return page;
    }
  }
  mi_forall_suitable_arenas_end();
  return NULL;
}

// Allocate a fresh page
static mi_page_t* mi_arenas_page_alloc_fresh(mi_subproc_t* subproc, size_t slice_count, size_t block_size, size_t block_alignment,
                                            mi_arena_t* req_arena, size_t tseq, bool commit)
{
  const bool allow_large = (MI_SECURE < 2); // 2 = guard page at end of each arena page
  const bool os_align = (block_alignment > MI_PAGE_MAX_OVERALLOC_ALIGN);
  const size_t page_alignment = MI_ARENA_SLICE_ALIGN;

  // try to allocate from free space in arena's
  mi_memid_t memid = _mi_memid_none();
  mi_page_t* page = NULL;
  const size_t alloc_size = mi_size_of_slices(slice_count);
  if (!mi_option_is_enabled(mi_option_disallow_arena_alloc) && // allowed to allocate from arena's?
      !os_align &&                            // not large alignment
      slice_count <= MI_ARENA_MAX_OBJ_SLICES) // and not too large
  {
    page = (mi_page_t*)mi_arenas_try_alloc(subproc, slice_count, page_alignment, commit, allow_large, req_arena, tseq, &memid);
    if (page != NULL) {
      mi_assert_internal(mi_bitmap_is_clearN(memid.mem.arena.arena->pages, memid.mem.arena.slice_index, memid.mem.arena.slice_count));
      mi_bitmap_set(memid.mem.arena.arena->pages, memid.mem.arena.slice_index);
    }
  }

  // otherwise fall back to the OS
  if (page == NULL) {
    if (os_align) {
      // note: slice_count already includes the page
      mi_assert_internal(slice_count >= mi_slice_count_of_size(block_size) + mi_slice_count_of_size(page_alignment));
      page = (mi_page_t*)mi_arena_os_alloc_aligned(alloc_size, block_alignment, page_alignment /* align offset */, commit, allow_large, req_arena, &memid);
    }
    else {
      page = (mi_page_t*)mi_arena_os_alloc_aligned(alloc_size, page_alignment, 0 /* align offset */, commit, allow_large, req_arena, &memid);
    }
  }

  if (page == NULL) return NULL;
  mi_assert_internal(_mi_is_aligned(page, MI_PAGE_ALIGN));
  mi_assert_internal(!os_align || _mi_is_aligned((uint8_t*)page + page_alignment, block_alignment));

  // guard page at the end of mimalloc page?
  #if MI_SECURE < 2
  const size_t page_noguard_size = alloc_size;
  #else
  mi_assert(alloc_size > _mi_os_secure_guard_page_size());
  const size_t page_noguard_size = alloc_size - _mi_os_secure_guard_page_size();
  if (memid.initially_committed) {
    _mi_os_secure_guard_page_set_at((uint8_t*)page + page_noguard_size, memid.is_pinned);
  }
  #endif

  // claimed free slices: initialize the page partly
  if (!memid.initially_zero && memid.initially_committed) {
    mi_track_mem_undefined(page, slice_count * MI_ARENA_SLICE_SIZE);
    _mi_memzero_aligned(page, sizeof(*page));
  }
  else if (memid.initially_committed) {
    mi_track_mem_defined(page, slice_count * MI_ARENA_SLICE_SIZE);
  }
  #if MI_DEBUG > 1
  if (memid.initially_zero && memid.initially_committed) {
    if (!mi_mem_is_zero(page, page_noguard_size)) {
      _mi_error_message(EFAULT, "internal error: page memory was not zero initialized.\n");
      memid.initially_zero = false;
      _mi_memzero_aligned(page, sizeof(*page));
    }
  }
  #endif
  mi_assert(MI_PAGE_INFO_SIZE >= mi_page_info_size());

  size_t block_start;
  #if MI_GUARDED
  // in a guarded build, we align pages with blocks a multiple of an OS page size, to the OS page size
  // this ensures that all blocks in such pages are OS page size aligned (which is needed for the guard pages)
  const size_t os_page_size = _mi_os_page_size();
  mi_assert_internal(MI_PAGE_ALIGN >= os_page_size);
  if (!os_align && block_size % os_page_size == 0 && block_size > os_page_size /* at least 2 or more */ ) {
    block_start = _mi_align_up(mi_page_info_size(), os_page_size);
  }
  else
  #endif
  if (os_align) {
    block_start = MI_PAGE_ALIGN;
  }
  else if (_mi_is_power_of_two(block_size) && block_size <= MI_PAGE_MAX_START_BLOCK_ALIGN2) {
    // naturally align all power-of-2 blocks
    block_start = _mi_align_up(mi_page_info_size(), block_size);
  }
  else {
    // otherwise start after the info
    block_start = mi_page_info_size();
  }
  const size_t reserved    = (os_align ? 1 : (page_noguard_size - block_start) / block_size);
  mi_assert_internal(reserved > 0 && reserved <= UINT16_MAX);

  // commit first block?
  size_t commit_size = 0;
  if (!memid.initially_committed) {
    commit_size = _mi_align_up(block_start + block_size, MI_PAGE_MIN_COMMIT_SIZE);
    if (commit_size > page_noguard_size) { commit_size = page_noguard_size; }
    bool is_zero;
    _mi_os_commit(page, commit_size, &is_zero);
    if (!memid.initially_zero && !is_zero) {
      _mi_memzero_aligned(page, commit_size);
    }
  }

  // initialize
  page->reserved = (uint16_t)reserved;
  page->page_start = (uint8_t*)page + block_start;
  page->block_size = block_size;
  page->slice_committed = commit_size;
  page->memid = memid;
  page->free_is_zero = memid.initially_zero;
  if (block_size > 0 && _mi_is_power_of_two(block_size)) {
    page->block_size_shift = (uint8_t)mi_ctz(block_size);
  }
  else {
    page->block_size_shift = 0;
  }
  // and own it
  mi_page_try_claim_ownership(page);

  // register in the page map
  _mi_page_map_register(page);
  mi_assert_internal(_mi_ptr_page(page)==page);
  mi_assert_internal(_mi_ptr_page(mi_page_start(page))==page);
  mi_assert_internal(mi_page_block_size(page) == block_size);
  mi_assert_internal(mi_page_is_abandoned(page));
  mi_assert_internal(mi_page_is_owned(page));
  return page;
}

// Allocate a regular small/medium/large page.
static mi_page_t* mi_arenas_page_regular_alloc(mi_heap_t* heap, size_t slice_count, size_t block_size) {
  mi_arena_t* req_arena = heap->exclusive_arena;
  mi_tld_t* const tld = heap->tld;

  // 1. look for an abandoned page
  mi_page_t* page = mi_arenas_page_try_find_abandoned(tld->subproc, slice_count, block_size, req_arena, heap->tag, tld->thread_seq);
  if (page != NULL) {
    return page;  // return as abandoned
  }

  // 2. find a free block, potentially allocating a new arena
  const long commit_on_demand = mi_option_get(mi_option_page_commit_on_demand);
  const bool commit = (slice_count <= mi_slice_count_of_size(MI_PAGE_MIN_COMMIT_SIZE) ||  // always commit small pages
                       (commit_on_demand == 2 && _mi_os_has_overcommit()) || (commit_on_demand == 0));
  page = mi_arenas_page_alloc_fresh(tld->subproc, slice_count, block_size, 1, req_arena, tld->thread_seq, commit);
  if (page != NULL) {
    mi_assert_internal(page->memid.memkind != MI_MEM_ARENA || page->memid.mem.arena.slice_count == slice_count);
    _mi_page_init(heap, page);
    return page;
  }

  return NULL;
}

// Allocate a page containing one block (very large, or with large alignment)
static mi_page_t* mi_arenas_page_singleton_alloc(mi_heap_t* heap, size_t block_size, size_t block_alignment) {
  mi_arena_t* req_arena = heap->exclusive_arena;
  mi_tld_t* const tld = heap->tld;
  const bool os_align = (block_alignment > MI_PAGE_MAX_OVERALLOC_ALIGN);
  const size_t info_size = (os_align ? MI_PAGE_ALIGN : mi_page_info_size());
  #if MI_SECURE < 2
  const size_t slice_count = mi_slice_count_of_size(info_size + block_size);
  #else
  const size_t slice_count = mi_slice_count_of_size(_mi_align_up(info_size + block_size, _mi_os_secure_guard_page_size()) + _mi_os_secure_guard_page_size());
  #endif

  mi_page_t* page = mi_arenas_page_alloc_fresh(tld->subproc, slice_count, block_size, block_alignment, req_arena, tld->thread_seq, true /* commit singletons always */);
  if (page == NULL) return NULL;

  mi_assert(page->reserved == 1);
  _mi_page_init(heap, page);

  return page;
}


mi_page_t* _mi_arenas_page_alloc(mi_heap_t* heap, size_t block_size, size_t block_alignment) {
  mi_page_t* page;
  if mi_unlikely(block_alignment > MI_PAGE_MAX_OVERALLOC_ALIGN) {
    mi_assert_internal(_mi_is_power_of_two(block_alignment));
    page = mi_arenas_page_singleton_alloc(heap, block_size, block_alignment);
  }
  else if (block_size <= MI_SMALL_MAX_OBJ_SIZE) {
    page = mi_arenas_page_regular_alloc(heap, mi_slice_count_of_size(MI_SMALL_PAGE_SIZE), block_size);
  }
  else if (block_size <= MI_MEDIUM_MAX_OBJ_SIZE) {
    page = mi_arenas_page_regular_alloc(heap, mi_slice_count_of_size(MI_MEDIUM_PAGE_SIZE), block_size);
  }
  //else if (block_size <= MI_LARGE_MAX_OBJ_SIZE) {
  //  page = mi_arenas_page_regular_alloc(heap, mi_slice_count_of_size(MI_LARGE_PAGE_SIZE), block_size);
  // }
  else {
    page = mi_arenas_page_singleton_alloc(heap, block_size, block_alignment);
  }
  // mi_assert_internal(page == NULL || _mi_page_segment(page)->subproc == tld->subproc);
  mi_assert_internal(_mi_is_aligned(page, MI_PAGE_ALIGN));
  mi_assert_internal(_mi_ptr_page(page)==page);
  mi_assert_internal(_mi_ptr_page(mi_page_start(page))==page);
  mi_assert_internal(block_alignment <= MI_PAGE_MAX_OVERALLOC_ALIGN || _mi_is_aligned(mi_page_start(page), block_alignment));

  return page;
}

void _mi_arenas_page_free(mi_page_t* page) {
  mi_assert_internal(_mi_is_aligned(page, MI_PAGE_ALIGN));
  mi_assert_internal(_mi_ptr_page(page)==page);
  mi_assert_internal(mi_page_is_owned(page));
  mi_assert_internal(mi_page_all_free(page));
  mi_assert_internal(mi_page_is_abandoned(page));
  mi_assert_internal(page->next==NULL && page->prev==NULL);

  #if MI_DEBUG>1
  if (page->memid.memkind==MI_MEM_ARENA && !mi_page_is_full(page)) {
    size_t bin = _mi_bin(mi_page_block_size(page));
    size_t slice_index;
    size_t slice_count;
    mi_arena_t* arena = mi_page_arena(page, &slice_index, &slice_count);

    mi_assert_internal(mi_bbitmap_is_clearN(arena->slices_free, slice_index, slice_count));
    mi_assert_internal(page->slice_committed > 0 || mi_bitmap_is_setN(arena->slices_committed, slice_index, slice_count));
    mi_assert_internal(mi_bitmap_is_clearN(arena->pages_abandoned[bin], slice_index, 1));
    mi_assert_internal(mi_bitmap_is_setN(page->memid.mem.arena.arena->pages, page->memid.mem.arena.slice_index, 1));
    // note: we cannot check for `!mi_page_is_abandoned_and_mapped` since that may
    // be (temporarily) not true if the free happens while trying to reclaim
    // see `mi_arana_try_claim_abandoned`
  }
  #endif

  // recommit guard page at the end?
  // we must do this since we may later allocate large spans over this page and cannot have a guard page in between
  #if MI_SECURE >= 2
  if (!page->memid.is_pinned) {
    _mi_os_secure_guard_page_reset_before((uint8_t*)page + mi_memid_size(page->memid));
  }
  #endif

  // unregister page
  _mi_page_map_unregister(page);
  if (page->memid.memkind == MI_MEM_ARENA) {
    mi_arena_t* arena = page->memid.mem.arena.arena;
    mi_bitmap_clear(arena->pages, page->memid.mem.arena.slice_index);
    if (page->slice_committed > 0) {
      // if committed on-demand, set the commit bits to account commit properly
      mi_assert_internal(mi_memid_size(page->memid) >= page->slice_committed);
      const size_t total_slices = page->slice_committed / MI_ARENA_SLICE_SIZE;  // conservative
      //mi_assert_internal(mi_bitmap_is_clearN(arena->slices_committed, page->memid.mem.arena.slice_index, total_slices));
      mi_assert_internal(page->memid.mem.arena.slice_count >= total_slices);
      if (total_slices > 0) {
        mi_bitmap_setN(arena->slices_committed, page->memid.mem.arena.slice_index, total_slices, NULL);
      }
      // any left over?
      const size_t extra = page->slice_committed % MI_ARENA_SLICE_SIZE;
      if (extra > 0) {
        // pretend it was decommitted already
        mi_os_stat_decrease(committed, extra);
      }
    }
    else {
      mi_assert_internal(mi_bitmap_is_setN(arena->slices_committed, page->memid.mem.arena.slice_index, page->memid.mem.arena.slice_count));
    }
  }
  _mi_arenas_free(page, mi_memid_size(page->memid), page->memid);
}

/* -----------------------------------------------------------
  Arena abandon
----------------------------------------------------------- */

void _mi_arenas_page_abandon(mi_page_t* page) {
  mi_assert_internal(_mi_is_aligned(page, MI_PAGE_ALIGN));
  mi_assert_internal(_mi_ptr_page(page)==page);
  mi_assert_internal(mi_page_is_owned(page));
  mi_assert_internal(mi_page_is_abandoned(page));
  mi_assert_internal(!mi_page_all_free(page));
  mi_assert_internal(page->next==NULL && page->prev == NULL);

  if (page->memid.memkind==MI_MEM_ARENA && !mi_page_is_full(page)) {
    // make available for allocations
    size_t bin = _mi_bin(mi_page_block_size(page));
    size_t slice_index;
    size_t slice_count;
    mi_arena_t* arena = mi_page_arena(page, &slice_index, &slice_count);
    mi_assert_internal(!mi_page_is_singleton(page));
    mi_assert_internal(mi_bbitmap_is_clearN(arena->slices_free, slice_index, slice_count));
    mi_assert_internal(page->slice_committed > 0 || mi_bitmap_is_setN(arena->slices_committed, slice_index, slice_count));
    mi_assert_internal(mi_bitmap_is_setN(arena->slices_dirty, slice_index, slice_count));

    mi_page_set_abandoned_mapped(page);
    const bool wasclear = mi_bitmap_set(arena->pages_abandoned[bin], slice_index);
    MI_UNUSED(wasclear); mi_assert_internal(wasclear);
    mi_atomic_increment_relaxed(&arena->subproc->abandoned_count[bin]);
    mi_subproc_stat_increase(arena->subproc, pages_abandoned, 1);
  }
  else {
    // page is full (or a singleton), or the page is OS/externally allocated
    // leave as is; it will be reclaimed when an object is free'd in the page
    mi_subproc_t* subproc = _mi_subproc();
    // but for non-arena pages, add to the subproc list so these can be visited
    if (page->memid.memkind != MI_MEM_ARENA && mi_option_is_enabled(mi_option_visit_abandoned)) {
      mi_lock(&subproc->os_abandoned_pages_lock) {
        // push in front
        page->prev = NULL;
        page->next = subproc->os_abandoned_pages;
        if (page->next != NULL) { page->next->prev = page; }
        subproc->os_abandoned_pages = page;
      }
    }
    mi_subproc_stat_increase(_mi_subproc(), pages_abandoned, 1);
  }
  _mi_page_unown(page);
}

bool _mi_arenas_page_try_reabandon_to_mapped(mi_page_t* page) {
  mi_assert_internal(_mi_is_aligned(page, MI_PAGE_ALIGN));
  mi_assert_internal(_mi_ptr_page(page)==page);
  mi_assert_internal(mi_page_is_owned(page));
  mi_assert_internal(mi_page_is_abandoned(page));
  mi_assert_internal(!mi_page_is_abandoned_mapped(page));
  mi_assert_internal(!mi_page_is_full(page));
  mi_assert_internal(!mi_page_all_free(page));
  mi_assert_internal(!mi_page_is_singleton(page));
  if (mi_page_is_full(page) || mi_page_is_abandoned_mapped(page) || page->memid.memkind != MI_MEM_ARENA) {
    return false;
  }
  else {
    mi_subproc_t* subproc = _mi_subproc();
    mi_subproc_stat_counter_increase( subproc, pages_reabandon_full, 1);
    mi_subproc_stat_adjust_decrease( subproc, pages_abandoned, 1, true /* on alloc */);  // adjust as we are not abandoning fresh
    _mi_arenas_page_abandon(page);
    return true;
  }
}

// called from `mi_free` if trying to unabandon an abandoned page
void _mi_arenas_page_unabandon(mi_page_t* page) {
  mi_assert_internal(_mi_is_aligned(page, MI_PAGE_ALIGN));
  mi_assert_internal(_mi_ptr_page(page)==page);
  mi_assert_internal(mi_page_is_owned(page));
  mi_assert_internal(mi_page_is_abandoned(page));

  if (mi_page_is_abandoned_mapped(page)) {
    mi_assert_internal(page->memid.memkind==MI_MEM_ARENA);
    // remove from the abandoned map
    size_t bin = _mi_bin(mi_page_block_size(page));
    size_t slice_index;
    size_t slice_count;
    mi_arena_t* arena = mi_page_arena(page, &slice_index, &slice_count);

    mi_assert_internal(mi_bbitmap_is_clearN(arena->slices_free, slice_index, slice_count));
    mi_assert_internal(page->slice_committed > 0 || mi_bitmap_is_setN(arena->slices_committed, slice_index, slice_count));

    // this busy waits until a concurrent reader (from alloc_abandoned) is done
    mi_bitmap_clear_once_set(arena->pages_abandoned[bin], slice_index);
    mi_page_clear_abandoned_mapped(page);
    mi_atomic_decrement_relaxed(&arena->subproc->abandoned_count[bin]);
    mi_subproc_stat_decrease(arena->subproc, pages_abandoned, 1);
  }
  else {
    // page is full (or a singleton), page is OS allocated
    mi_subproc_t* subproc = _mi_subproc();
    mi_subproc_stat_decrease(_mi_subproc(), pages_abandoned, 1);
    // if not an arena page, remove from the subproc os pages list
    if (page->memid.memkind != MI_MEM_ARENA && mi_option_is_enabled(mi_option_visit_abandoned)) {
      mi_lock(&subproc->os_abandoned_pages_lock) {
        if (page->prev != NULL) { page->prev->next = page->next; }
        if (page->next != NULL) { page->next->prev = page->prev; }
        if (subproc->os_abandoned_pages == page) { subproc->os_abandoned_pages = page->next; }
        page->next = NULL;
        page->prev = NULL;
      }
    }
  }
}


/* -----------------------------------------------------------
  Arena free
----------------------------------------------------------- */
static void mi_arena_schedule_purge(mi_arena_t* arena, size_t slice_index, size_t slices);
static void mi_arenas_try_purge(bool force, bool visit_all, mi_tld_t* tld);

void _mi_arenas_free(void* p, size_t size, mi_memid_t memid) {
  if (p==NULL) return;
  if (size==0) return;

  // need to set all memory to undefined as some parts may still be marked as no_access (like padding etc.)
  mi_track_mem_undefined(p, size);

  if (mi_memkind_is_os(memid.memkind)) {
    // was a direct OS allocation, pass through
    _mi_os_free(p, size, memid);
  }
  else if (memid.memkind == MI_MEM_ARENA) {
    // allocated in an arena
    size_t slice_count;
    size_t slice_index;
    mi_arena_t* arena = mi_arena_from_memid(memid, &slice_index, &slice_count);
    mi_assert_internal((size%MI_ARENA_SLICE_SIZE)==0);
    mi_assert_internal((slice_count*MI_ARENA_SLICE_SIZE)==size);
    mi_assert_internal(mi_arena_slice_start(arena,slice_index) <= (uint8_t*)p);
    mi_assert_internal(mi_arena_slice_start(arena,slice_index) + mi_size_of_slices(slice_count) > (uint8_t*)p);
    // checks
    if (arena == NULL) {
      _mi_error_message(EINVAL, "trying to free from an invalid arena: %p, size %zu, memid: 0x%zx\n", p, size, memid);
      return;
    }
    mi_assert_internal(slice_index < arena->slice_count);
    mi_assert_internal(slice_index >= mi_arena_info_slices(arena));
    if (slice_index < mi_arena_info_slices(arena) || slice_index > arena->slice_count) {
      _mi_error_message(EINVAL, "trying to free from an invalid arena block: %p, size %zu, memid: 0x%zx\n", p, size, memid);
      return;
    }

    // potentially decommit
    if (!arena->memid.is_pinned /* && !arena->memid.initially_committed */) { // todo: allow decommit even if initially committed?
      // (delay) purge the page
      mi_arena_schedule_purge(arena, slice_index, slice_count);
    }

    // and make it available to others again
    bool all_inuse = mi_bbitmap_setN(arena->slices_free, slice_index, slice_count);
    if (!all_inuse) {
      _mi_error_message(EAGAIN, "trying to free an already freed arena block: %p, size %zu\n", mi_arena_slice_start(arena,slice_index), mi_size_of_slices(slice_count));
      return;
    };
  }
  else if (memid.memkind == MI_MEM_META) {
    _mi_meta_free(p, size, memid);
  }
  else {
    // arena was none, external, or static; nothing to do
    mi_assert_internal(mi_memid_needs_no_free(memid));
  }

  // try to purge expired decommits
  // mi_arenas_try_purge(false, false, NULL);
}

// Purge the arenas; if `force_purge` is true, amenable parts are purged even if not yet expired
void _mi_arenas_collect(bool force_purge, bool visit_all, mi_tld_t* tld) {
  mi_arenas_try_purge(force_purge, visit_all, tld);
}


// Is a pointer contained in the given arena area?
bool mi_arena_contains(mi_arena_id_t arena_id, const void* p) {
  mi_arena_t* arena = _mi_arena_from_id(arena_id);
  return (mi_arena_start(arena) <= (const uint8_t*)p &&
          mi_arena_start(arena) + mi_size_of_slices(arena->slice_count) >(const uint8_t*)p);
}

// Is a pointer inside any of our arenas?
bool _mi_arenas_contain(const void* p) {
  mi_subproc_t* subproc = _mi_subproc();
  const size_t max_arena = mi_arenas_get_count(subproc);
  for (size_t i = 0; i < max_arena; i++) {
    mi_arena_t* arena = mi_atomic_load_ptr_acquire(mi_arena_t, &subproc->arenas[i]);
    if (arena != NULL && mi_arena_contains(arena,p)) {
      return true;
    }
  }
  return false;
}



/* -----------------------------------------------------------
  Remove an arena.
----------------------------------------------------------- */

// destroy owned arenas; this is unsafe and should only be done using `mi_option_destroy_on_exit`
// for dynamic libraries that are unloaded and need to release all their allocated memory.
static void mi_arenas_unsafe_destroy(mi_subproc_t* subproc) {
  const size_t max_arena = mi_arenas_get_count(subproc);
  size_t new_max_arena = 0;
  for (size_t i = 0; i < max_arena; i++) {
    mi_arena_t* arena = mi_atomic_load_ptr_acquire(mi_arena_t, &subproc->arenas[i]);
    if (arena != NULL) {
      // mi_lock_done(&arena->abandoned_visit_lock);
      mi_atomic_store_ptr_release(mi_arena_t, &subproc->arenas[i], NULL);
      if (mi_memkind_is_os(arena->memid.memkind)) {
        _mi_os_free(mi_arena_start(arena), mi_arena_size(arena), arena->memid);
      }
    }
  }

  // try to lower the max arena.
  size_t expected = max_arena;
  mi_atomic_cas_strong_acq_rel(&subproc->arena_count, &expected, new_max_arena);
}


// destroy owned arenas; this is unsafe and should only be done using `mi_option_destroy_on_exit`
// for dynamic libraries that are unloaded and need to release all their allocated memory.
void _mi_arenas_unsafe_destroy_all(mi_tld_t* tld) {
  mi_arenas_unsafe_destroy(_mi_subproc());
  _mi_arenas_collect(true /* force purge */, true /* visit all*/, tld);  // purge non-owned arenas
}


/* -----------------------------------------------------------
  Add an arena.
----------------------------------------------------------- */

static bool mi_arenas_add(mi_subproc_t* subproc, mi_arena_t* arena, mi_arena_id_t* arena_id) {
  mi_assert_internal(arena != NULL);
  mi_assert_internal(arena->slice_count > 0);
  if (arena_id != NULL) { *arena_id = NULL; }

  // first try to find a NULL entry
  const size_t count = mi_arenas_get_count(subproc);
  size_t i;
  for (i = 0; i < count; i++) {
    if (mi_arena_from_index(subproc,i) == NULL) {
      mi_arena_t* expected = NULL;
      if (mi_atomic_cas_ptr_strong_release(mi_arena_t, &subproc->arenas[i], &expected, arena)) {
        // success
        if (arena_id != NULL) { *arena_id = arena; }
        return true;
      }
    }
  }

  // otherwise increase the max
  i = mi_atomic_increment_acq_rel(&subproc->arena_count);
  if (i >= MI_MAX_ARENAS) {
    mi_atomic_decrement_acq_rel(&subproc->arena_count);
    arena->subproc = NULL;
    return false;
  }

  mi_subproc_stat_counter_increase(arena->subproc, arena_count, 1);
  mi_atomic_store_ptr_release(mi_arena_t,&subproc->arenas[i], arena);
  if (arena_id != NULL) { *arena_id = arena; }
  return true;
}

static size_t mi_arena_info_slices_needed(size_t slice_count, size_t* bitmap_base) {
  if (slice_count == 0) slice_count = MI_BCHUNK_BITS;
  mi_assert_internal((slice_count % MI_BCHUNK_BITS) == 0);
  const size_t base_size = _mi_align_up(sizeof(mi_arena_t), MI_BCHUNK_SIZE);
  const size_t bitmaps_count = 4 + MI_BIN_COUNT; // commit, dirty, purge, pages, and abandonded
  const size_t bitmaps_size = bitmaps_count * mi_bitmap_size(slice_count, NULL) + mi_bbitmap_size(slice_count, NULL); // + free
  const size_t size = base_size + bitmaps_size;

  const size_t os_page_size = _mi_os_page_size();
  const size_t info_size = _mi_align_up(size, os_page_size) + _mi_os_secure_guard_page_size();
  const size_t info_slices = mi_slice_count_of_size(info_size);

  if (bitmap_base != NULL) *bitmap_base = base_size;
  return info_slices;
}

static mi_bitmap_t* mi_arena_bitmap_init(size_t slice_count, uint8_t** base) {
  mi_bitmap_t* bitmap = (mi_bitmap_t*)(*base);
  *base = (*base) + mi_bitmap_init(bitmap, slice_count, true /* already zero */);
  return bitmap;
}

static mi_bbitmap_t* mi_arena_bbitmap_init(size_t slice_count, uint8_t** base) {
  mi_bbitmap_t* bbitmap = (mi_bbitmap_t*)(*base);
  *base = (*base) + mi_bbitmap_init(bbitmap, slice_count, true /* already zero */);
  return bbitmap;
}


static bool mi_manage_os_memory_ex2(mi_subproc_t* subproc, void* start, size_t size, int numa_node, bool exclusive, mi_memid_t memid, mi_arena_id_t* arena_id) mi_attr_noexcept
{
  mi_assert(_mi_is_aligned(start,MI_ARENA_SLICE_SIZE));
  mi_assert(start!=NULL);
  if (start==NULL) return false;
  if (!_mi_is_aligned(start,MI_ARENA_SLICE_SIZE)) {
    // todo: use alignment in memid to align to slice size first?
    _mi_warning_message("cannot use OS memory since it is not aligned to %zu KiB (address %p)", MI_ARENA_SLICE_SIZE/MI_KiB, start);
    return false;
  }

  if (arena_id != NULL) { *arena_id = _mi_arena_id_none(); }

  const size_t slice_count = _mi_align_down(size / MI_ARENA_SLICE_SIZE, MI_BCHUNK_BITS);
  if (slice_count > MI_BITMAP_MAX_BIT_COUNT) {  // 16 GiB for now
    // todo: allow larger areas (either by splitting it up in arena's or having larger arena's)
    _mi_warning_message("cannot use OS memory since it is too large (size %zu MiB, maximum is %zu MiB)", size/MI_MiB, mi_size_of_slices(MI_BITMAP_MAX_BIT_COUNT)/MI_MiB);
    return false;
  }
  size_t bitmap_base;
  const size_t info_slices = mi_arena_info_slices_needed(slice_count, &bitmap_base);
  if (slice_count < info_slices+1) {
    _mi_warning_message("cannot use OS memory since it is not large enough (size %zu KiB, minimum required is %zu KiB)", size/MI_KiB, mi_size_of_slices(info_slices+1)/MI_KiB);
    return false;
  }

  mi_arena_t* arena = (mi_arena_t*)start;

  // commit & zero if needed
  if (!memid.initially_committed) {
    // leave a guard OS page decommitted at the end
    _mi_os_commit(arena, mi_size_of_slices(info_slices) - _mi_os_secure_guard_page_size(), NULL);
  }
  else {
    // if MI_SECURE, set a guard page at the end
    _mi_os_secure_guard_page_set_before((uint8_t*)arena + mi_size_of_slices(info_slices), memid.is_pinned);
  }
  if (!memid.initially_zero) {
    _mi_memzero(arena, mi_size_of_slices(info_slices) - _mi_os_secure_guard_page_size());
  }

  // init
  arena->subproc      = subproc;
  arena->memid        = memid;
  arena->is_exclusive = exclusive;
  arena->slice_count  = slice_count;
  arena->info_slices  = info_slices;
  arena->numa_node    = numa_node; // TODO: or get the current numa node if -1? (now it allows anyone to allocate on -1)
  arena->purge_expire = 0;
  // mi_lock_init(&arena->abandoned_visit_lock);

  // init bitmaps
  uint8_t* base = mi_arena_start(arena) + bitmap_base;
  arena->slices_free = mi_arena_bbitmap_init(slice_count,&base);
  arena->slices_committed = mi_arena_bitmap_init(slice_count,&base);
  arena->slices_dirty = mi_arena_bitmap_init(slice_count,&base);
  arena->slices_purge = mi_arena_bitmap_init(slice_count, &base);
  arena->pages = mi_arena_bitmap_init(slice_count, &base);
  for( size_t i = 0; i < MI_ARENA_BIN_COUNT; i++) {
    arena->pages_abandoned[i] = mi_arena_bitmap_init(slice_count,&base);
  }
  mi_assert_internal(mi_size_of_slices(info_slices) >= (size_t)(base - mi_arena_start(arena)));

  // reserve our meta info (and reserve slices outside the memory area)
  mi_bbitmap_unsafe_setN(arena->slices_free, info_slices /* start */, arena->slice_count - info_slices);
  if (memid.initially_committed) {
    mi_bitmap_unsafe_setN(arena->slices_committed, 0, arena->slice_count);
  }
  else {
    mi_bitmap_setN(arena->slices_committed, 0, info_slices, NULL);
  }
  if (!memid.initially_zero) {
    mi_bitmap_unsafe_setN(arena->slices_dirty, 0, arena->slice_count);
  }
  else {
    mi_bitmap_setN(arena->slices_dirty, 0, info_slices, NULL);
  }

  return mi_arenas_add(subproc, arena, arena_id);
}


bool mi_manage_os_memory_ex(void* start, size_t size, bool is_committed, bool is_pinned, bool is_zero, int numa_node, bool exclusive, mi_arena_id_t* arena_id) mi_attr_noexcept {
  mi_memid_t memid = _mi_memid_create(MI_MEM_EXTERNAL);
  memid.mem.os.base = start;
  memid.mem.os.size = size;
  memid.initially_committed = is_committed;
  memid.initially_zero = is_zero;
  memid.is_pinned = is_pinned;
  return mi_manage_os_memory_ex2(_mi_subproc(), start, size, numa_node, exclusive, memid, arena_id);
}

// Reserve a range of regular OS memory
static int mi_reserve_os_memory_ex2(mi_subproc_t* subproc, size_t size, bool commit, bool allow_large, bool exclusive, mi_arena_id_t* arena_id) {
  if (arena_id != NULL) *arena_id = _mi_arena_id_none();
  size = _mi_align_up(size, MI_ARENA_SLICE_SIZE); // at least one slice
  mi_memid_t memid;
  void* start = _mi_os_alloc_aligned(size, MI_ARENA_SLICE_ALIGN, commit, allow_large, &memid);
  if (start == NULL) return ENOMEM;
  if (!mi_manage_os_memory_ex2(subproc, start, size, -1 /* numa node */, exclusive, memid, arena_id)) {
    _mi_os_free_ex(start, size, commit, memid);
    _mi_verbose_message("failed to reserve %zu KiB memory\n", _mi_divide_up(size, 1024));
    return ENOMEM;
  }
  _mi_verbose_message("reserved %zu KiB memory%s\n", _mi_divide_up(size, 1024), memid.is_pinned ? " (in large os pages)" : "");
  // mi_debug_show_arenas(true, true, false);

  return 0;
}

// Reserve a range of regular OS memory
int mi_reserve_os_memory_ex(size_t size, bool commit, bool allow_large, bool exclusive, mi_arena_id_t* arena_id) mi_attr_noexcept {
  return mi_reserve_os_memory_ex2(_mi_subproc(), size, commit, allow_large, exclusive, arena_id);
}

// Manage a range of regular OS memory
bool mi_manage_os_memory(void* start, size_t size, bool is_committed, bool is_large, bool is_zero, int numa_node) mi_attr_noexcept {
  return mi_manage_os_memory_ex(start, size, is_committed, is_large, is_zero, numa_node, false /* exclusive? */, NULL);
}

// Reserve a range of regular OS memory
int mi_reserve_os_memory(size_t size, bool commit, bool allow_large) mi_attr_noexcept {
  return mi_reserve_os_memory_ex(size, commit, allow_large, false, NULL);
}


/* -----------------------------------------------------------
  Debugging
----------------------------------------------------------- */
static size_t mi_debug_show_bfield(mi_bfield_t field, char* buf, size_t* k) {
  size_t bit_set_count = 0;
  for (int bit = 0; bit < MI_BFIELD_BITS; bit++) {
    bool is_set = ((((mi_bfield_t)1 << bit) & field) != 0);
    if (is_set) bit_set_count++;
    buf[*k++] = (is_set ? 'x' : '.');
  }
  return bit_set_count;
}

typedef enum mi_ansi_color_e {
  MI_BLACK = 30,
  MI_MAROON,
  MI_DARKGREEN,
  MI_ORANGE,
  MI_NAVY,
  MI_PURPLE,
  MI_TEAL,
  MI_GRAY,
  MI_DARKGRAY = 90,
  MI_RED,
  MI_GREEN,
  MI_YELLOW,
  MI_BLUE,
  MI_MAGENTA,
  MI_CYAN,
  MI_WHITE
} mi_ansi_color_t;

static void mi_debug_color(char* buf, size_t* k, mi_ansi_color_t color) {
  buf[*k] = '\x1b';
  buf[*k+1] = '[';
  buf[*k+2] = (char)(((int)color / 10) + '0');
  buf[*k+3] = (char)(((int)color % 10) + '0');
  buf[*k+4] = 'm';
  *k += 5;
}

static int mi_page_commit_usage(mi_page_t* page) {
  // if (mi_page_size(page) <= MI_PAGE_MIN_COMMIT_SIZE) return 100;
  const size_t committed_size = mi_page_committed(page);
  const size_t used_size = page->used * mi_page_block_size(page);
  return (int)(used_size * 100 / committed_size);
}

static size_t mi_debug_show_page_bfield(mi_bfield_t field, char* buf, size_t* k, mi_arena_t* arena, size_t slice_index, long* pbit_of_page, mi_ansi_color_t* pcolor_of_page ) {
  size_t bit_set_count = 0;
  long bit_of_page = *pbit_of_page;
  mi_ansi_color_t color = *pcolor_of_page;
  mi_ansi_color_t prev_color = MI_GRAY;
  for (int bit = 0; bit < MI_BFIELD_BITS; bit++, bit_of_page--) {
    bool is_set = ((((mi_bfield_t)1 << bit) & field) != 0);
    void* start = mi_arena_slice_start(arena, slice_index + bit);
    char c = ' ';
    if (is_set) {
      mi_assert_internal(bit_of_page <= 0);
      bit_set_count++;
      c = 'p';
      color = MI_GRAY;
      mi_page_t* page = (mi_page_t*)start;
      if (mi_page_is_abandoned_mapped(page)) { c = 'a'; }
      else if (mi_page_is_abandoned(page)) { c = (mi_page_is_singleton(page) ? 's' : 'f'); }
      int commit_usage = mi_page_commit_usage(page);
      if (commit_usage < 25) { color = MI_MAROON; }
      else if (commit_usage < 50) { color = MI_ORANGE; }
      else if (commit_usage < 75) { color = MI_TEAL; }
      else color = MI_DARKGREEN;
      bit_of_page = (long)page->memid.mem.arena.slice_count;
    }
    else {
      c = '?';
      if (bit_of_page > 0) { c = '-'; }
      else if (_mi_meta_is_meta_page(start)) { c = 'm'; color = MI_GRAY; }
      else if (slice_index + bit < arena->info_slices) { c = 'i'; color = MI_GRAY; }
      // else if (mi_bitmap_is_setN(arena->pages_purge, slice_index + bit, NULL)) { c = '*'; }
      else if (mi_bbitmap_is_setN(arena->slices_free, slice_index+bit,1)) {
        if (mi_bitmap_is_set(arena->slices_purge, slice_index + bit)) { c = '~'; color = MI_ORANGE; }
        else if (mi_bitmap_is_setN(arena->slices_committed, slice_index + bit, 1)) { c = '_'; color = MI_GRAY; }
        else { c = '.'; color = MI_GRAY; }
      }
      if (bit==MI_BFIELD_BITS-1 && bit_of_page > 1) { c = '>'; }
    }
    if (color != prev_color) {
      mi_debug_color(buf, k, color);
      prev_color = color;
    }
    buf[*k] = c; *k += 1;
  }
  mi_debug_color(buf, k, MI_GRAY);  
  *pbit_of_page = bit_of_page;
  *pcolor_of_page = color;
  return bit_set_count;
}

#define MI_FIELDS_PER_LINE  (4)

static size_t mi_debug_show_chunks(const char* header, size_t slice_count, size_t chunk_count, mi_bchunk_t* chunks, _Atomic(uint8_t)* chunk_bins, bool invert, mi_arena_t* arena) {
  _mi_output_message("\x1B[37m%s (use/commit: \x1B[31m0 - 25%%\x1B[33m - 50%%\x1B[36m - 75%%\x1B[32m - 100%%\x1B[0m)\n", header);
  size_t bit_count = 0;
  size_t bit_set_count = 0;
  for (size_t i = 0; i < chunk_count && bit_count < slice_count; i++) {
    char buf[5*MI_BCHUNK_BITS + 64]; _mi_memzero(buf, sizeof(buf));
    size_t k = 0;
    mi_bchunk_t* chunk = &chunks[i];

    if (i<10)        { buf[k++] = ('0' + (char)i); buf[k++] = ' '; buf[k++] = ' '; }
    else if (i<100)  { buf[k++] = ('0' + (char)(i/10)); buf[k++] = ('0' + (char)(i%10)); buf[k++] = ' '; }
    else if (i<1000) { buf[k++] = ('0' + (char)(i/100)); buf[k++] = ('0' + (char)((i%100)/10)); buf[k++] = ('0' + (char)(i%10)); }

<<<<<<< HEAD
    char chunk_kind = ' ';
    if (chunk_bins != NULL) {
      switch (mi_atomic_load_relaxed(&chunk_bins[i])) {
        case MI_BBIN_SMALL:  chunk_kind = 'S'; break;
        case MI_BBIN_MEDIUM: chunk_kind = 'M'; break;
        case MI_BBIN_LARGE:  chunk_kind = 'L'; break;
        case MI_BBIN_OTHER:  chunk_kind = 'X'; break;
        // case MI_BBIN_NONE: chunk_kind = 'N'; break;
      }
    }
    buf[k++] = chunk_kind;
    buf[k++] = ' ';

=======
    long bit_of_page = 0;
    mi_ansi_color_t color_of_page = MI_GRAY;
>>>>>>> 5e26ba6f
    for (size_t j = 0; j < MI_BCHUNK_FIELDS; j++) {
      if (j > 0 && (j % MI_FIELDS_PER_LINE) == 0) {
        // buf[k++] = '\n'; _mi_memset(buf+k,' ',7); k += 7;
        _mi_output_message("  %s\n\x1B[37m", buf);
        _mi_memzero(buf, sizeof(buf));
        _mi_memset(buf, ' ', 5); k = 5;
      }
      if (bit_count < slice_count) {
        mi_bfield_t bfield = chunk->bfields[j];
        if (invert) bfield = ~bfield;
        size_t xcount = (arena!=NULL ? mi_debug_show_page_bfield(bfield, buf, &k, arena, bit_count, &bit_of_page, &color_of_page)
                                     : mi_debug_show_bfield(bfield, buf, &k));
        if (invert) xcount = MI_BFIELD_BITS - xcount;
        bit_set_count += xcount;
        buf[k++] = ' ';
      }
      else {
        _mi_memset(buf + k, 'o', MI_BFIELD_BITS);
        k += MI_BFIELD_BITS;
      }
      bit_count += MI_BFIELD_BITS;
    }
    _mi_output_message("  %s\n\x1B[37m", buf);
  }
  _mi_output_message("\x1B[0m  total ('x'): %zu\n", bit_set_count);
  return bit_set_count;
}

//static size_t mi_debug_show_bitmap(const char* header, size_t slice_count, mi_bitmap_t* bitmap, bool invert, mi_arena_t* arena) {
//  return mi_debug_show_chunks(header, slice_count, mi_bitmap_chunk_count(bitmap), &bitmap->chunks[0], NULL, invert, arena);
//}

static size_t mi_debug_show_bitmap_binned(const char* header, size_t slice_count, mi_bitmap_t* bitmap, _Atomic(uint8_t)* chunk_bins, bool invert, mi_arena_t* arena) {
  return mi_debug_show_chunks(header, slice_count, mi_bitmap_chunk_count(bitmap), &bitmap->chunks[0], chunk_bins, invert, arena);
}

//static size_t mi_debug_show_bbitmap(const char* header, size_t slice_count, mi_bbitmap_t* bbitmap, bool invert, mi_arena_t* arena) {
//  return mi_debug_show_chunks(header, slice_count, mi_bbitmap_chunk_count(bbitmap), &bbitmap->chunks[0], &bbitmap->chunk_bins[0], invert, arena);
//}


void mi_debug_show_arenas(bool show_pages) mi_attr_noexcept {
  mi_subproc_t* subproc = _mi_subproc();
  size_t max_arenas = mi_arenas_get_count(subproc);
  //size_t free_total = 0;
  //size_t slice_total = 0;
  //size_t abandoned_total = 0;
  size_t page_total = 0;
  for (size_t i = 0; i < max_arenas; i++) {
    mi_arena_t* arena = mi_atomic_load_ptr_acquire(mi_arena_t, &subproc->arenas[i]);
    if (arena == NULL) break;
    mi_assert(arena->subproc == subproc);
    // slice_total += arena->slice_count;
    _mi_output_message("arena %zu at %p: %zu slices (%zu MiB)%s, subproc: %p\n", i, arena, arena->slice_count, mi_size_of_slices(arena->slice_count)/MI_MiB, (arena->memid.is_pinned ? ", pinned" : ""), arena->subproc);
    //if (show_inuse) {
    //  free_total += mi_debug_show_bbitmap("in-use slices", arena->slice_count, arena->slices_free, true, NULL);
    //}
    //if (show_committed) {
    //  mi_debug_show_bitmap("committed slices", arena->slice_count, arena->slices_committed, false, NULL);
    //}
    // todo: abandoned slices
    //if (show_purge) {
    //  purge_total += mi_debug_show_bitmap("purgeable slices", arena->slice_count, arena->slices_purge, false, NULL);
    //}
    if (show_pages) {
      page_total += mi_debug_show_bitmap_binned("pages (p:page, a:abandoned, f:full-abandoned, s:singleton-abandoned, i:arena-info, m:heap-meta-data, ~:free-purgable, _:free-committed, .:free-reserved)", arena->slice_count, arena->pages, arena->slices_free->chunk_bins, false, arena);
    }
  }
  // if (show_inuse)     _mi_output_message("total inuse slices    : %zu\n", slice_total - free_total);
  // if (show_abandoned) _mi_verbose_message("total abandoned slices: %zu\n", abandoned_total);
  if (show_pages)     _mi_output_message("total pages in arenas: %zu\n", page_total);
}


/* -----------------------------------------------------------
  Reserve a huge page arena.
----------------------------------------------------------- */
// reserve at a specific numa node
int mi_reserve_huge_os_pages_at_ex(size_t pages, int numa_node, size_t timeout_msecs, bool exclusive, mi_arena_id_t* arena_id) mi_attr_noexcept {
  if (arena_id != NULL) *arena_id = NULL;
  if (pages==0) return 0;
  if (numa_node < -1) numa_node = -1;
  if (numa_node >= 0) numa_node = numa_node % _mi_os_numa_node_count();
  size_t hsize = 0;
  size_t pages_reserved = 0;
  mi_memid_t memid;
  void* p = _mi_os_alloc_huge_os_pages(pages, numa_node, timeout_msecs, &pages_reserved, &hsize, &memid);
  if (p==NULL || pages_reserved==0) {
    _mi_warning_message("failed to reserve %zu GiB huge pages\n", pages);
    return ENOMEM;
  }
  _mi_verbose_message("numa node %i: reserved %zu GiB huge pages (of the %zu GiB requested)\n", numa_node, pages_reserved, pages);

  if (!mi_manage_os_memory_ex2(_mi_subproc(), p, hsize, numa_node, exclusive, memid, arena_id)) {
    _mi_os_free(p, hsize, memid);
    return ENOMEM;
  }
  return 0;
}

int mi_reserve_huge_os_pages_at(size_t pages, int numa_node, size_t timeout_msecs) mi_attr_noexcept {
  return mi_reserve_huge_os_pages_at_ex(pages, numa_node, timeout_msecs, false, NULL);
}

// reserve huge pages evenly among the given number of numa nodes (or use the available ones as detected)
int mi_reserve_huge_os_pages_interleave(size_t pages, size_t numa_nodes, size_t timeout_msecs) mi_attr_noexcept {
  if (pages == 0) return 0;

  // pages per numa node
  size_t numa_count = (numa_nodes > 0 ? numa_nodes : _mi_os_numa_node_count());
  if (numa_count <= 0) numa_count = 1;
  const size_t pages_per = pages / numa_count;
  const size_t pages_mod = pages % numa_count;
  const size_t timeout_per = (timeout_msecs==0 ? 0 : (timeout_msecs / numa_count) + 50);

  // reserve evenly among numa nodes
  for (size_t numa_node = 0; numa_node < numa_count && pages > 0; numa_node++) {
    size_t node_pages = pages_per;  // can be 0
    if (numa_node < pages_mod) node_pages++;
    int err = mi_reserve_huge_os_pages_at(node_pages, (int)numa_node, timeout_per);
    if (err) return err;
    if (pages < node_pages) {
      pages = 0;
    }
    else {
      pages -= node_pages;
    }
  }

  return 0;
}

int mi_reserve_huge_os_pages(size_t pages, double max_secs, size_t* pages_reserved) mi_attr_noexcept {
  MI_UNUSED(max_secs);
  _mi_warning_message("mi_reserve_huge_os_pages is deprecated: use mi_reserve_huge_os_pages_interleave/at instead\n");
  if (pages_reserved != NULL) *pages_reserved = 0;
  int err = mi_reserve_huge_os_pages_interleave(pages, 0, (size_t)(max_secs * 1000.0));
  if (err==0 && pages_reserved!=NULL) *pages_reserved = pages;
  return err;
}





/* -----------------------------------------------------------
  Arena purge
----------------------------------------------------------- */

static long mi_arena_purge_delay(void) {
  // <0 = no purging allowed, 0=immediate purging, >0=milli-second delay
  return (mi_option_get(mi_option_purge_delay) * mi_option_get(mi_option_arena_purge_mult));
}

// reset or decommit in an arena and update the commit bitmap
// assumes we own the area (i.e. slices_free is claimed by us)
// returns if the memory is no longer committed (versus reset which keeps the commit)
static bool mi_arena_purge(mi_arena_t* arena, size_t slice_index, size_t slice_count) {
  mi_assert_internal(!arena->memid.is_pinned);
  mi_assert_internal(mi_bbitmap_is_clearN(arena->slices_free, slice_index, slice_count));

  const size_t size = mi_size_of_slices(slice_count);
  void* const p = mi_arena_slice_start(arena, slice_index);
  //const bool all_committed = mi_bitmap_is_setN(arena->slices_committed, slice_index, slice_count);
  size_t already_committed;
  mi_bitmap_setN(arena->slices_committed, slice_index, slice_count, &already_committed); // pretend all committed.. (as we lack a clearN call that counts the already set bits..)
  const bool all_committed = (already_committed == slice_count);
  const bool needs_recommit = _mi_os_purge_ex(p, size, all_committed /* allow reset? */, mi_size_of_slices(already_committed));

  if (needs_recommit) {
    // no longer committed
    mi_bitmap_clearN(arena->slices_committed, slice_index, slice_count);
    // we just counted in the purge to decommit all, but the some part was not committed so adjust that here
    // mi_os_stat_decrease(committed, mi_size_of_slices(slice_count - already_committed));
  }
  else if (!all_committed) {
    // we cannot assume any of these are committed any longer (even with reset since we did setN and may have marked uncommitted slices as committed)
    mi_bitmap_clearN(arena->slices_committed, slice_index, slice_count);
    // we adjust the commit count as parts will be re-committed
    // mi_os_stat_decrease(committed, mi_size_of_slices(already_committed));
  }

  return needs_recommit;
}


// Schedule a purge. This is usually delayed to avoid repeated decommit/commit calls.
// Note: assumes we (still) own the area as we may purge immediately
static void mi_arena_schedule_purge(mi_arena_t* arena, size_t slice_index, size_t slice_count) {
  const long delay = mi_arena_purge_delay();
  if (arena->memid.is_pinned || delay < 0 || _mi_preloading()) return;  // is purging allowed at all?

  mi_assert_internal(mi_bbitmap_is_clearN(arena->slices_free, slice_index, slice_count));
  if (delay == 0) {
    // purge directly
    mi_arena_purge(arena, slice_index, slice_count);
  }
  else {
    // schedule purge
    const mi_msecs_t expire = _mi_clock_now() + delay;
    mi_msecs_t expire0 = 0;
    if (mi_atomic_casi64_strong_acq_rel(&arena->purge_expire, &expire0, expire)) {
      // expiration was not yet set
      // maybe set the global arenas expire as well (if it wasn't set already)
      mi_assert_internal(expire0==0);
      mi_atomic_casi64_strong_acq_rel(&arena->subproc->purge_expire, &expire0, expire);
    }
    else {
      // already an expiration was set
    }
    mi_bitmap_setN(arena->slices_purge, slice_index, slice_count, NULL);
  }
}

typedef struct mi_purge_visit_info_s {
  mi_msecs_t now;
  mi_msecs_t delay;
  bool all_purged;
  bool any_purged;
} mi_purge_visit_info_t;

static bool mi_arena_try_purge_range(mi_arena_t* arena, size_t slice_index, size_t slice_count) {
  if (mi_bbitmap_try_clearN(arena->slices_free, slice_index, slice_count)) {
    // purge
    bool decommitted = mi_arena_purge(arena, slice_index, slice_count); MI_UNUSED(decommitted);
    mi_assert_internal(!decommitted || mi_bitmap_is_clearN(arena->slices_committed, slice_index, slice_count));
    // and reset the free range
    mi_bbitmap_setN(arena->slices_free, slice_index, slice_count);
    return true;
  }
  else {
    // was allocated again already
    return false;
  }
}

static bool mi_arena_try_purge_visitor(size_t slice_index, size_t slice_count, mi_arena_t* arena, void* arg) {
  mi_purge_visit_info_t* vinfo = (mi_purge_visit_info_t*)arg;
  // try to purge: first claim the free blocks
  if (mi_arena_try_purge_range(arena, slice_index, slice_count)) {
    vinfo->any_purged = true;
    vinfo->all_purged = true;
  }
  else if (slice_count > 1)
  {
    // failed to claim the full range, try per slice instead
    for (size_t i = 0; i < slice_count; i++) {
      const bool purged = mi_arena_try_purge_range(arena, slice_index + i, 1);
      vinfo->any_purged = vinfo->any_purged || purged;
      vinfo->all_purged = vinfo->all_purged && purged;
    }
  }
  // don't clear the purge bits as that is done atomically be the _bitmap_forall_set_ranges
  // mi_bitmap_clearN(arena->slices_purge, slice_index, slice_count);
  return true; // continue
}

// returns true if anything was purged
static bool mi_arena_try_purge(mi_arena_t* arena, mi_msecs_t now, bool force)
{
  // check pre-conditions
  if (arena->memid.is_pinned) return false;

  // expired yet?
  mi_msecs_t expire = mi_atomic_loadi64_relaxed(&arena->purge_expire);
  if (!force && (expire == 0 || expire > now)) return false;

  // reset expire
  mi_atomic_store_release(&arena->purge_expire, (mi_msecs_t)0);
  mi_subproc_stat_counter_increase(arena->subproc, arena_purges, 1);

  // go through all purge info's  (with max MI_BFIELD_BITS ranges at a time)
  // this also clears those ranges atomically (so any newly freed blocks will get purged next
  // time around)
  mi_purge_visit_info_t vinfo = { now, mi_arena_purge_delay(), true /*all?*/, false /*any?*/};
  _mi_bitmap_forall_setc_ranges(arena->slices_purge, &mi_arena_try_purge_visitor, arena, &vinfo);

  return vinfo.any_purged;
}


static void mi_arenas_try_purge(bool force, bool visit_all, mi_tld_t* tld)
{
  // try purge can be called often so try to only run when needed
  const long delay = mi_arena_purge_delay();
  if (_mi_preloading() || delay <= 0) return;  // nothing will be scheduled

  // check if any arena needs purging?
  mi_subproc_t* subproc = tld->subproc;
  const mi_msecs_t now = _mi_clock_now();
  const mi_msecs_t arenas_expire = mi_atomic_load_acquire(&subproc->purge_expire);
  if (!visit_all && !force && (arenas_expire == 0 || arenas_expire > now)) return;

  const size_t max_arena = mi_arenas_get_count(subproc);
  if (max_arena == 0) return;

  // allow only one thread to purge at a time (todo: allow concurrent purging?)
  static mi_atomic_guard_t purge_guard;
  mi_atomic_guard(&purge_guard)
  {
    // increase global expire: at most one purge per delay cycle
    if (arenas_expire > now) { mi_atomic_store_release(&subproc->purge_expire, now + (delay/10)); }
    const size_t arena_start = tld->thread_seq % max_arena;
    size_t max_purge_count = (visit_all ? max_arena : (max_arena/4)+1);
    bool all_visited = true;
    bool any_purged = false;
    for (size_t _i = 0; _i < max_arena; _i++) {
      size_t i = _i + arena_start;
      if (i >= max_arena) { i -= max_arena; }
      mi_arena_t* arena = mi_arena_from_index(subproc,i);
      if (arena != NULL) {
        if (mi_arena_try_purge(arena, now, force)) {
          any_purged = true;
          if (max_purge_count <= 1) {
            all_visited = false;
            break;
          }
          max_purge_count--;
        }
      }
    }
    if (all_visited && !any_purged) {
      mi_atomic_store_release(&subproc->purge_expire, 0);
    }
  }
}

/* -----------------------------------------------------------
  Visit abandoned pages
----------------------------------------------------------- */

typedef struct mi_abandoned_page_visit_info_s {
  int heap_tag;
  mi_block_visit_fun* visitor;
  void* arg;
  bool visit_blocks;
} mi_abandoned_page_visit_info_t;

static bool abandoned_page_visit(mi_page_t* page, mi_abandoned_page_visit_info_t* vinfo) {
  if (page->heap_tag != vinfo->heap_tag) { return true; } // continue
  mi_heap_area_t area;
  _mi_heap_area_init(&area, page);
  if (!vinfo->visitor(NULL, &area, NULL, area.block_size, vinfo->arg)) {
    return false;
  }
  if (vinfo->visit_blocks) {
    return _mi_heap_area_visit_blocks(&area, page, vinfo->visitor, vinfo->arg);
  }
  else {
    return true;
  }
}

static bool abandoned_page_visit_at(size_t slice_index, size_t slice_count, mi_arena_t* arena, void* arg) {
  MI_UNUSED(slice_count);
  mi_abandoned_page_visit_info_t* vinfo = (mi_abandoned_page_visit_info_t*)arg;
  mi_page_t* page = (mi_page_t*)mi_arena_slice_start(arena, slice_index);
  mi_assert_internal(mi_page_is_abandoned_mapped(page));
  return abandoned_page_visit(page, vinfo);
}

// Visit all abandoned pages in this subproc.
bool mi_abandoned_visit_blocks(mi_subproc_id_t subproc_id, int heap_tag, bool visit_blocks, mi_block_visit_fun* visitor, void* arg) {
  mi_abandoned_page_visit_info_t visit_info = { heap_tag, visitor, arg, visit_blocks };
  MI_UNUSED(subproc_id); MI_UNUSED(heap_tag); MI_UNUSED(visit_blocks); MI_UNUSED(visitor); MI_UNUSED(arg);

  // visit abandoned pages in the arenas
  // we don't have to claim because we assume we are the only thread running (in this subproc).
  // (but we could atomically claim as well by first doing abandoned_reclaim and afterwards reabandoning).
  bool ok = true;
  mi_subproc_t* subproc = _mi_subproc_from_id(subproc_id);
  mi_forall_arenas(subproc, NULL, 0, arena) {
    mi_assert_internal(arena->subproc == subproc);
    for (size_t bin = 0; ok && bin < MI_BIN_COUNT; bin++) {
      // todo: if we had a single abandoned page map as well, this can be faster.
      if (mi_atomic_load_relaxed(&subproc->abandoned_count[bin]) > 0) {
        ok = _mi_bitmap_forall_set(arena->pages_abandoned[bin], &abandoned_page_visit_at, arena, &visit_info);
      }
    }
  }
  mi_forall_arenas_end();
  if (!ok) return false;

  // visit abandoned pages in OS allocated memory
  // (technically we don't need the lock as we assume we are the only thread running in this subproc)
  mi_lock(&subproc->os_abandoned_pages_lock) {
    for (mi_page_t* page = subproc->os_abandoned_pages; ok && page != NULL; page = page->next) {
      ok = abandoned_page_visit(page, &visit_info);
    }
  }

  return ok;
}


/* -----------------------------------------------------------
  Unloading and reloading an arena.
----------------------------------------------------------- */
static bool mi_arena_page_register(size_t slice_index, size_t slice_count, mi_arena_t* arena, void* arg) {
  MI_UNUSED(arg); MI_UNUSED(slice_count);
  mi_assert_internal(slice_count == 1);
  mi_page_t* page = (mi_page_t*)mi_arena_slice_start(arena, slice_index);
  mi_assert_internal(mi_bitmap_is_setN(page->memid.mem.arena.arena->pages, page->memid.mem.arena.slice_index, 1));
  _mi_page_map_register(page);
  mi_assert_internal(_mi_ptr_page(page)==page);
  return true;
}

static bool mi_arena_pages_reregister(mi_arena_t* arena) {
  return _mi_bitmap_forall_set(arena->pages, &mi_arena_page_register, arena, NULL);
}

mi_decl_export bool mi_arena_unload(mi_arena_id_t arena_id, void** base, size_t* accessed_size, size_t* full_size) {
  mi_arena_t* arena = _mi_arena_from_id(arena_id);
  if (arena==NULL) {
    return false;
  }
  else if (!arena->is_exclusive) {
    _mi_warning_message("cannot unload a non-exclusive arena (id %zu at %p)\n", arena_id, arena);
    return false;
  }
  else if (arena->memid.memkind != MI_MEM_EXTERNAL) {
    _mi_warning_message("can only unload managed arena's for external memory (id %zu at %p)\n", arena_id, arena);
    return false;
  }

  // find accessed size
  size_t asize;
  // scan the commit map for the highest entry
  size_t idx;
  if (mi_bitmap_bsr(arena->slices_committed, &idx)) {
    asize = (idx + 1)* MI_ARENA_SLICE_SIZE;
  }
  else {
    asize = mi_arena_info_slices(arena) * MI_ARENA_SLICE_SIZE;
  }
  if (base != NULL) { *base = (void*)arena; }
  if (full_size != NULL) { *full_size = arena->memid.mem.os.size;  }
  if (accessed_size != NULL) { *accessed_size = asize; }

  // unregister the pages
  _mi_page_map_unregister_range(arena, asize);

  // set the entry to NULL
  mi_subproc_t* subproc = arena->subproc;
  const size_t count = mi_arenas_get_count(subproc);
  for(size_t i = 0; i < count; i++) {
    if (mi_arena_from_index(subproc, i) == arena) {
      mi_atomic_store_ptr_release(mi_arena_t, &subproc->arenas[i], NULL);
      if (i + 1 == count) { // try adjust the count?
        size_t expected = count;
        mi_atomic_cas_strong_acq_rel(&subproc->arena_count, &expected, count-1);
      }
      break;
    }
  }
  return true;
}

mi_decl_export bool mi_arena_reload(void* start, size_t size, mi_arena_id_t* arena_id) {
  // assume the memory area is already containing the arena
  if (arena_id != NULL) { *arena_id = _mi_arena_id_none(); }
  if (start == NULL || size == 0) return false;
  mi_arena_t* arena = (mi_arena_t*)start;
  mi_memid_t memid = arena->memid;
  if (memid.memkind != MI_MEM_EXTERNAL) {
    _mi_warning_message("can only reload arena's from external memory (%p)\n", arena);
    return false;
  }
  if (memid.mem.os.base != start) {
    _mi_warning_message("the reloaded arena base address differs from the external memory (arena: %p, external: %p)\n", arena, start);
    return false;
  }
  if (memid.mem.os.size != size) {
    _mi_warning_message("the reloaded arena size differs from the external memory (arena size: %zu, external size: %zu)\n", arena->memid.mem.os.size, size);
    return false;
  }
  if (!arena->is_exclusive) {
    _mi_warning_message("the reloaded arena is not exclusive\n");
    return false;
  }

  arena->is_exclusive = true;
  arena->subproc = _mi_subproc();
  if (!mi_arenas_add(arena->subproc, arena, arena_id)) {
    return false;
  }
  mi_arena_pages_reregister(arena);
  return true;
}

<|MERGE_RESOLUTION|>--- conflicted
+++ resolved
@@ -1389,7 +1389,6 @@
     else if (i<100)  { buf[k++] = ('0' + (char)(i/10)); buf[k++] = ('0' + (char)(i%10)); buf[k++] = ' '; }
     else if (i<1000) { buf[k++] = ('0' + (char)(i/100)); buf[k++] = ('0' + (char)((i%100)/10)); buf[k++] = ('0' + (char)(i%10)); }
 
-<<<<<<< HEAD
     char chunk_kind = ' ';
     if (chunk_bins != NULL) {
       switch (mi_atomic_load_relaxed(&chunk_bins[i])) {
@@ -1403,10 +1402,8 @@
     buf[k++] = chunk_kind;
     buf[k++] = ' ';
 
-=======
     long bit_of_page = 0;
     mi_ansi_color_t color_of_page = MI_GRAY;
->>>>>>> 5e26ba6f
     for (size_t j = 0; j < MI_BCHUNK_FIELDS; j++) {
       if (j > 0 && (j % MI_FIELDS_PER_LINE) == 0) {
         // buf[k++] = '\n'; _mi_memset(buf+k,' ',7); k += 7;
