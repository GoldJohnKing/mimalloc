--- conflicted
+++ resolved
@@ -179,55 +179,9 @@
 }
 
 
-<<<<<<< HEAD
 static mi_arena_t* mi_page_arena(mi_page_t* page, size_t* slice_index, size_t* slice_count) {
   // todo: maybe store the arena* directly in the page?
   return mi_arena_from_memid(page->memid, slice_index, slice_count);
-=======
-  // try static
-  void* p = mi_arena_static_zalloc(size, MI_MAX_ALIGN_SIZE, memid);
-  if (p != NULL) return p;
-
-  // or fall back to the OS
-  p = _mi_os_alloc(size, memid);
-  if (p == NULL) return NULL;
-
-  // zero the OS memory if needed
-  if (!memid->initially_zero) {
-    _mi_memzero_aligned(p, size);
-    memid->initially_zero = true;
-  }
-  return p;
-}
-
-void _mi_arena_meta_free(void* p, mi_memid_t memid, size_t size) {
-  if (mi_memkind_is_os(memid.memkind)) {
-    _mi_os_free(p, size, memid);
-  }
-  else {
-    mi_assert(memid.memkind == MI_MEM_STATIC);
-  }
-}
-
-void* mi_arena_block_start(mi_arena_t* arena, mi_bitmap_index_t bindex) {
-  return (arena->start + mi_arena_block_size(mi_bitmap_index_bit(bindex)));
-}
-
-
-/* -----------------------------------------------------------
-  Thread safe allocation in an arena
------------------------------------------------------------ */
-
-// claim the `blocks_inuse` bits
-static bool mi_arena_try_claim(mi_arena_t* arena, size_t blocks, mi_bitmap_index_t* bitmap_idx)
-{
-  size_t idx = 0; // mi_atomic_load_relaxed(&arena->search_idx);  // start from last search; ok to be relaxed as the exact start does not matter
-  if (_mi_bitmap_try_find_from_claim_across(arena->blocks_inuse, arena->field_count, idx, blocks, bitmap_idx)) {
-    mi_atomic_store_relaxed(&arena->search_idx, mi_bitmap_index_field(*bitmap_idx));  // start search from found location next time around
-    return true;
-  };
-  return false;
->>>>>>> c8607a8d
 }
 
 
@@ -235,22 +189,11 @@
   Arena Allocation
 ----------------------------------------------------------- */
 
-<<<<<<< HEAD
 static mi_decl_noinline void* mi_arena_try_alloc_at(
   mi_arena_t* arena, size_t slice_count, bool commit, size_t tseq, mi_memid_t* memid)
 {
   size_t slice_index;
   if (!mi_bitmap_try_find_and_clearN(arena->slices_free, slice_count, tseq, &slice_index)) return NULL;
-=======
-static mi_decl_noinline void* mi_arena_try_alloc_at(mi_arena_t* arena, size_t arena_index, size_t needed_bcount,
-                                                    bool commit, mi_memid_t* memid)
-{
-  MI_UNUSED(arena_index);
-  mi_assert_internal(mi_arena_id_index(arena->id) == arena_index);
-
-  mi_bitmap_index_t bitmap_index;
-  if (!mi_arena_try_claim(arena, needed_bcount, &bitmap_index)) return NULL;
->>>>>>> c8607a8d
 
   // claimed it!
   void* p = mi_arena_slice_start(arena, slice_index);
@@ -259,7 +202,7 @@
 
   // set the dirty bits
   if (arena->memid.initially_zero) {
-    memid->initially_zero = mi_bitmap_setN(arena->slices_dirty, slice_index, slice_count, NULL);    
+    memid->initially_zero = mi_bitmap_setN(arena->slices_dirty, slice_index, slice_count, NULL);
   }
 
   // set commit state
@@ -271,11 +214,7 @@
       // not fully committed: commit the full range and set the commit bits
       // (this may race and we may double-commit which is fine)
       bool commit_zero = false;
-<<<<<<< HEAD
       if (!_mi_os_commit(p, mi_size_of_slices(slice_count), &commit_zero)) {
-=======
-      if (!_mi_os_commit(p, mi_arena_block_size(needed_bcount), &commit_zero)) {
->>>>>>> c8607a8d
         memid->initially_committed = false;
       }
       else {
@@ -302,84 +241,15 @@
     memid->initially_committed = mi_bitmap_is_setN(arena->slices_committed, slice_index, slice_count);
   }
 
-<<<<<<< HEAD
   mi_assert_internal(mi_bitmap_is_clearN(arena->slices_free, slice_index, slice_count));
   if (commit) { mi_assert_internal(mi_bitmap_is_setN(arena->slices_committed, slice_index, slice_count)); }
   mi_assert_internal(mi_bitmap_is_setN(arena->slices_dirty, slice_index, slice_count));
   // mi_assert_internal(mi_bitmap_is_clearN(arena->slices_purge, slice_index, slice_count));
 
-=======
   return p;
 }
 
-// allocate in a speficic arena
-static void* mi_arena_try_alloc_at_id(mi_arena_id_t arena_id, bool match_numa_node, int numa_node, size_t size, size_t alignment,
-                                       bool commit, bool allow_large, mi_arena_id_t req_arena_id, mi_memid_t* memid )
-{
-  MI_UNUSED_RELEASE(alignment);
-  mi_assert(alignment <= MI_SEGMENT_ALIGN);
-  const size_t bcount = mi_block_count_of_size(size);
-  const size_t arena_index = mi_arena_id_index(arena_id);
-  mi_assert_internal(arena_index < mi_atomic_load_relaxed(&mi_arena_count));
-  mi_assert_internal(size <= mi_arena_block_size(bcount));
-
-  // Check arena suitability
-  mi_arena_t* arena = mi_arena_from_index(arena_index);
-  if (arena == NULL) return NULL;
-  if (!allow_large && arena->is_large) return NULL;
-  if (!mi_arena_id_is_suitable(arena->id, arena->exclusive, req_arena_id)) return NULL;
-  if (req_arena_id == _mi_arena_id_none()) { // in not specific, check numa affinity
-    const bool numa_suitable = (numa_node < 0 || arena->numa_node < 0 || arena->numa_node == numa_node);
-    if (match_numa_node) { if (!numa_suitable) return NULL; }
-                    else { if (numa_suitable) return NULL; }
-  }
-
-  // try to allocate
-  void* p = mi_arena_try_alloc_at(arena, arena_index, bcount, commit, memid);
-  mi_assert_internal(p == NULL || _mi_is_aligned(p, alignment));
->>>>>>> c8607a8d
-  return p;
-}
-
-
-<<<<<<< HEAD
-=======
-// allocate from an arena with fallback to the OS
-static mi_decl_noinline void* mi_arena_try_alloc(int numa_node, size_t size, size_t alignment,
-                                                  bool commit, bool allow_large,
-                                                  mi_arena_id_t req_arena_id, mi_memid_t* memid )
-{
-  MI_UNUSED(alignment);
-  mi_assert_internal(alignment <= MI_SEGMENT_ALIGN);
-  const size_t max_arena = mi_atomic_load_relaxed(&mi_arena_count);
-  if mi_likely(max_arena == 0) return NULL;
-
-  if (req_arena_id != _mi_arena_id_none()) {
-    // try a specific arena if requested
-    if (mi_arena_id_index(req_arena_id) < max_arena) {
-      void* p = mi_arena_try_alloc_at_id(req_arena_id, true, numa_node, size, alignment, commit, allow_large, req_arena_id, memid);
-      if (p != NULL) return p;
-    }
-  }
-  else {
-    // try numa affine allocation
-    for (size_t i = 0; i < max_arena; i++) {
-      void* p = mi_arena_try_alloc_at_id(mi_arena_id_create(i), true, numa_node, size, alignment, commit, allow_large, req_arena_id, memid);
-      if (p != NULL) return p;
-    }
-
-    // try from another numa node instead..
-    if (numa_node >= 0) {  // if numa_node was < 0 (no specific affinity requested), all arena's have been tried already
-      for (size_t i = 0; i < max_arena; i++) {
-        void* p = mi_arena_try_alloc_at_id(mi_arena_id_create(i), false /* only proceed if not numa local */, numa_node, size, alignment, commit, allow_large, req_arena_id, memid);
-        if (p != NULL) return p;
-      }
-    }
-  }
-  return NULL;
-}
-
->>>>>>> c8607a8d
+
 // try to reserve a fresh arena space
 static bool mi_arena_reserve(size_t req_size, bool allow_large, mi_arena_id_t req_arena_id, mi_arena_id_t* arena_id)
 {
@@ -428,7 +298,6 @@
 }
 
 
-<<<<<<< HEAD
 
 
 /* -----------------------------------------------------------
@@ -538,33 +407,6 @@
       mi_assert_internal(req_arena_id == _mi_arena_id_none());
       p = mi_arena_try_find_free(slice_count, alignment, commit, allow_large, req_arena_id, tseq, memid);
       if (p != NULL) return p;
-=======
-void* _mi_arena_alloc_aligned(size_t size, size_t alignment, size_t align_offset, bool commit, bool allow_large,
-                              mi_arena_id_t req_arena_id, mi_memid_t* memid)
-{
-  mi_assert_internal(memid != NULL);
-  mi_assert_internal(size > 0);
-  *memid = _mi_memid_none();
-
-  const int numa_node = _mi_os_numa_node(); // current numa node
-
-  // try to allocate in an arena if the alignment is small enough and the object is not too small (as for heap meta data)
-  if (!mi_option_is_enabled(mi_option_disallow_arena_alloc) || req_arena_id != _mi_arena_id_none()) {  // is arena allocation allowed?
-    if (size >= MI_ARENA_MIN_OBJ_SIZE && alignment <= MI_SEGMENT_ALIGN && align_offset == 0) {
-      void* p = mi_arena_try_alloc(numa_node, size, alignment, commit, allow_large, req_arena_id, memid);
-      if (p != NULL) return p;
-
-      // otherwise, try to first eagerly reserve a new arena
-      if (req_arena_id == _mi_arena_id_none()) {
-        mi_arena_id_t arena_id = 0;
-        if (mi_arena_reserve(size, allow_large, req_arena_id, &arena_id)) {
-          // and try allocate in there
-          mi_assert_internal(req_arena_id == _mi_arena_id_none());
-          p = mi_arena_try_alloc_at_id(arena_id, true, numa_node, size, alignment, commit, allow_large, req_arena_id, memid);
-          if (p != NULL) return p;
-        }
-      }
->>>>>>> c8607a8d
     }
   }
   else {
@@ -596,7 +438,6 @@
   }
 }
 
-<<<<<<< HEAD
 
 // Allocate large sized memory
 void* _mi_arena_alloc_aligned(
@@ -606,12 +447,6 @@
 {
   mi_assert_internal(memid != NULL);
   mi_assert_internal(size > 0);
-=======
-void* _mi_arena_alloc(size_t size, bool commit, bool allow_large, mi_arena_id_t req_arena_id, mi_memid_t* memid)
-{
-  return _mi_arena_alloc_aligned(size, MI_ARENA_BLOCK_SIZE, 0, commit, allow_large, req_arena_id, memid);
-}
->>>>>>> c8607a8d
 
   // *memid = _mi_memid_none();
   // const int numa_node = _mi_os_numa_node(&tld->os); // current numa node
@@ -670,7 +505,6 @@
   return true;
 }
 
-<<<<<<< HEAD
 static mi_page_t* mi_arena_page_try_find_abandoned(size_t slice_count, size_t block_size, mi_arena_id_t req_arena_id, mi_heaptag_t heaptag, mi_tld_t* tld)
 {
   MI_UNUSED(slice_count);
@@ -750,7 +584,7 @@
   mi_assert_internal(_mi_is_aligned(page, MI_PAGE_ALIGN));
   mi_assert_internal(!os_align || _mi_is_aligned((uint8_t*)page + page_alignment, block_alignment));
 
-  // claimed free slices: initialize the page partly  
+  // claimed free slices: initialize the page partly
   if (!memid.initially_zero) {
     mi_track_mem_undefined(page, slice_count * MI_ARENA_SLICE_SIZE);
     _mi_memzero_aligned(page, sizeof(*page));
@@ -780,29 +614,6 @@
   page->free_is_zero = memid.initially_zero;
   if (block_size > 0 && _mi_is_power_of_two(block_size)) {
     page->block_size_shift = (uint8_t)mi_ctz(block_size);
-=======
-// reset or decommit in an arena and update the committed/decommit bitmaps
-// assumes we own the area (i.e. blocks_in_use is claimed by us)
-static void mi_arena_purge(mi_arena_t* arena, size_t bitmap_idx, size_t blocks) {
-  mi_assert_internal(arena->blocks_committed != NULL);
-  mi_assert_internal(arena->blocks_purge != NULL);
-  mi_assert_internal(!arena->memid.is_pinned);
-  const size_t size = mi_arena_block_size(blocks);
-  void* const p = mi_arena_block_start(arena, bitmap_idx);
-  bool needs_recommit;
-  if (_mi_bitmap_is_claimed_across(arena->blocks_committed, arena->field_count, blocks, bitmap_idx)) {
-    // all blocks are committed, we can purge freely
-    needs_recommit = _mi_os_purge(p, size);
-  }
-  else {
-    // some blocks are not committed -- this can happen when a partially committed block is freed
-    // in `_mi_arena_free` and it is conservatively marked as uncommitted but still scheduled for a purge
-    // we need to ensure we do not try to reset (as that may be invalid for uncommitted memory),
-    // and also undo the decommit stats (as it was already adjusted)
-    mi_assert_internal(mi_option_is_enabled(mi_option_purge_decommits));
-    needs_recommit = _mi_os_purge_ex(p, size, false /* allow reset? */);
-    if (needs_recommit) { _mi_stat_increase(&_mi_stats_main.committed, size); }
->>>>>>> c8607a8d
   }
   else {
     page->block_size_shift = 0;
@@ -839,7 +650,6 @@
   return NULL;
 }
 
-<<<<<<< HEAD
 
 static mi_page_t* mi_singleton_page_alloc(mi_heap_t* heap, size_t block_size, size_t block_alignment) {
   const mi_arena_id_t  req_arena_id = heap->arena_id;
@@ -877,54 +687,6 @@
   }
   else {
     page = mi_singleton_page_alloc(heap, block_size, block_alignment);
-=======
-// Schedule a purge. This is usually delayed to avoid repeated decommit/commit calls.
-// Note: assumes we (still) own the area as we may purge immediately
-static void mi_arena_schedule_purge(mi_arena_t* arena, size_t bitmap_idx, size_t blocks) {
-  mi_assert_internal(arena->blocks_purge != NULL);
-  const long delay = mi_arena_purge_delay();
-  if (delay < 0) return;  // is purging allowed at all?
-
-  if (_mi_preloading() || delay == 0) {
-    // decommit directly
-    mi_arena_purge(arena, bitmap_idx, blocks);
-  }
-  else {
-    // schedule decommit
-    mi_msecs_t expire = mi_atomic_loadi64_relaxed(&arena->purge_expire);
-    if (expire != 0) {
-      mi_atomic_addi64_acq_rel(&arena->purge_expire, (mi_msecs_t)(delay/10));  // add smallish extra delay
-    }
-    else {
-      mi_atomic_storei64_release(&arena->purge_expire, _mi_clock_now() + delay);
-    }
-    _mi_bitmap_claim_across(arena->blocks_purge, arena->field_count, blocks, bitmap_idx, NULL);
-  }
-}
-
-// purge a range of blocks
-// return true if the full range was purged.
-// assumes we own the area (i.e. blocks_in_use is claimed by us)
-static bool mi_arena_purge_range(mi_arena_t* arena, size_t idx, size_t startidx, size_t bitlen, size_t purge) {
-  const size_t endidx = startidx + bitlen;
-  size_t bitidx = startidx;
-  bool all_purged = false;
-  while (bitidx < endidx) {
-    // count consecutive ones in the purge mask
-    size_t count = 0;
-    while (bitidx + count < endidx && (purge & ((size_t)1 << (bitidx + count))) != 0) {
-      count++;
-    }
-    if (count > 0) {
-      // found range to be purged
-      const mi_bitmap_index_t range_idx = mi_bitmap_index_create(idx, bitidx);
-      mi_arena_purge(arena, range_idx, count);
-      if (count == bitlen) {
-        all_purged = true;
-      }
-    }
-    bitidx += (count+1); // +1 to skip the zero bit (or end)
->>>>>>> c8607a8d
   }
   // mi_assert_internal(page == NULL || _mi_page_segment(page)->subproc == tld->subproc);
   mi_assert_internal(_mi_is_aligned(page, MI_PAGE_ALIGN));
@@ -935,7 +697,6 @@
   return page;
 }
 
-<<<<<<< HEAD
 
 
 void _mi_arena_page_free(mi_page_t* page) {
@@ -995,55 +756,6 @@
     const bool wasclear = mi_bitmap_set(arena->pages_abandoned[bin], slice_index);
     MI_UNUSED(wasclear); mi_assert_internal(wasclear);
     mi_atomic_increment_relaxed(&subproc->abandoned_count[bin]);
-=======
-// returns true if anything was purged
-static bool mi_arena_try_purge(mi_arena_t* arena, mi_msecs_t now, bool force)
-{
-  if (arena->memid.is_pinned || arena->blocks_purge == NULL) return false;
-  mi_msecs_t expire = mi_atomic_loadi64_relaxed(&arena->purge_expire);
-  if (expire == 0) return false;
-  if (!force && expire > now) return false;
-
-  // reset expire (if not already set concurrently)
-  mi_atomic_casi64_strong_acq_rel(&arena->purge_expire, &expire, (mi_msecs_t)0);
-
-  // potential purges scheduled, walk through the bitmap
-  bool any_purged = false;
-  bool full_purge = true;
-  for (size_t i = 0; i < arena->field_count; i++) {
-    size_t purge = mi_atomic_load_relaxed(&arena->blocks_purge[i]);
-    if (purge != 0) {
-      size_t bitidx = 0;
-      while (bitidx < MI_BITMAP_FIELD_BITS) {
-        // find consecutive range of ones in the purge mask
-        size_t bitlen = 0;
-        while (bitidx + bitlen < MI_BITMAP_FIELD_BITS && (purge & ((size_t)1 << (bitidx + bitlen))) != 0) {
-          bitlen++;
-        }
-        // temporarily claim the purge range as "in-use" to be thread-safe with allocation
-        // try to claim the longest range of corresponding in_use bits
-        const mi_bitmap_index_t bitmap_index = mi_bitmap_index_create(i, bitidx);
-        while( bitlen > 0 ) {
-          if (_mi_bitmap_try_claim(arena->blocks_inuse, arena->field_count, bitlen, bitmap_index)) {
-            break;
-          }
-          bitlen--;
-        }
-        // actual claimed bits at `in_use`
-        if (bitlen > 0) {
-          // read purge again now that we have the in_use bits
-          purge = mi_atomic_load_acquire(&arena->blocks_purge[i]);
-          if (!mi_arena_purge_range(arena, i, bitidx, bitlen, purge)) {
-            full_purge = false;
-          }
-          any_purged = true;
-          // release the claimed `in_use` bits again
-          _mi_bitmap_unclaim(arena->blocks_inuse, arena->field_count, bitlen, bitmap_index);
-        }
-        bitidx += (bitlen+1);  // +1 to skip the zero (or end)
-      } // while bitidx
-    } // purge != 0
->>>>>>> c8607a8d
   }
   else {
     // page is full (or a singleton), page is OS/externally allocated
@@ -1052,15 +764,10 @@
   _mi_page_unown(page);
 }
 
-<<<<<<< HEAD
 void _mi_arena_page_abandon(mi_page_t* page) {
   mi_arena_page_abandon_no_stat(page);
   _mi_stat_increase(&_mi_stats_main.pages_abandoned, 1);
 }
-=======
-static void mi_arenas_try_purge( bool force, bool visit_all ) {
-  if (_mi_preloading() || mi_arena_purge_delay() <= 0) return;  // nothing will be scheduled
->>>>>>> c8607a8d
 
 bool _mi_arena_page_try_reabandon_to_mapped(mi_page_t* page) {
   mi_assert_internal(_mi_is_aligned(page, MI_PAGE_ALIGN));
@@ -1081,7 +788,6 @@
   }
 }
 
-<<<<<<< HEAD
 // called from `mi_free` if trying to unabandon an abandoned page
 void _mi_arena_page_unabandon(mi_page_t* page) {
   mi_assert_internal(_mi_is_aligned(page, MI_PAGE_ALIGN));
@@ -1110,23 +816,6 @@
     // page is full (or a singleton), page is OS/externally allocated
     // nothing to do
     // TODO: maintain count of these as well?
-=======
-  // allow only one thread to purge at a time
-  static mi_atomic_guard_t purge_guard;
-  mi_atomic_guard(&purge_guard)
-  {
-    mi_msecs_t now = _mi_clock_now();
-    size_t max_purge_count = (visit_all ? max_arena : 1);
-    for (size_t i = 0; i < max_arena; i++) {
-      mi_arena_t* arena = mi_atomic_load_ptr_acquire(mi_arena_t, &mi_arenas[i]);
-      if (arena != NULL) {
-        if (mi_arena_try_purge(arena, now, force)) {
-          if (max_purge_count <= 1) break;
-          max_purge_count--;
-        }
-      }
-    }
->>>>>>> c8607a8d
   }
   _mi_stat_decrease(&_mi_stats_main.pages_abandoned, 1);
 }
@@ -1203,11 +892,7 @@
       }
       */
       // (delay) purge the entire range
-<<<<<<< HEAD
       mi_arena_schedule_purge(arena, slice_index, slice_count);
-=======
-      mi_arena_schedule_purge(arena, bitmap_idx, blocks);
->>>>>>> c8607a8d
     }
 
     // and make it available to others again
@@ -1240,14 +925,7 @@
       mi_lock_done(&arena->abandoned_visit_lock);
       if (mi_memkind_is_os(arena->memid.memkind)) {
         mi_atomic_store_ptr_release(mi_arena_t, &mi_arenas[i], NULL);
-<<<<<<< HEAD
         _mi_os_free(mi_arena_start(arena), mi_arena_size(arena), arena->memid);
-=======
-        _mi_os_free(arena->start, mi_arena_size(arena), arena->memid);
-      }
-      else {
-        new_max_arena = i;
->>>>>>> c8607a8d
       }
     }
   }
@@ -1419,11 +1097,7 @@
   if (arena_id != NULL) *arena_id = _mi_arena_id_none();
   size = _mi_align_up(size, MI_ARENA_SLICE_SIZE); // at least one slice
   mi_memid_t memid;
-<<<<<<< HEAD
   void* start = _mi_os_alloc_aligned(size, MI_ARENA_SLICE_ALIGN, commit, allow_large, &memid);
-=======
-  void* start = _mi_os_alloc_aligned(size, MI_SEGMENT_ALIGN, commit, allow_large, &memid);
->>>>>>> c8607a8d
   if (start == NULL) return ENOMEM;
   const bool is_large = memid.is_pinned; // todo: use separate is_large field?
   if (!mi_manage_os_memory_ex2(start, size, is_large, -1 /* numa node */, exclusive, memid, arena_id)) {
