/* ----------------------------------------------------------------------------
Copyright (c) 2019-2024, Microsoft Research, Daan Leijen
This is free software; you can redistribute it and/or modify it under the
terms of the MIT license. A copy of the license can be found in the file
"LICENSE" at the root of this distribution.
-----------------------------------------------------------------------------*/

/* ----------------------------------------------------------------------------
"Arenas" are fixed area's of OS memory from which we can allocate
large blocks (>= MI_ARENA_MIN_BLOCK_SIZE, 4MiB).
In contrast to the rest of mimalloc, the arenas are shared between
threads and need to be accessed using atomic operations.

Arenas are also used to for huge OS page (1GiB) reservations or for reserving
OS memory upfront which can be improve performance or is sometimes needed
on embedded devices. We can also employ this with WASI or `sbrk` systems
to reserve large arenas upfront and be able to reuse the memory more effectively.

The arena allocation needs to be thread safe and we use an atomic bitmap to allocate.
-----------------------------------------------------------------------------*/

#include "mimalloc.h"
#include "mimalloc/internal.h"
#include "bitmap.h"


/* -----------------------------------------------------------
  Arena allocation
----------------------------------------------------------- */

#define MI_ARENA_BIN_COUNT      (MI_BIN_COUNT)
#define MI_ARENA_MIN_SIZE       (MI_BCHUNK_BITS * MI_ARENA_SLICE_SIZE)           // 32 MiB (or 8 MiB on 32-bit)
#define MI_ARENA_MAX_SIZE       (MI_BITMAP_MAX_BIT_COUNT * MI_ARENA_SLICE_SIZE)

// A memory arena descriptor
typedef struct mi_arena_s {
  mi_memid_t          memid;                // memid of the memory area
  mi_subproc_t*       subproc;              // subprocess this arena belongs to (`this 'in' this->subproc->arenas`)

  size_t              slice_count;          // total size of the area in arena slices (of `MI_ARENA_SLICE_SIZE`)
  size_t              info_slices;          // initial slices reserved for the arena bitmaps
  int                 numa_node;            // associated NUMA node
  bool                is_exclusive;         // only allow allocations if specifically for this arena
  _Atomic(mi_msecs_t) purge_expire;         // expiration time when slices can be purged from `slices_purge`.

  mi_bbitmap_t*       slices_free;          // is the slice free? (a binned bitmap with size classes)
  mi_bitmap_t*        slices_committed;     // is the slice committed? (i.e. accessible)
  mi_bitmap_t*        slices_dirty;         // is the slice potentially non-zero?
  mi_bitmap_t*        slices_purge;         // slices that can be purged
  mi_bitmap_t*        pages;                // all registered pages (abandoned and owned)
  mi_bitmap_t*        pages_abandoned[MI_BIN_COUNT];  // abandoned pages per size bin (a set bit means the start of the page)
                                            // the full queue contains abandoned full pages
  // followed by the bitmaps (whose sizes depend on the arena size)
  // note: when adding bitmaps revise `mi_arena_info_slices_needed`
} mi_arena_t;


/* -----------------------------------------------------------
  Arena id's
----------------------------------------------------------- */

mi_arena_id_t _mi_arena_id_none(void) {
  return NULL;
}

mi_arena_t* _mi_arena_from_id(mi_arena_id_t id) {
  return (mi_arena_t*)id;
}


static bool mi_arena_id_is_suitable(mi_arena_t* arena, mi_arena_t* req_arena) {
  return ((arena == req_arena) ||                        // they match,
          (req_arena == NULL && !arena->is_exclusive));  // or the arena is not exclusive, and we didn't request a specific one
}

bool _mi_arena_memid_is_suitable(mi_memid_t memid, mi_arena_t* request_arena) {
  if (memid.memkind == MI_MEM_ARENA) {
    return mi_arena_id_is_suitable(memid.mem.arena.arena, request_arena);
  }
  else {
    return mi_arena_id_is_suitable(NULL, request_arena);
  }
}

size_t mi_arenas_get_count(mi_subproc_t* subproc) {
  return mi_atomic_load_relaxed(&subproc->arena_count);
}

mi_arena_t* mi_arena_from_index(mi_subproc_t* subproc, size_t idx) {
  mi_assert_internal(idx < mi_arenas_get_count(subproc));
  return mi_atomic_load_ptr_relaxed(mi_arena_t, &subproc->arenas[idx]);
}

static size_t mi_arena_info_slices(mi_arena_t* arena) {
  return arena->info_slices;
}

#if MI_DEBUG > 1
static bool mi_arena_has_page(mi_arena_t* arena, mi_page_t* page) {
  return (page->memid.memkind == MI_MEM_ARENA &&
          page->memid.mem.arena.arena == arena &&
          mi_bitmap_is_setN(arena->pages, page->memid.mem.arena.slice_index, 1));
}
#endif

/* -----------------------------------------------------------
  Util
----------------------------------------------------------- */


// Size of an arena
static size_t mi_arena_size(mi_arena_t* arena) {
  return mi_size_of_slices(arena->slice_count);
}

// Start of the arena memory area
static uint8_t* mi_arena_start(mi_arena_t* arena) {
  return ((uint8_t*)arena);
}

// Start of a slice
uint8_t* mi_arena_slice_start(mi_arena_t* arena, size_t slice_index) {
  return (mi_arena_start(arena) + mi_size_of_slices(slice_index));
}

// Arena area
void* mi_arena_area(mi_arena_id_t arena_id, size_t* size) {
  if (size != NULL) *size = 0;
  mi_arena_t* arena = _mi_arena_from_id(arena_id);
  if (arena == NULL) return NULL;
  if (size != NULL) { *size = mi_size_of_slices(arena->slice_count); }
  return mi_arena_start(arena);
}


// Create an arena memid
static mi_memid_t mi_memid_create_arena(mi_arena_t* arena, size_t slice_index, size_t slice_count) {
  mi_assert_internal(slice_index < UINT32_MAX);
  mi_assert_internal(slice_count < UINT32_MAX);
  mi_assert_internal(slice_count > 0);
  mi_assert_internal(slice_index < arena->slice_count);
  mi_memid_t memid = _mi_memid_create(MI_MEM_ARENA);
  memid.mem.arena.arena = arena;
  memid.mem.arena.slice_index = (uint32_t)slice_index;
  memid.mem.arena.slice_count = (uint32_t)slice_count;
  return memid;
}

// get the arena and slice span
static mi_arena_t* mi_arena_from_memid(mi_memid_t memid, size_t* slice_index, size_t* slice_count) {
  mi_assert_internal(memid.memkind == MI_MEM_ARENA);
  mi_arena_t* arena = memid.mem.arena.arena;
  if (slice_index) *slice_index = memid.mem.arena.slice_index;
  if (slice_count) *slice_count = memid.mem.arena.slice_count;
  return arena;
}

static mi_arena_t* mi_page_arena(mi_page_t* page, size_t* slice_index, size_t* slice_count) {
  // todo: maybe store the arena* directly in the page?
  return mi_arena_from_memid(page->memid, slice_index, slice_count);
}

static size_t mi_memid_size(mi_memid_t memid) {
  if (memid.memkind == MI_MEM_ARENA) {
    return memid.mem.arena.slice_count * MI_ARENA_SLICE_SIZE;
  }
  else if (mi_memid_is_os(memid) || memid.memkind == MI_MEM_EXTERNAL) {
    return memid.mem.os.size;
  }
  else {
    return 0;
  }
}

/* -----------------------------------------------------------
  Arena Allocation
----------------------------------------------------------- */

static mi_decl_noinline void* mi_arena_try_alloc_at(
  mi_arena_t* arena, size_t slice_count, bool commit, size_t tseq, mi_memid_t* memid)
{
  size_t slice_index;
  if (!mi_bbitmap_try_find_and_clearN(arena->slices_free, slice_count, tseq, &slice_index)) return NULL;
  
  // claimed it!
  void* p = mi_arena_slice_start(arena, slice_index);
  *memid = mi_memid_create_arena(arena, slice_index, slice_count);
  memid->is_pinned = arena->memid.is_pinned;

  // set the dirty bits and track which slices become accessible
  size_t touched_slices = slice_count;
  if (arena->memid.initially_zero) {
    size_t already_dirty = 0;
    memid->initially_zero = mi_bitmap_setN(arena->slices_dirty, slice_index, slice_count, &already_dirty);
    mi_assert_internal(already_dirty <= touched_slices);
    touched_slices -= already_dirty;
  }

  // set commit state
  if (commit) {
    memid->initially_committed = true;

    // commit requested, but the range may not be committed as a whole: ensure it is committed now
    if (!mi_bitmap_is_setN(arena->slices_committed, slice_index, slice_count)) {
      // not fully committed: commit the full range and set the commit bits
      // we set the bits first since we own these slices (they are no longer free)
      size_t already_committed_count = 0;
      mi_bitmap_setN(arena->slices_committed, slice_index, slice_count, &already_committed_count);
      // adjust the stats so we don't double count the commits
      //if (already_committed_count > 0) {
      //  mi_subproc_stat_adjust_decrease(arena->subproc, committed, mi_size_of_slices(already_committed_count), true /* on alloc */);
      //}
      // now actually commit
      bool commit_zero = false;
      if (!_mi_os_commit_ex(p, mi_size_of_slices(slice_count), &commit_zero, mi_size_of_slices(slice_count - already_committed_count))) {
        memid->initially_committed = false;
      }
      else {
        // committed
        if (commit_zero) { memid->initially_zero = true; }
        #if MI_DEBUG > 1
        if (memid->initially_zero) {
          if (!mi_mem_is_zero(p, mi_size_of_slices(slice_count))) {
            _mi_error_message(EFAULT, "interal error: arena allocation was not zero-initialized!\n");
            memid->initially_zero = false;
          }
        }
        #endif
      }
    }
    else {
      // already fully commited.
      // if the OS has overcommit, and this is the first time we access these pages, then
      // count the commit now (as at arena reserve we didn't count those commits as these are on-demand)
      if (_mi_os_has_overcommit() && touched_slices > 0) {
        mi_subproc_stat_increase( arena->subproc, committed, mi_size_of_slices(touched_slices));
      }
    }
    // tool support
    if (memid->initially_zero) {
      mi_track_mem_defined(p, slice_count * MI_ARENA_SLICE_SIZE);
    }
    else {
      mi_track_mem_undefined(p, slice_count * MI_ARENA_SLICE_SIZE);
    }
  }
  else {
    // no need to commit, but check if already fully committed
    // commit requested, but the range may not be committed as a whole: ensure it is committed now
    memid->initially_committed = mi_bitmap_is_setN(arena->slices_committed, slice_index, slice_count);
    if (!memid->initially_committed) {
      // partly committed.. adjust stats
      size_t already_committed_count = 0;
      mi_bitmap_setN(arena->slices_committed, slice_index, slice_count, &already_committed_count);
      mi_bitmap_clearN(arena->slices_committed, slice_index, slice_count);
      mi_os_stat_decrease(committed, mi_size_of_slices(already_committed_count));
    }
  }

  mi_assert_internal(mi_bbitmap_is_clearN(arena->slices_free, slice_index, slice_count));
  if (commit) { mi_assert_internal(mi_bitmap_is_setN(arena->slices_committed, slice_index, slice_count)); }
  mi_assert_internal(mi_bitmap_is_setN(arena->slices_dirty, slice_index, slice_count));

  return p;
}


static int mi_reserve_os_memory_ex2(mi_subproc_t* subproc, size_t size, bool commit, bool allow_large, bool exclusive, mi_arena_id_t* arena_id);

// try to reserve a fresh arena space
static bool mi_arena_reserve(mi_subproc_t* subproc, size_t req_size, bool allow_large, mi_arena_id_t* arena_id)
{
  const size_t arena_count = mi_arenas_get_count(subproc);
  if (arena_count > (MI_MAX_ARENAS - 4)) return false;

  // calc reserve
  size_t arena_reserve = mi_option_get_size(mi_option_arena_reserve);
  if (arena_reserve == 0) return false;

  if (!_mi_os_has_virtual_reserve()) {
    arena_reserve = arena_reserve/4;  // be conservative if virtual reserve is not supported (for WASM for example)
  }
  arena_reserve = _mi_align_up(arena_reserve, MI_ARENA_SLICE_SIZE);

  if (arena_count >= 1 && arena_count <= 128) {
    // scale up the arena sizes exponentially every 4 entries
    const size_t multiplier = (size_t)1 << _mi_clamp(arena_count/4, 0, 16);
    size_t reserve = 0;
    if (!mi_mul_overflow(multiplier, arena_reserve, &reserve)) {
      arena_reserve = reserve;
    }
  }

  // check arena bounds
  const size_t min_reserve = MI_ARENA_MIN_SIZE;
  const size_t max_reserve = MI_ARENA_MAX_SIZE;   // 16 GiB
  if (arena_reserve < min_reserve) {
    arena_reserve = min_reserve;
  }
  else if (arena_reserve > max_reserve) {
    arena_reserve = max_reserve;
  }

  if (arena_reserve < req_size) return false;  // should be able to at least handle the current allocation size

  // commit eagerly?
  bool arena_commit = false;
  const bool overcommit = _mi_os_has_overcommit();
  if (mi_option_get(mi_option_arena_eager_commit) == 2) { arena_commit = overcommit; }
  else if (mi_option_get(mi_option_arena_eager_commit) == 1) { arena_commit = true; }

  // on an OS with overcommit (Linux) we don't count the commit yet as it is on-demand. Once a slice
  // is actually allocated for the first time it will be counted.
  const bool adjust = (overcommit && arena_commit);
  if (adjust) {
    mi_subproc_stat_adjust_decrease( subproc, committed, arena_reserve, true /* on alloc */);
  }
  // and try to reserve the arena
  int err = mi_reserve_os_memory_ex2(subproc, arena_reserve, arena_commit, allow_large, false /* exclusive? */, arena_id);
  if (err != 0) {
    if (adjust) { mi_subproc_stat_adjust_increase( subproc, committed, arena_reserve, true); } // roll back
    // failed, try a smaller size?
    const size_t small_arena_reserve = (MI_SIZE_BITS == 32 ? 128*MI_MiB : 1*MI_GiB);
    if (adjust) { mi_subproc_stat_adjust_decrease( subproc, committed, arena_reserve, true); }
    if (arena_reserve > small_arena_reserve) {
      // try again
      err = mi_reserve_os_memory_ex(small_arena_reserve, arena_commit, allow_large, false /* exclusive? */, arena_id);
      if (err != 0 && adjust) { mi_subproc_stat_adjust_increase( subproc, committed, arena_reserve, true); } // roll back
    }
  }
  return (err==0);
}




/* -----------------------------------------------------------
  Arena iteration
----------------------------------------------------------- */

static inline bool mi_arena_is_suitable(mi_arena_t* arena, mi_arena_t* req_arena, int numa_node, bool allow_pinned) {
  if (!allow_pinned && arena->memid.is_pinned) return false;
  if (!mi_arena_id_is_suitable(arena, req_arena)) return false;
  if (req_arena == NULL) { // if not specific, check numa affinity
    const bool numa_suitable = (numa_node < 0 || arena->numa_node < 0 || arena->numa_node == numa_node);
    if (!numa_suitable) return false;
  }
  return true;
}

#define mi_forall_arenas(subproc, req_arena, tseq, name_arena) { \
  const size_t _arena_count = mi_arenas_get_count(subproc); \
  const size_t _arena_cycle = (_arena_count == 0 ? 0 : _arena_count - 1); /* first search the arenas below the last one */ \
  /* always start searching in the arena's below the max */ \
  size_t _start = (_arena_cycle <= 1 ? 0 : (tseq % _arena_cycle)); \
  for (size_t _i = 0; _i < _arena_count; _i++) { \
    mi_arena_t* name_arena; \
    if (req_arena != NULL) { \
      name_arena = req_arena; /* if there is a specific req_arena, only search that one */\
      if (_i > 0) break;       /* only once */ \
    } \
    else { \
      size_t _idx; \
      if (_i < _arena_cycle) { \
        _idx = _i + _start; \
        if (_idx >= _arena_cycle) { _idx -= _arena_cycle; } /* adjust so we rotate through the cycle */ \
      } \
      else { \
        _idx = _i; /* remaining arena's */ \
      } \
      name_arena = mi_arena_from_index(subproc,_idx); \
    } \
    if (name_arena != NULL) \
    {

#define mi_forall_arenas_end()  \
    } \
  } \
  }

#define mi_forall_suitable_arenas(subproc, req_arena, tseq, allow_large, name_arena) \
  mi_forall_arenas(subproc, req_arena,tseq,name_arena) { \
    if (mi_arena_is_suitable(name_arena, req_arena, -1 /* todo: numa node */, allow_large)) { \

#define mi_forall_suitable_arenas_end() \
  }} \
  mi_forall_arenas_end()

/* -----------------------------------------------------------
  Arena allocation
----------------------------------------------------------- */

// allocate slices from the arenas
static mi_decl_noinline void* mi_arenas_try_find_free(
  mi_subproc_t* subproc, size_t slice_count, size_t alignment,
  bool commit, bool allow_large, mi_arena_t* req_arena, size_t tseq, mi_memid_t* memid)
{
  mi_assert_internal(slice_count <= mi_slice_count_of_size(MI_ARENA_MAX_OBJ_SIZE));
  mi_assert(alignment <= MI_ARENA_SLICE_ALIGN);
  if (alignment > MI_ARENA_SLICE_ALIGN) return NULL;

  // search arena's
  mi_forall_suitable_arenas(subproc, req_arena, tseq, allow_large, arena)
  {
    void* p = mi_arena_try_alloc_at(arena, slice_count, commit, tseq, memid);
    if (p != NULL) return p;
  }
  mi_forall_suitable_arenas_end();
  return NULL;
}

// Allocate slices from the arena's -- potentially allocating a fresh arena
static mi_decl_noinline void* mi_arenas_try_alloc(
  mi_subproc_t* subproc,
  size_t slice_count, size_t alignment,
  bool commit, bool allow_large,
  mi_arena_t* req_arena, size_t tseq, mi_memid_t* memid)
{
  mi_assert(slice_count <= MI_ARENA_MAX_OBJ_SLICES);
  mi_assert(alignment <= MI_ARENA_SLICE_ALIGN);  
  void* p;

  // try to find free slices in the arena's
  p = mi_arenas_try_find_free(subproc, slice_count, alignment, commit, allow_large, req_arena, tseq, memid);
  if (p != NULL) return p;

  // did we need a specific arena?
  if (req_arena != NULL) return NULL;

  // don't create arena's while preloading (todo: or should we?)
  if (_mi_preloading()) return NULL;

  // otherwise, try to reserve a new arena -- but one thread at a time.. (todo: allow 2 or 4 to reduce contention?)
  const size_t arena_count = mi_arenas_get_count(subproc);
  mi_lock(&subproc->arena_reserve_lock) {
    if (arena_count == mi_arenas_get_count(subproc)) {
      // we are the first to enter the lock, reserve a fresh arena
      mi_arena_id_t arena_id = 0;
      mi_arena_reserve(subproc, mi_size_of_slices(slice_count), allow_large, &arena_id);
    }
    else {
      // another thread already reserved a new arena
    }
  }
  // try once more to allocate in the new arena
  mi_assert_internal(req_arena == NULL);
  p = mi_arenas_try_find_free(subproc, slice_count, alignment, commit, allow_large, req_arena, tseq, memid);
  if (p != NULL) return p;

  return NULL;
}

// Allocate from the OS (if allowed)
static void* mi_arena_os_alloc_aligned(
  size_t size, size_t alignment, size_t align_offset,
  bool commit, bool allow_large,
  mi_arena_id_t req_arena_id, mi_memid_t* memid)
{
  // if we cannot use OS allocation, return NULL
  if (mi_option_is_enabled(mi_option_disallow_os_alloc) || req_arena_id != _mi_arena_id_none()) {
    errno = ENOMEM;
    return NULL;
  }

  if (align_offset > 0) {
    return _mi_os_alloc_aligned_at_offset(size, alignment, align_offset, commit, allow_large, memid);
  }
  else {
    return _mi_os_alloc_aligned(size, alignment, commit, allow_large, memid);
  }
}


// Allocate large sized memory
void* _mi_arenas_alloc_aligned( mi_subproc_t* subproc,
  size_t size, size_t alignment, size_t align_offset,
  bool commit, bool allow_large,
  mi_arena_t* req_arena, size_t tseq, mi_memid_t* memid)
{
  mi_assert_internal(memid != NULL);
  mi_assert_internal(size > 0);

  // *memid = _mi_memid_none();
  // const int numa_node = _mi_os_numa_node(&tld->os); // current numa node

  // try to allocate in an arena if the alignment is small enough and the object is not too small (as for heap meta data)
  if (!mi_option_is_enabled(mi_option_disallow_arena_alloc) &&           // is arena allocation allowed?
      size >= MI_ARENA_MIN_OBJ_SIZE && size <= MI_ARENA_MAX_OBJ_SIZE &&  // and not too small/large
      alignment <= MI_ARENA_SLICE_ALIGN && align_offset == 0)            // and good alignment
  {
    const size_t slice_count = mi_slice_count_of_size(size);
    void* p = mi_arenas_try_alloc(subproc,slice_count, alignment, commit, allow_large, req_arena, tseq, memid);
    if (p != NULL) return p;
  }

  // fall back to the OS
  void* p = mi_arena_os_alloc_aligned(size, alignment, align_offset, commit, allow_large, req_arena, memid);
  return p;
}

void* _mi_arenas_alloc(mi_subproc_t* subproc, size_t size, bool commit, bool allow_large, mi_arena_t* req_arena, size_t tseq, mi_memid_t* memid)
{
  return _mi_arenas_alloc_aligned(subproc, size, MI_ARENA_SLICE_SIZE, 0, commit, allow_large, req_arena, tseq, memid);
}



/* -----------------------------------------------------------
  Arena page allocation
----------------------------------------------------------- */

static bool mi_arena_try_claim_abandoned(size_t slice_index, mi_arena_t* arena, mi_heaptag_t heap_tag, bool* keep_abandoned) {
  // found an abandoned page of the right size
  mi_page_t* const page  = (mi_page_t*)mi_arena_slice_start(arena, slice_index);
  // can we claim ownership?
  if (!mi_page_try_claim_ownership(page)) {
    // there was a concurrent free ..
    // we need to keep it in the abandoned map as the free will call `mi_arena_page_unabandon`,
    // and wait for readers (us!) to finish. This is why it is very important to set the abandoned
    // bit again (or otherwise the unabandon will never stop waiting).
    *keep_abandoned = true;
    return false;
  }
  if (heap_tag != page->heap_tag) {
    // wrong heap_tag.. we need to unown again
    // note: this normally never happens unless heaptags are actually used.
    // (an unown might free the page, and depending on that we can keep it in the abandoned map or not)
    // note: a minor wrinkle: the page will still be mapped but the abandoned map entry is (temporarily) clear at this point.
    //       so we cannot check in `mi_arenas_free` for this invariant to hold.
    const bool freed = _mi_page_unown(page);
    *keep_abandoned = !freed;
    return false;
  }
  // yes, we can reclaim it, keep the abandoned map entry clear
  *keep_abandoned = false;
  return true;
}

static mi_page_t* mi_arenas_page_try_find_abandoned(mi_subproc_t* subproc, size_t slice_count, size_t block_size, mi_arena_t* req_arena, mi_heaptag_t heaptag, size_t tseq)
{
  MI_UNUSED(slice_count);
  const size_t bin = _mi_bin(block_size);
  mi_assert_internal(bin < MI_BIN_COUNT);

  // any abandoned in our size class?
  mi_assert_internal(subproc != NULL);
  if (mi_atomic_load_relaxed(&subproc->abandoned_count[bin]) == 0) {
    return NULL;
  }

  // search arena's
  const bool allow_large = true;
  mi_forall_suitable_arenas(subproc, req_arena, tseq, allow_large, arena)
  {
    size_t slice_index;
    mi_bitmap_t* const bitmap = arena->pages_abandoned[bin];

    if (mi_bitmap_try_find_and_claim(bitmap, tseq, &slice_index, &mi_arena_try_claim_abandoned, arena, heaptag)) {
      // found an abandoned page of the right size
      // and claimed ownership.
      mi_page_t* page = (mi_page_t*)mi_arena_slice_start(arena, slice_index);
      mi_assert_internal(mi_page_is_owned(page));
      mi_assert_internal(mi_page_is_abandoned(page));
      mi_assert_internal(mi_arena_has_page(arena,page));
      mi_atomic_decrement_relaxed(&subproc->abandoned_count[bin]);
      mi_subproc_stat_decrease( arena->subproc, pages_abandoned, 1);
      mi_subproc_stat_counter_increase(arena->subproc, pages_reclaim_on_alloc, 1);

      _mi_page_free_collect(page, false);  // update `used` count
<<<<<<< HEAD
      mi_assert_internal(mi_bbitmap_is_clearN(arena->slices_free, slice_index, slice_count));
      mi_assert_internal(page->slice_committed > 0 || mi_bitmap_is_setN(arena->slices_committed, slice_index, slice_count));
      mi_assert_internal(mi_bbitmap_is_clearN(arena->slices_free, slice_index, slice_count));
=======
      mi_assert_internal(mi_bitmap_is_clearN(arena->slices_free, slice_index, slice_count));
      mi_assert_internal(page->slice_committed > 0 || mi_bitmap_is_setN(arena->slices_committed, slice_index, slice_count));
>>>>>>> 8339cefd
      mi_assert_internal(mi_bitmap_is_setN(arena->slices_dirty, slice_index, slice_count));
      mi_assert_internal(_mi_is_aligned(page, MI_PAGE_ALIGN));
      mi_assert_internal(_mi_ptr_page(page)==page);
      mi_assert_internal(_mi_ptr_page(mi_page_start(page))==page);
      mi_assert_internal(mi_page_block_size(page) == block_size);
      mi_assert_internal(!mi_page_is_full(page));
      return page;
    }
  }
  mi_forall_suitable_arenas_end();
  return NULL;
}

// Allocate a fresh page
static mi_page_t* mi_arenas_page_alloc_fresh(mi_subproc_t* subproc, size_t slice_count, size_t block_size, size_t block_alignment,
                                            mi_arena_t* req_arena, size_t tseq, bool commit)
{
  const bool allow_large = (MI_SECURE < 2); // 2 = guard page at end of each arena page
  const bool os_align = (block_alignment > MI_PAGE_MAX_OVERALLOC_ALIGN);
  const size_t page_alignment = MI_ARENA_SLICE_ALIGN;

  // try to allocate from free space in arena's
  mi_memid_t memid = _mi_memid_none();
  mi_page_t* page = NULL;
  const size_t alloc_size = mi_size_of_slices(slice_count);
  if (!mi_option_is_enabled(mi_option_disallow_arena_alloc) && // allowed to allocate from arena's?
      !os_align &&                            // not large alignment
      slice_count <= MI_ARENA_MAX_OBJ_SLICES) // and not too large
  {
    page = (mi_page_t*)mi_arenas_try_alloc(subproc, slice_count, page_alignment, commit, allow_large, req_arena, tseq, &memid);
    if (page != NULL) {
      mi_assert_internal(mi_bitmap_is_clearN(memid.mem.arena.arena->pages, memid.mem.arena.slice_index, memid.mem.arena.slice_count));
      mi_bitmap_set(memid.mem.arena.arena->pages, memid.mem.arena.slice_index);
    }
  }

  // otherwise fall back to the OS
  if (page == NULL) {
    if (os_align) {
      // note: slice_count already includes the page
      mi_assert_internal(slice_count >= mi_slice_count_of_size(block_size) + mi_slice_count_of_size(page_alignment));
      page = (mi_page_t*)mi_arena_os_alloc_aligned(alloc_size, block_alignment, page_alignment /* align offset */, commit, allow_large, req_arena, &memid);
    }
    else {
      page = (mi_page_t*)mi_arena_os_alloc_aligned(alloc_size, page_alignment, 0 /* align offset */, commit, allow_large, req_arena, &memid);
    }
  }

  if (page == NULL) return NULL;
  mi_assert_internal(_mi_is_aligned(page, MI_PAGE_ALIGN));
  mi_assert_internal(!os_align || _mi_is_aligned((uint8_t*)page + page_alignment, block_alignment));

  // guard page at the end of mimalloc page?
  #if MI_SECURE < 2
  const size_t page_noguard_size = alloc_size;
  #else
  mi_assert(alloc_size > _mi_os_secure_guard_page_size());
  const size_t page_noguard_size = alloc_size - _mi_os_secure_guard_page_size();
  if (memid.initially_committed) {
    _mi_os_secure_guard_page_set_at((uint8_t*)page + page_noguard_size, memid.is_pinned);
  }
  #endif

  // claimed free slices: initialize the page partly
  if (!memid.initially_zero && memid.initially_committed) {
    mi_track_mem_undefined(page, slice_count * MI_ARENA_SLICE_SIZE);
    _mi_memzero_aligned(page, sizeof(*page));
  }
  else if (memid.initially_committed) {
    mi_track_mem_defined(page, slice_count * MI_ARENA_SLICE_SIZE);
  }
  #if MI_DEBUG > 1
  if (memid.initially_zero && memid.initially_committed) {
    if (!mi_mem_is_zero(page, page_noguard_size)) {
      _mi_error_message(EFAULT, "internal error: page memory was not zero initialized.\n");
      memid.initially_zero = false;
      _mi_memzero_aligned(page, sizeof(*page));
    }
  }
  #endif
  mi_assert(MI_PAGE_INFO_SIZE >= mi_page_info_size());

  size_t block_start;
  #if MI_GUARDED
  // in a guarded build, we align pages with blocks a multiple of an OS page size, to the OS page size
  // this ensures that all blocks in such pages are OS page size aligned (which is needed for the guard pages)
  const size_t os_page_size = _mi_os_page_size();
  mi_assert_internal(MI_PAGE_ALIGN >= os_page_size);
  if (!os_align && block_size % os_page_size == 0 && block_size > os_page_size /* at least 2 or more */ ) {
    block_start = _mi_align_up(mi_page_info_size(), os_page_size);
  }
  else
  #endif
  if (os_align) {
    block_start = MI_PAGE_ALIGN;
  }
  else if (_mi_is_power_of_two(block_size) && block_size <= MI_PAGE_MAX_START_BLOCK_ALIGN2) {
    // naturally align all power-of-2 blocks
    block_start = _mi_align_up(mi_page_info_size(), block_size);
  }
  else {
    // otherwise start after the info
    block_start = mi_page_info_size();
  }
  const size_t reserved    = (os_align ? 1 : (page_noguard_size - block_start) / block_size);
  mi_assert_internal(reserved > 0 && reserved <= UINT16_MAX);

  // commit first block?
  size_t commit_size = 0;
  if (!memid.initially_committed) {
    commit_size = _mi_align_up(block_start + block_size, MI_PAGE_MIN_COMMIT_SIZE);
    if (commit_size > page_noguard_size) { commit_size = page_noguard_size; }
    bool is_zero;
    _mi_os_commit(page, commit_size, &is_zero);
    if (!memid.initially_zero && !is_zero) {
      _mi_memzero_aligned(page, commit_size);
    }
  }

  // initialize
  page->reserved = (uint16_t)reserved;
  page->page_start = (uint8_t*)page + block_start;
  page->block_size = block_size;
  page->slice_committed = commit_size;
  page->memid = memid;
  page->free_is_zero = memid.initially_zero;
  if (block_size > 0 && _mi_is_power_of_two(block_size)) {
    page->block_size_shift = (uint8_t)mi_ctz(block_size);
  }
  else {
    page->block_size_shift = 0;
  }
  // and own it
  mi_page_try_claim_ownership(page);

  // register in the page map
  _mi_page_map_register(page);
  mi_assert_internal(_mi_ptr_page(page)==page);
  mi_assert_internal(_mi_ptr_page(mi_page_start(page))==page);
  mi_assert_internal(mi_page_block_size(page) == block_size);
  mi_assert_internal(mi_page_is_abandoned(page));
  mi_assert_internal(mi_page_is_owned(page));
  return page;
}

// Allocate a regular small/medium/large page.
static mi_page_t* mi_arenas_page_regular_alloc(mi_heap_t* heap, size_t slice_count, size_t block_size) {
  mi_arena_t* req_arena = heap->exclusive_arena;
  mi_tld_t* const tld = heap->tld;

  // 1. look for an abandoned page
  mi_page_t* page = mi_arenas_page_try_find_abandoned(tld->subproc, slice_count, block_size, req_arena, heap->tag, tld->thread_seq);
  if (page != NULL) {
    return page;  // return as abandoned
  }

  // 2. find a free block, potentially allocating a new arena
  const long commit_on_demand = mi_option_get(mi_option_page_commit_on_demand);
  const bool commit = (slice_count <= mi_slice_count_of_size(MI_PAGE_MIN_COMMIT_SIZE) ||  // always commit small pages
                       (commit_on_demand == 2 && _mi_os_has_overcommit()) || (commit_on_demand == 0));
  page = mi_arenas_page_alloc_fresh(tld->subproc, slice_count, block_size, 1, req_arena, tld->thread_seq, commit);
  if (page != NULL) {
    mi_assert_internal(page->memid.memkind != MI_MEM_ARENA || page->memid.mem.arena.slice_count == slice_count);
    _mi_page_init(heap, page);
    return page;
  }

  return NULL;
}

// Allocate a page containing one block (very large, or with large alignment)
static mi_page_t* mi_arenas_page_singleton_alloc(mi_heap_t* heap, size_t block_size, size_t block_alignment) {
  mi_arena_t* req_arena = heap->exclusive_arena;
  mi_tld_t* const tld = heap->tld;
  const bool os_align = (block_alignment > MI_PAGE_MAX_OVERALLOC_ALIGN);
  const size_t info_size = (os_align ? MI_PAGE_ALIGN : mi_page_info_size());
  #if MI_SECURE < 2
  const size_t slice_count = mi_slice_count_of_size(info_size + block_size);
  #else
  const size_t slice_count = mi_slice_count_of_size(_mi_align_up(info_size + block_size, _mi_os_secure_guard_page_size()) + _mi_os_secure_guard_page_size());
  #endif

  mi_page_t* page = mi_arenas_page_alloc_fresh(tld->subproc, slice_count, block_size, block_alignment, req_arena, tld->thread_seq, true /* commit singletons always */);
  if (page == NULL) return NULL;

  mi_assert(page->reserved == 1);
  _mi_page_init(heap, page);

  return page;
}


mi_page_t* _mi_arenas_page_alloc(mi_heap_t* heap, size_t block_size, size_t block_alignment) {
  mi_page_t* page;
  if mi_unlikely(block_alignment > MI_PAGE_MAX_OVERALLOC_ALIGN) {
    mi_assert_internal(_mi_is_power_of_two(block_alignment));
    page = mi_arenas_page_singleton_alloc(heap, block_size, block_alignment);
  }
  else if (block_size <= MI_SMALL_MAX_OBJ_SIZE) {
    page = mi_arenas_page_regular_alloc(heap, mi_slice_count_of_size(MI_SMALL_PAGE_SIZE), block_size);
  }
  else if (block_size <= MI_MEDIUM_MAX_OBJ_SIZE) {
    page = mi_arenas_page_regular_alloc(heap, mi_slice_count_of_size(MI_MEDIUM_PAGE_SIZE), block_size);
  }
  else if (block_size <= MI_LARGE_MAX_OBJ_SIZE) {
    page = mi_arenas_page_regular_alloc(heap, mi_slice_count_of_size(MI_LARGE_PAGE_SIZE), block_size);
  }
  else {
    page = mi_arenas_page_singleton_alloc(heap, block_size, block_alignment);
  }
  // mi_assert_internal(page == NULL || _mi_page_segment(page)->subproc == tld->subproc);
  mi_assert_internal(_mi_is_aligned(page, MI_PAGE_ALIGN));
  mi_assert_internal(_mi_ptr_page(page)==page);
  mi_assert_internal(_mi_ptr_page(mi_page_start(page))==page);
  mi_assert_internal(block_alignment <= MI_PAGE_MAX_OVERALLOC_ALIGN || _mi_is_aligned(mi_page_start(page), block_alignment));

  return page;
}

void _mi_arenas_page_free(mi_page_t* page) {
  mi_assert_internal(_mi_is_aligned(page, MI_PAGE_ALIGN));
  mi_assert_internal(_mi_ptr_page(page)==page);
  mi_assert_internal(mi_page_is_owned(page));
  mi_assert_internal(mi_page_all_free(page));
  mi_assert_internal(mi_page_is_abandoned(page));
  mi_assert_internal(page->next==NULL && page->prev==NULL);

  #if MI_DEBUG>1
  if (page->memid.memkind==MI_MEM_ARENA && !mi_page_is_full(page)) {
    size_t bin = _mi_bin(mi_page_block_size(page));
    size_t slice_index;
    size_t slice_count;
    mi_arena_t* arena = mi_page_arena(page, &slice_index, &slice_count);

<<<<<<< HEAD
    mi_assert_internal(mi_bbitmap_is_clearN(arena->slices_free, slice_index, slice_count));
=======
    mi_assert_internal(mi_bitmap_is_clearN(arena->slices_free, slice_index, slice_count));
>>>>>>> 8339cefd
    mi_assert_internal(page->slice_committed > 0 || mi_bitmap_is_setN(arena->slices_committed, slice_index, slice_count));
    mi_assert_internal(mi_bitmap_is_clearN(arena->pages_abandoned[bin], slice_index, 1));
    mi_assert_internal(mi_bitmap_is_setN(page->memid.mem.arena.arena->pages, page->memid.mem.arena.slice_index, 1));
    // note: we cannot check for `!mi_page_is_abandoned_and_mapped` since that may
    // be (temporarily) not true if the free happens while trying to reclaim
    // see `mi_arana_try_claim_abandoned`
  }
  #endif

  // recommit guard page at the end?
  // we must do this since we may later allocate large spans over this page and cannot have a guard page in between
  #if MI_SECURE >= 2
  if (!page->memid.is_pinned) {
    _mi_os_secure_guard_page_reset_before((uint8_t*)page + mi_memid_size(page->memid));
  }
  #endif

  // unregister page
  _mi_page_map_unregister(page);
  if (page->memid.memkind == MI_MEM_ARENA) {
    mi_arena_t* arena = page->memid.mem.arena.arena;
    mi_bitmap_clear(arena->pages, page->memid.mem.arena.slice_index);
    if (page->slice_committed > 0) {
      // if committed on-demand, set the commit bits to account commit properly
      mi_assert_internal(mi_memid_size(page->memid) >= page->slice_committed);
      const size_t total_slices = page->slice_committed / MI_ARENA_SLICE_SIZE;  // conservative
      //mi_assert_internal(mi_bitmap_is_clearN(arena->slices_committed, page->memid.mem.arena.slice_index, total_slices));
      mi_assert_internal(page->memid.mem.arena.slice_count >= total_slices);
      mi_assert_internal(total_slices > 0);
      if (total_slices > 0) {
        mi_bitmap_setN(arena->slices_committed, page->memid.mem.arena.slice_index, total_slices, NULL);
      }
    }
    else {
      mi_assert_internal(mi_bitmap_is_setN(arena->slices_committed, page->memid.mem.arena.slice_index, page->memid.mem.arena.slice_count));
    }
  }
  _mi_arenas_free(page, mi_memid_size(page->memid), page->memid);
}

/* -----------------------------------------------------------
  Arena abandon
----------------------------------------------------------- */

void _mi_arenas_page_abandon(mi_page_t* page) {
  mi_assert_internal(_mi_is_aligned(page, MI_PAGE_ALIGN));
  mi_assert_internal(_mi_ptr_page(page)==page);
  mi_assert_internal(mi_page_is_owned(page));
  mi_assert_internal(mi_page_is_abandoned(page));
  mi_assert_internal(!mi_page_all_free(page));
  mi_assert_internal(page->next==NULL && page->prev == NULL);

  if (page->memid.memkind==MI_MEM_ARENA && !mi_page_is_full(page)) {
    // make available for allocations
    size_t bin = _mi_bin(mi_page_block_size(page));
    size_t slice_index;
    size_t slice_count;
    mi_arena_t* arena = mi_page_arena(page, &slice_index, &slice_count);
    mi_assert_internal(!mi_page_is_singleton(page));
<<<<<<< HEAD
    mi_assert_internal(mi_bbitmap_is_clearN(arena->slices_free, slice_index, slice_count));
=======
    mi_assert_internal(mi_bitmap_is_clearN(arena->slices_free, slice_index, slice_count));
>>>>>>> 8339cefd
    mi_assert_internal(page->slice_committed > 0 || mi_bitmap_is_setN(arena->slices_committed, slice_index, slice_count));
    mi_assert_internal(mi_bitmap_is_setN(arena->slices_dirty, slice_index, slice_count));

    mi_page_set_abandoned_mapped(page);
    const bool wasclear = mi_bitmap_set(arena->pages_abandoned[bin], slice_index);
    MI_UNUSED(wasclear); mi_assert_internal(wasclear);
    mi_atomic_increment_relaxed(&arena->subproc->abandoned_count[bin]);
    mi_subproc_stat_increase(arena->subproc, pages_abandoned, 1);
  }
  else {
    // page is full (or a singleton), or the page is OS/externally allocated
    // leave as is; it will be reclaimed when an object is free'd in the page
    mi_subproc_t* subproc = _mi_subproc();
    // but for non-arena pages, add to the subproc list so these can be visited
    if (page->memid.memkind != MI_MEM_ARENA && mi_option_is_enabled(mi_option_visit_abandoned)) {
      mi_lock(&subproc->os_abandoned_pages_lock) {
        // push in front
        page->prev = NULL;
        page->next = subproc->os_abandoned_pages;
        if (page->next != NULL) { page->next->prev = page; }
        subproc->os_abandoned_pages = page;
      }
    }
    mi_subproc_stat_increase(_mi_subproc(), pages_abandoned, 1);
  }
  _mi_page_unown(page);
}

bool _mi_arenas_page_try_reabandon_to_mapped(mi_page_t* page) {
  mi_assert_internal(_mi_is_aligned(page, MI_PAGE_ALIGN));
  mi_assert_internal(_mi_ptr_page(page)==page);
  mi_assert_internal(mi_page_is_owned(page));
  mi_assert_internal(mi_page_is_abandoned(page));
  mi_assert_internal(!mi_page_is_abandoned_mapped(page));
  mi_assert_internal(!mi_page_is_full(page));
  mi_assert_internal(!mi_page_all_free(page));
  mi_assert_internal(!mi_page_is_singleton(page));
  if (mi_page_is_full(page) || mi_page_is_abandoned_mapped(page) || page->memid.memkind != MI_MEM_ARENA) {
    return false;
  }
  else {
    mi_subproc_t* subproc = _mi_subproc();
    mi_subproc_stat_counter_increase( subproc, pages_reabandon_full, 1);
    mi_subproc_stat_adjust_decrease( subproc, pages_abandoned, 1, true /* on alloc */);  // adjust as we are not abandoning fresh
    _mi_arenas_page_abandon(page);
    return true;
  }
}

// called from `mi_free` if trying to unabandon an abandoned page
void _mi_arenas_page_unabandon(mi_page_t* page) {
  mi_assert_internal(_mi_is_aligned(page, MI_PAGE_ALIGN));
  mi_assert_internal(_mi_ptr_page(page)==page);
  mi_assert_internal(mi_page_is_owned(page));
  mi_assert_internal(mi_page_is_abandoned(page));

  if (mi_page_is_abandoned_mapped(page)) {
    mi_assert_internal(page->memid.memkind==MI_MEM_ARENA);
    // remove from the abandoned map
    size_t bin = _mi_bin(mi_page_block_size(page));
    size_t slice_index;
    size_t slice_count;
    mi_arena_t* arena = mi_page_arena(page, &slice_index, &slice_count);

<<<<<<< HEAD
    mi_assert_internal(mi_bbitmap_is_clearN(arena->slices_free, slice_index, slice_count));
=======
    mi_assert_internal(mi_bitmap_is_clearN(arena->slices_free, slice_index, slice_count));
>>>>>>> 8339cefd
    mi_assert_internal(page->slice_committed > 0 || mi_bitmap_is_setN(arena->slices_committed, slice_index, slice_count));

    // this busy waits until a concurrent reader (from alloc_abandoned) is done
    mi_bitmap_clear_once_set(arena->pages_abandoned[bin], slice_index);
    mi_page_clear_abandoned_mapped(page);
    mi_atomic_decrement_relaxed(&arena->subproc->abandoned_count[bin]);
    mi_subproc_stat_decrease(arena->subproc, pages_abandoned, 1);
  }
  else {
    // page is full (or a singleton), page is OS allocated
    mi_subproc_t* subproc = _mi_subproc();
    mi_subproc_stat_decrease(_mi_subproc(), pages_abandoned, 1);
    // if not an arena page, remove from the subproc os pages list
    if (page->memid.memkind != MI_MEM_ARENA && mi_option_is_enabled(mi_option_visit_abandoned)) {
      mi_lock(&subproc->os_abandoned_pages_lock) {
        if (page->prev != NULL) { page->prev->next = page->next; }
        if (page->next != NULL) { page->next->prev = page->prev; }
        if (subproc->os_abandoned_pages == page) { subproc->os_abandoned_pages = page->next; }
        page->next = NULL;
        page->prev = NULL;
      }
    }
  }
}


/* -----------------------------------------------------------
  Arena free
----------------------------------------------------------- */
static void mi_arena_schedule_purge(mi_arena_t* arena, size_t slice_index, size_t slices);
static void mi_arenas_try_purge(bool force, bool visit_all, mi_tld_t* tld);

void _mi_arenas_free(void* p, size_t size, mi_memid_t memid) {
  if (p==NULL) return;
  if (size==0) return;

  // need to set all memory to undefined as some parts may still be marked as no_access (like padding etc.)
  mi_track_mem_undefined(p, size);

  if (mi_memkind_is_os(memid.memkind)) {
    // was a direct OS allocation, pass through
    _mi_os_free(p, size, memid);
  }
  else if (memid.memkind == MI_MEM_ARENA) {
    // allocated in an arena
    size_t slice_count;
    size_t slice_index;
    mi_arena_t* arena = mi_arena_from_memid(memid, &slice_index, &slice_count);
    mi_assert_internal((size%MI_ARENA_SLICE_SIZE)==0);
    mi_assert_internal((slice_count*MI_ARENA_SLICE_SIZE)==size);
    mi_assert_internal(mi_arena_slice_start(arena,slice_index) <= (uint8_t*)p);
    mi_assert_internal(mi_arena_slice_start(arena,slice_index) + mi_size_of_slices(slice_count) > (uint8_t*)p);
    // checks
    if (arena == NULL) {
      _mi_error_message(EINVAL, "trying to free from an invalid arena: %p, size %zu, memid: 0x%zx\n", p, size, memid);
      return;
    }
    mi_assert_internal(slice_index < arena->slice_count);
    mi_assert_internal(slice_index >= mi_arena_info_slices(arena));
    if (slice_index < mi_arena_info_slices(arena) || slice_index > arena->slice_count) {
      _mi_error_message(EINVAL, "trying to free from an invalid arena block: %p, size %zu, memid: 0x%zx\n", p, size, memid);
      return;
    }

    // potentially decommit
    if (!arena->memid.is_pinned /* && !arena->memid.initially_committed */) { // todo: allow decommit even if initially committed?
      // (delay) purge the page
      mi_arena_schedule_purge(arena, slice_index, slice_count);
    }

    // and make it available to others again
    bool all_inuse = mi_bbitmap_setN(arena->slices_free, slice_index, slice_count);
    if (!all_inuse) {
      _mi_error_message(EAGAIN, "trying to free an already freed arena block: %p, size %zu\n", mi_arena_slice_start(arena,slice_index), mi_size_of_slices(slice_count));
      return;
    };
  }
  else if (memid.memkind == MI_MEM_META) {
    _mi_meta_free(p, size, memid);
  }
  else {
    // arena was none, external, or static; nothing to do
    mi_assert_internal(mi_memid_needs_no_free(memid));
  }

  // try to purge expired decommits
  // mi_arenas_try_purge(false, false, NULL);
}

// Purge the arenas; if `force_purge` is true, amenable parts are purged even if not yet expired
void _mi_arenas_collect(bool force_purge, bool visit_all, mi_tld_t* tld) {
  mi_arenas_try_purge(force_purge, visit_all, tld);
}


// Is a pointer contained in the given arena area?
bool mi_arena_contains(mi_arena_id_t arena_id, const void* p) {
  mi_arena_t* arena = _mi_arena_from_id(arena_id);
  return (mi_arena_start(arena) <= (const uint8_t*)p &&
          mi_arena_start(arena) + mi_size_of_slices(arena->slice_count) >(const uint8_t*)p);
}

// Is a pointer inside any of our arenas?
bool _mi_arenas_contain(const void* p) {
  mi_subproc_t* subproc = _mi_subproc();
  const size_t max_arena = mi_arenas_get_count(subproc);
  for (size_t i = 0; i < max_arena; i++) {
    mi_arena_t* arena = mi_atomic_load_ptr_acquire(mi_arena_t, &subproc->arenas[i]);
    if (arena != NULL && mi_arena_contains(arena,p)) {
      return true;
    }
  }
  return false;
}



/* -----------------------------------------------------------
  Remove an arena.
----------------------------------------------------------- */

// destroy owned arenas; this is unsafe and should only be done using `mi_option_destroy_on_exit`
// for dynamic libraries that are unloaded and need to release all their allocated memory.
static void mi_arenas_unsafe_destroy(mi_subproc_t* subproc) {
  const size_t max_arena = mi_arenas_get_count(subproc);
  size_t new_max_arena = 0;
  for (size_t i = 0; i < max_arena; i++) {
    mi_arena_t* arena = mi_atomic_load_ptr_acquire(mi_arena_t, &subproc->arenas[i]);
    if (arena != NULL) {
      // mi_lock_done(&arena->abandoned_visit_lock);
      mi_atomic_store_ptr_release(mi_arena_t, &subproc->arenas[i], NULL);
      if (mi_memkind_is_os(arena->memid.memkind)) {
        _mi_os_free(mi_arena_start(arena), mi_arena_size(arena), arena->memid);
      }
    }
  }

  // try to lower the max arena.
  size_t expected = max_arena;
  mi_atomic_cas_strong_acq_rel(&subproc->arena_count, &expected, new_max_arena);
}


// destroy owned arenas; this is unsafe and should only be done using `mi_option_destroy_on_exit`
// for dynamic libraries that are unloaded and need to release all their allocated memory.
void _mi_arenas_unsafe_destroy_all(mi_tld_t* tld) {
  mi_arenas_unsafe_destroy(_mi_subproc());
  _mi_arenas_collect(true /* force purge */, true /* visit all*/, tld);  // purge non-owned arenas
}


/* -----------------------------------------------------------
  Add an arena.
----------------------------------------------------------- */

static bool mi_arenas_add(mi_subproc_t* subproc, mi_arena_t* arena, mi_arena_id_t* arena_id) {
  mi_assert_internal(arena != NULL);
  mi_assert_internal(arena->slice_count > 0);
  if (arena_id != NULL) { *arena_id = NULL; }

  // first try to find a NULL entry
  const size_t count = mi_arenas_get_count(subproc);
  size_t i;
  for (i = 0; i < count; i++) {
    if (mi_arena_from_index(subproc,i) == NULL) {
      mi_arena_t* expected = NULL;
      if (mi_atomic_cas_ptr_strong_release(mi_arena_t, &subproc->arenas[i], &expected, arena)) {
        // success
        if (arena_id != NULL) { *arena_id = arena; }
        return true;
      }
    }
  }

  // otherwise increase the max
  i = mi_atomic_increment_acq_rel(&subproc->arena_count);
  if (i >= MI_MAX_ARENAS) {
    mi_atomic_decrement_acq_rel(&subproc->arena_count);
    arena->subproc = NULL;
    return false;
  }

  mi_subproc_stat_counter_increase(arena->subproc, arena_count, 1);
  mi_atomic_store_ptr_release(mi_arena_t,&subproc->arenas[i], arena);
  if (arena_id != NULL) { *arena_id = arena; }
  return true;
}

static size_t mi_arena_info_slices_needed(size_t slice_count, size_t* bitmap_base) {
  if (slice_count == 0) slice_count = MI_BCHUNK_BITS;
  mi_assert_internal((slice_count % MI_BCHUNK_BITS) == 0);
  const size_t base_size = _mi_align_up(sizeof(mi_arena_t), MI_BCHUNK_SIZE);
  const size_t bitmaps_count = 4 + MI_BIN_COUNT; // commit, dirty, purge, pages, and abandonded
  const size_t bitmaps_size = bitmaps_count * mi_bitmap_size(slice_count, NULL) + mi_bbitmap_size(slice_count, NULL); // + free
  const size_t size = base_size + bitmaps_size;

  const size_t os_page_size = _mi_os_page_size();
  const size_t info_size = _mi_align_up(size, os_page_size) + _mi_os_secure_guard_page_size();
  const size_t info_slices = mi_slice_count_of_size(info_size);

  if (bitmap_base != NULL) *bitmap_base = base_size;
  return info_slices;
}

static mi_bitmap_t* mi_arena_bitmap_init(size_t slice_count, uint8_t** base) {
  mi_bitmap_t* bitmap = (mi_bitmap_t*)(*base);
  *base = (*base) + mi_bitmap_init(bitmap, slice_count, true /* already zero */);
  return bitmap;
}

static mi_bbitmap_t* mi_arena_bbitmap_init(size_t slice_count, uint8_t** base) {
  mi_bbitmap_t* bbitmap = (mi_bbitmap_t*)(*base);
  *base = (*base) + mi_bbitmap_init(bbitmap, slice_count, true /* already zero */);
  return bbitmap;
}


static bool mi_manage_os_memory_ex2(mi_subproc_t* subproc, void* start, size_t size, int numa_node, bool exclusive, mi_memid_t memid, mi_arena_id_t* arena_id) mi_attr_noexcept
{
  mi_assert(_mi_is_aligned(start,MI_ARENA_SLICE_SIZE));
  mi_assert(start!=NULL);
  if (start==NULL) return false;
  if (!_mi_is_aligned(start,MI_ARENA_SLICE_SIZE)) {
    // todo: use alignment in memid to align to slice size first?
    _mi_warning_message("cannot use OS memory since it is not aligned to %zu KiB (address %p)", MI_ARENA_SLICE_SIZE/MI_KiB, start);
    return false;
  }

  if (arena_id != NULL) { *arena_id = _mi_arena_id_none(); }

  const size_t slice_count = _mi_align_down(size / MI_ARENA_SLICE_SIZE, MI_BCHUNK_BITS);
  if (slice_count > MI_BITMAP_MAX_BIT_COUNT) {  // 16 GiB for now
    // todo: allow larger areas (either by splitting it up in arena's or having larger arena's)
    _mi_warning_message("cannot use OS memory since it is too large (size %zu MiB, maximum is %zu MiB)", size/MI_MiB, mi_size_of_slices(MI_BITMAP_MAX_BIT_COUNT)/MI_MiB);
    return false;
  }
  size_t bitmap_base;
  const size_t info_slices = mi_arena_info_slices_needed(slice_count, &bitmap_base);
  if (slice_count < info_slices+1) {
    _mi_warning_message("cannot use OS memory since it is not large enough (size %zu KiB, minimum required is %zu KiB)", size/MI_KiB, mi_size_of_slices(info_slices+1)/MI_KiB);
    return false;
  }

  mi_arena_t* arena = (mi_arena_t*)start;

  // commit & zero if needed
  if (!memid.initially_committed) {
    // leave a guard OS page decommitted at the end
    _mi_os_commit(arena, mi_size_of_slices(info_slices) - _mi_os_secure_guard_page_size(), NULL);
  }
  else {
    // if MI_SECURE, set a guard page at the end
    _mi_os_secure_guard_page_set_before((uint8_t*)arena + mi_size_of_slices(info_slices), memid.is_pinned);
  }
  if (!memid.initially_zero) {
    _mi_memzero(arena, mi_size_of_slices(info_slices) - _mi_os_secure_guard_page_size());
  }

  // init
  arena->subproc      = subproc;
  arena->memid        = memid;
  arena->is_exclusive = exclusive;
  arena->slice_count  = slice_count;
  arena->info_slices  = info_slices;
  arena->numa_node    = numa_node; // TODO: or get the current numa node if -1? (now it allows anyone to allocate on -1)
  arena->purge_expire = 0;
  // mi_lock_init(&arena->abandoned_visit_lock);

  // init bitmaps
  uint8_t* base = mi_arena_start(arena) + bitmap_base;
  arena->slices_free = mi_arena_bbitmap_init(slice_count,&base);
  arena->slices_committed = mi_arena_bitmap_init(slice_count,&base);
  arena->slices_dirty = mi_arena_bitmap_init(slice_count,&base);
  arena->slices_purge = mi_arena_bitmap_init(slice_count, &base);
  arena->pages = mi_arena_bitmap_init(slice_count, &base);
  for( size_t i = 0; i < MI_ARENA_BIN_COUNT; i++) {
    arena->pages_abandoned[i] = mi_arena_bitmap_init(slice_count,&base);
  }
  mi_assert_internal(mi_size_of_slices(info_slices) >= (size_t)(base - mi_arena_start(arena)));

  // reserve our meta info (and reserve slices outside the memory area)
  mi_bbitmap_unsafe_setN(arena->slices_free, info_slices /* start */, arena->slice_count - info_slices);
  if (memid.initially_committed) {
    mi_bitmap_unsafe_setN(arena->slices_committed, 0, arena->slice_count);
  }
  else {
    mi_bitmap_setN(arena->slices_committed, 0, info_slices, NULL);
  }
  if (!memid.initially_zero) {
    mi_bitmap_unsafe_setN(arena->slices_dirty, 0, arena->slice_count);
  }
  else {
    mi_bitmap_setN(arena->slices_dirty, 0, info_slices, NULL);
  }

  return mi_arenas_add(subproc, arena, arena_id);
}


bool mi_manage_os_memory_ex(void* start, size_t size, bool is_committed, bool is_pinned, bool is_zero, int numa_node, bool exclusive, mi_arena_id_t* arena_id) mi_attr_noexcept {
  mi_memid_t memid = _mi_memid_create(MI_MEM_EXTERNAL);
  memid.mem.os.base = start;
  memid.mem.os.size = size;
  memid.initially_committed = is_committed;
  memid.initially_zero = is_zero;
  memid.is_pinned = is_pinned;
  return mi_manage_os_memory_ex2(_mi_subproc(), start, size, numa_node, exclusive, memid, arena_id);
}

// Reserve a range of regular OS memory
static int mi_reserve_os_memory_ex2(mi_subproc_t* subproc, size_t size, bool commit, bool allow_large, bool exclusive, mi_arena_id_t* arena_id) {
  if (arena_id != NULL) *arena_id = _mi_arena_id_none();
  size = _mi_align_up(size, MI_ARENA_SLICE_SIZE); // at least one slice
  mi_memid_t memid;
  void* start = _mi_os_alloc_aligned(size, MI_ARENA_SLICE_ALIGN, commit, allow_large, &memid);
  if (start == NULL) return ENOMEM;
  if (!mi_manage_os_memory_ex2(subproc, start, size, -1 /* numa node */, exclusive, memid, arena_id)) {
    _mi_os_free_ex(start, size, commit, memid);
    _mi_verbose_message("failed to reserve %zu KiB memory\n", _mi_divide_up(size, 1024));
    return ENOMEM;
  }
  _mi_verbose_message("reserved %zu KiB memory%s\n", _mi_divide_up(size, 1024), memid.is_pinned ? " (in large os pages)" : "");
  // mi_debug_show_arenas(true, true, false);

  return 0;
}

// Reserve a range of regular OS memory
int mi_reserve_os_memory_ex(size_t size, bool commit, bool allow_large, bool exclusive, mi_arena_id_t* arena_id) mi_attr_noexcept {
  return mi_reserve_os_memory_ex2(_mi_subproc(), size, commit, allow_large, exclusive, arena_id);
}

// Manage a range of regular OS memory
bool mi_manage_os_memory(void* start, size_t size, bool is_committed, bool is_large, bool is_zero, int numa_node) mi_attr_noexcept {
  return mi_manage_os_memory_ex(start, size, is_committed, is_large, is_zero, numa_node, false /* exclusive? */, NULL);
}

// Reserve a range of regular OS memory
int mi_reserve_os_memory(size_t size, bool commit, bool allow_large) mi_attr_noexcept {
  return mi_reserve_os_memory_ex(size, commit, allow_large, false, NULL);
}


/* -----------------------------------------------------------
  Debugging
----------------------------------------------------------- */
static size_t mi_debug_show_bfield(mi_bfield_t field, char* buf, size_t* k) {
  size_t bit_set_count = 0;
  for (int bit = 0; bit < MI_BFIELD_BITS; bit++) {
    bool is_set = ((((mi_bfield_t)1 << bit) & field) != 0);
    if (is_set) bit_set_count++;
    buf[*k++] = (is_set ? 'x' : '.');
  }
  return bit_set_count;
}

typedef enum mi_ansi_color_e {
  MI_BLACK = 30,
  MI_MAROON,
  MI_DARKGREEN,
  MI_ORANGE,
  MI_NAVY,
  MI_PURPLE,
  MI_TEAL,
  MI_GRAY,
  MI_DARKGRAY = 90,
  MI_RED,
  MI_GREEN,
  MI_YELLOW,
  MI_BLUE,
  MI_MAGENTA,
  MI_CYAN,
  MI_WHITE
} mi_ansi_color_t;

static void mi_debug_color(char* buf, size_t* k, mi_ansi_color_t color) {
  buf[*k] = '\x1b';
  buf[*k+1] = '[';
  buf[*k+2] = (char)(((int)color / 10) + '0');
  buf[*k+3] = (char)(((int)color % 10) + '0');
  buf[*k+4] = 'm';
  *k += 5;
}

static int mi_page_commit_usage(mi_page_t* page) {
  if (mi_page_size(page) <= MI_PAGE_MIN_COMMIT_SIZE) return 100;
  const size_t committed_size = mi_page_committed(page);
  const size_t used_size = page->used * mi_page_block_size(page);
  return (int)(used_size * 100 / committed_size);
}

static size_t mi_debug_show_page_bfield(mi_bfield_t field, char* buf, size_t* k, mi_arena_t* arena, size_t slice_index) {
  size_t bit_set_count = 0;
  long bit_of_page = 0;
  mi_ansi_color_t color = MI_GRAY;
  mi_ansi_color_t prev_color = MI_GRAY;
  for (int bit = 0; bit < MI_BFIELD_BITS; bit++, bit_of_page--) {
    bool is_set = ((((mi_bfield_t)1 << bit) & field) != 0);
    void* start = mi_arena_slice_start(arena, slice_index + bit);
    char c = ' ';
    if (is_set) {
      mi_assert_internal(bit_of_page <= 0);
      bit_set_count++;
      mi_page_t* page = (mi_page_t*)start;
      c = 'p';
      color = MI_GRAY;
      if (mi_page_is_abandoned_mapped(page)) { c = 'a'; }
      else if (mi_page_is_abandoned(page)) { c = (mi_page_is_singleton(page) ? 's' : 'f'); }
      int commit_usage = mi_page_commit_usage(page);
      if (commit_usage < 25) { color = MI_MAROON; }
      else if (commit_usage < 50) { color = MI_ORANGE; }
      else if (commit_usage < 75) { color = MI_TEAL; }
      else color = MI_DARKGREEN;
      bit_of_page = (long)page->memid.mem.arena.slice_count;
    }
    else {
      c = '?';
      if (bit_of_page > 0) { c = '-'; }
      else if (_mi_meta_is_meta_page(start)) { c = 'm'; color = MI_GRAY; }
      else if (slice_index + bit < arena->info_slices) { c = 'i'; color = MI_GRAY; }
      // else if (mi_bitmap_is_setN(arena->pages_purge, slice_index + bit, NULL)) { c = '*'; }
      else if (mi_bbitmap_is_setN(arena->slices_free, slice_index+bit,1)) {
        if (mi_bitmap_is_set(arena->slices_purge, slice_index + bit)) { c = '~'; color = MI_ORANGE; }
        else if (mi_bitmap_is_setN(arena->slices_committed, slice_index + bit, 1)) { c = '_'; color = MI_GRAY; }
        else { c = '.'; color = MI_GRAY; }
      }
      if (bit==MI_BFIELD_BITS-1 && bit_of_page > 1) { c = '>'; }
    }
    if (color != prev_color) {
      mi_debug_color(buf, k, color);
      prev_color = color;
    }
    buf[*k] = c; *k += 1;
  }
  mi_debug_color(buf, k, MI_GRAY);
  return bit_set_count;
}

#define MI_FIELDS_PER_LINE  (4)

<<<<<<< HEAD
static size_t mi_debug_show_chunks(const char* header, size_t slice_count, size_t chunk_count, mi_bchunk_t* chunks, _Atomic(uint8_t)* chunk_bins, bool invert, mi_arena_t* arena) {
=======
static size_t mi_debug_show_bitmap(const char* header, size_t slice_count, mi_bitmap_t* bitmap, bool invert, mi_arena_t* arena) {
>>>>>>> 8339cefd
  _mi_output_message("\x1B[37m%s (use/commit: \x1B[31m0 - 25%%\x1B[33m - 50%%\x1B[36m - 75%%\x1B[32m - 100%%\x1B[0m)\n", header);
  size_t bit_count = 0;
  size_t bit_set_count = 0;
  for (size_t i = 0; i < chunk_count && bit_count < slice_count; i++) {
    char buf[5*MI_BCHUNK_BITS + 64]; _mi_memzero(buf, sizeof(buf));
    size_t k = 0;
    mi_bchunk_t* chunk = &chunks[i];

    if (i<10)        { buf[k++] = ('0' + (char)i); buf[k++] = ' '; buf[k++] = ' '; }
    else if (i<100)  { buf[k++] = ('0' + (char)(i/10)); buf[k++] = ('0' + (char)(i%10)); buf[k++] = ' '; }
    else if (i<1000) { buf[k++] = ('0' + (char)(i/100)); buf[k++] = ('0' + (char)((i%100)/10)); buf[k++] = ('0' + (char)(i%10)); }

    char chunk_kind = ' ';
    if (chunk_bins != NULL) {
      switch (mi_atomic_load_relaxed(&chunk_bins[i])) {
        // case MI_BBIN_SMALL: chunk_kind  = 'S'; break;
        case MI_BBIN_MEDIUM: chunk_kind = 'M'; break;
        case MI_BBIN_LARGE: chunk_kind  = 'L'; break;
        case MI_BBIN_OTHER: chunk_kind  = 'O'; break;
        // case MI_BBIN_NONE: chunk_kind = 'N'; break;
      }
    }
    buf[k++] = chunk_kind;
    buf[k++] = ' ';

    for (size_t j = 0; j < MI_BCHUNK_FIELDS; j++) {
      if (j > 0 && (j % MI_FIELDS_PER_LINE) == 0) {
        // buf[k++] = '\n'; _mi_memset(buf+k,' ',7); k += 7;
        _mi_output_message("  %s\n\x1B[37m", buf);
        _mi_memzero(buf, sizeof(buf));
        _mi_memset(buf, ' ', 5); k = 5;
      }
      if (bit_count < slice_count) {
        mi_bfield_t bfield = chunk->bfields[j];
        if (invert) bfield = ~bfield;
        size_t xcount = (arena!=NULL ? mi_debug_show_page_bfield(bfield, buf, &k, arena, bit_count)
                                     : mi_debug_show_bfield(bfield, buf, &k));
        if (invert) xcount = MI_BFIELD_BITS - xcount;
        bit_set_count += xcount;
        buf[k++] = ' ';
      }
      else {
        _mi_memset(buf + k, 'o', MI_BFIELD_BITS);
        k += MI_BFIELD_BITS;
      }
      bit_count += MI_BFIELD_BITS;
    }
    _mi_output_message("  %s\n\x1B[37m", buf);
  }
  _mi_output_message("\x1B[0m  total ('x'): %zu\n", bit_set_count);
  return bit_set_count;
}

//static size_t mi_debug_show_bitmap(const char* header, size_t slice_count, mi_bitmap_t* bitmap, bool invert, mi_arena_t* arena) {
//  return mi_debug_show_chunks(header, slice_count, mi_bitmap_chunk_count(bitmap), &bitmap->chunks[0], NULL, invert, arena);
//}

static size_t mi_debug_show_bitmap_binned(const char* header, size_t slice_count, mi_bitmap_t* bitmap, _Atomic(uint8_t)* chunk_bins, bool invert, mi_arena_t* arena) {
  return mi_debug_show_chunks(header, slice_count, mi_bitmap_chunk_count(bitmap), &bitmap->chunks[0], chunk_bins, invert, arena);
}

//static size_t mi_debug_show_bbitmap(const char* header, size_t slice_count, mi_bbitmap_t* bbitmap, bool invert, mi_arena_t* arena) {
//  return mi_debug_show_chunks(header, slice_count, mi_bbitmap_chunk_count(bbitmap), &bbitmap->chunks[0], &bbitmap->chunk_bins[0], invert, arena);
//}


void mi_debug_show_arenas(bool show_pages) mi_attr_noexcept {
  mi_subproc_t* subproc = _mi_subproc();
  size_t max_arenas = mi_arenas_get_count(subproc);
  //size_t free_total = 0;
  //size_t slice_total = 0;
  //size_t abandoned_total = 0;
  size_t page_total = 0;
  for (size_t i = 0; i < max_arenas; i++) {
    mi_arena_t* arena = mi_atomic_load_ptr_acquire(mi_arena_t, &subproc->arenas[i]);
    if (arena == NULL) break;
    mi_assert(arena->subproc == subproc);
    // slice_total += arena->slice_count;
    _mi_output_message("arena %zu at %p: %zu slices (%zu MiB)%s, subproc: %p\n", i, arena, arena->slice_count, mi_size_of_slices(arena->slice_count)/MI_MiB, (arena->memid.is_pinned ? ", pinned" : ""), arena->subproc);
    //if (show_inuse) {
    //  free_total += mi_debug_show_bbitmap("in-use slices", arena->slice_count, arena->slices_free, true, NULL);
    //}
    //if (show_committed) {
    //  mi_debug_show_bitmap("committed slices", arena->slice_count, arena->slices_committed, false, NULL);
    //}
    // todo: abandoned slices
    //if (show_purge) {
    //  purge_total += mi_debug_show_bitmap("purgeable slices", arena->slice_count, arena->slices_purge, false, NULL);
    //}
    if (show_pages) {
      page_total += mi_debug_show_bitmap_binned("pages (p:page, a:abandoned, f:full-abandoned, s:singleton-abandoned, i:arena-info, m:heap-meta-data, ~:free-purgable, _:free-committed, .:free-reserved)", arena->slice_count, arena->pages, arena->slices_free->chunk_bins, false, arena);
    }
  }
  // if (show_inuse)     _mi_output_message("total inuse slices    : %zu\n", slice_total - free_total);
  // if (show_abandoned) _mi_verbose_message("total abandoned slices: %zu\n", abandoned_total);
  if (show_pages)     _mi_output_message("total pages in arenas: %zu\n", page_total);
}


/* -----------------------------------------------------------
  Reserve a huge page arena.
----------------------------------------------------------- */
// reserve at a specific numa node
int mi_reserve_huge_os_pages_at_ex(size_t pages, int numa_node, size_t timeout_msecs, bool exclusive, mi_arena_id_t* arena_id) mi_attr_noexcept {
  if (arena_id != NULL) *arena_id = NULL;
  if (pages==0) return 0;
  if (numa_node < -1) numa_node = -1;
  if (numa_node >= 0) numa_node = numa_node % _mi_os_numa_node_count();
  size_t hsize = 0;
  size_t pages_reserved = 0;
  mi_memid_t memid;
  void* p = _mi_os_alloc_huge_os_pages(pages, numa_node, timeout_msecs, &pages_reserved, &hsize, &memid);
  if (p==NULL || pages_reserved==0) {
    _mi_warning_message("failed to reserve %zu GiB huge pages\n", pages);
    return ENOMEM;
  }
  _mi_verbose_message("numa node %i: reserved %zu GiB huge pages (of the %zu GiB requested)\n", numa_node, pages_reserved, pages);

  if (!mi_manage_os_memory_ex2(_mi_subproc(), p, hsize, numa_node, exclusive, memid, arena_id)) {
    _mi_os_free(p, hsize, memid);
    return ENOMEM;
  }
  return 0;
}

int mi_reserve_huge_os_pages_at(size_t pages, int numa_node, size_t timeout_msecs) mi_attr_noexcept {
  return mi_reserve_huge_os_pages_at_ex(pages, numa_node, timeout_msecs, false, NULL);
}

// reserve huge pages evenly among the given number of numa nodes (or use the available ones as detected)
int mi_reserve_huge_os_pages_interleave(size_t pages, size_t numa_nodes, size_t timeout_msecs) mi_attr_noexcept {
  if (pages == 0) return 0;

  // pages per numa node
  size_t numa_count = (numa_nodes > 0 ? numa_nodes : _mi_os_numa_node_count());
  if (numa_count <= 0) numa_count = 1;
  const size_t pages_per = pages / numa_count;
  const size_t pages_mod = pages % numa_count;
  const size_t timeout_per = (timeout_msecs==0 ? 0 : (timeout_msecs / numa_count) + 50);

  // reserve evenly among numa nodes
  for (size_t numa_node = 0; numa_node < numa_count && pages > 0; numa_node++) {
    size_t node_pages = pages_per;  // can be 0
    if (numa_node < pages_mod) node_pages++;
    int err = mi_reserve_huge_os_pages_at(node_pages, (int)numa_node, timeout_per);
    if (err) return err;
    if (pages < node_pages) {
      pages = 0;
    }
    else {
      pages -= node_pages;
    }
  }

  return 0;
}

int mi_reserve_huge_os_pages(size_t pages, double max_secs, size_t* pages_reserved) mi_attr_noexcept {
  MI_UNUSED(max_secs);
  _mi_warning_message("mi_reserve_huge_os_pages is deprecated: use mi_reserve_huge_os_pages_interleave/at instead\n");
  if (pages_reserved != NULL) *pages_reserved = 0;
  int err = mi_reserve_huge_os_pages_interleave(pages, 0, (size_t)(max_secs * 1000.0));
  if (err==0 && pages_reserved!=NULL) *pages_reserved = pages;
  return err;
}





/* -----------------------------------------------------------
  Arena purge
----------------------------------------------------------- */

static long mi_arena_purge_delay(void) {
  // <0 = no purging allowed, 0=immediate purging, >0=milli-second delay
  return (mi_option_get(mi_option_purge_delay) * mi_option_get(mi_option_arena_purge_mult));
}

// reset or decommit in an arena and update the commit bitmap
// assumes we own the area (i.e. slices_free is claimed by us)
// returns if the memory is no longer committed (versus reset which keeps the commit)
static bool mi_arena_purge(mi_arena_t* arena, size_t slice_index, size_t slice_count) {
  mi_assert_internal(!arena->memid.is_pinned);
  mi_assert_internal(mi_bbitmap_is_clearN(arena->slices_free, slice_index, slice_count));

  const size_t size = mi_size_of_slices(slice_count);
  void* const p = mi_arena_slice_start(arena, slice_index);
  //const bool all_committed = mi_bitmap_is_setN(arena->slices_committed, slice_index, slice_count);
  size_t already_committed;
  mi_bitmap_setN(arena->slices_committed, slice_index, slice_count, &already_committed); // pretend all committed.. (as we lack a clearN call that counts the already set bits..)
  const bool all_committed = (already_committed == slice_count);
  const bool needs_recommit = _mi_os_purge_ex(p, size, all_committed /* allow reset? */, mi_size_of_slices(already_committed));

  if (needs_recommit) {
    // no longer committed
    mi_bitmap_clearN(arena->slices_committed, slice_index, slice_count);
    // we just counted in the purge to decommit all, but the some part was not committed so adjust that here
    // mi_os_stat_decrease(committed, mi_size_of_slices(slice_count - already_committed));
  }
  else if (!all_committed) {
    // we cannot assume any of these are committed any longer (even with reset since we did setN and may have marked uncommitted slices as committed)
    mi_bitmap_clearN(arena->slices_committed, slice_index, slice_count);
    // we adjust the commit count as parts will be re-committed
    // mi_os_stat_decrease(committed, mi_size_of_slices(already_committed));
  }

  return needs_recommit;
}


// Schedule a purge. This is usually delayed to avoid repeated decommit/commit calls.
// Note: assumes we (still) own the area as we may purge immediately
static void mi_arena_schedule_purge(mi_arena_t* arena, size_t slice_index, size_t slice_count) {
  const long delay = mi_arena_purge_delay();
  if (arena->memid.is_pinned || delay < 0 || _mi_preloading()) return;  // is purging allowed at all?

  mi_assert_internal(mi_bbitmap_is_clearN(arena->slices_free, slice_index, slice_count));
  if (delay == 0) {
    // purge directly
    mi_arena_purge(arena, slice_index, slice_count);
  }
  else {
    // schedule purge
    const mi_msecs_t expire = _mi_clock_now() + delay;
    mi_msecs_t expire0 = 0;
    if (mi_atomic_casi64_strong_acq_rel(&arena->purge_expire, &expire0, expire)) {
      // expiration was not yet set
      // maybe set the global arenas expire as well (if it wasn't set already)
      mi_assert_internal(expire0==0);
      mi_atomic_casi64_strong_acq_rel(&arena->subproc->purge_expire, &expire0, expire);
    }
    else {
      // already an expiration was set
    }
    mi_bitmap_setN(arena->slices_purge, slice_index, slice_count, NULL);
  }
}

typedef struct mi_purge_visit_info_s {
  mi_msecs_t now;
  mi_msecs_t delay;
  bool all_purged;
  bool any_purged;
} mi_purge_visit_info_t;

static bool mi_arena_try_purge_range(mi_arena_t* arena, size_t slice_index, size_t slice_count) {
  if (mi_bbitmap_try_clearN(arena->slices_free, slice_index, slice_count)) {
    // purge
    bool decommitted = mi_arena_purge(arena, slice_index, slice_count); MI_UNUSED(decommitted);
    mi_assert_internal(!decommitted || mi_bitmap_is_clearN(arena->slices_committed, slice_index, slice_count));
    // and reset the free range
    mi_bbitmap_setN(arena->slices_free, slice_index, slice_count);
    return true;
  }
  else {
    // was allocated again already
    return false;
  }
}

static bool mi_arena_try_purge_visitor(size_t slice_index, size_t slice_count, mi_arena_t* arena, void* arg) {
  mi_purge_visit_info_t* vinfo = (mi_purge_visit_info_t*)arg;
  // try to purge: first claim the free blocks
  if (mi_arena_try_purge_range(arena, slice_index, slice_count)) {
    vinfo->any_purged = true;
    vinfo->all_purged = true;
  }
  else if (slice_count > 1)
  {
    // failed to claim the full range, try per slice instead
    for (size_t i = 0; i < slice_count; i++) {
      const bool purged = mi_arena_try_purge_range(arena, slice_index + i, 1);
      vinfo->any_purged = vinfo->any_purged || purged;
      vinfo->all_purged = vinfo->all_purged && purged;
    }
  }
  // don't clear the purge bits as that is done atomically be the _bitmap_forall_set_ranges
  // mi_bitmap_clearN(arena->slices_purge, slice_index, slice_count);
  return true; // continue
}

// returns true if anything was purged
static bool mi_arena_try_purge(mi_arena_t* arena, mi_msecs_t now, bool force)
{
  // check pre-conditions
  if (arena->memid.is_pinned) return false;

  // expired yet?
  mi_msecs_t expire = mi_atomic_loadi64_relaxed(&arena->purge_expire);
  if (!force && (expire == 0 || expire > now)) return false;

  // reset expire
  mi_atomic_store_release(&arena->purge_expire, (mi_msecs_t)0);
  mi_subproc_stat_counter_increase(arena->subproc, arena_purges, 1);

  // go through all purge info's  (with max MI_BFIELD_BITS ranges at a time)
  // this also clears those ranges atomically (so any newly freed blocks will get purged next
  // time around)
  mi_purge_visit_info_t vinfo = { now, mi_arena_purge_delay(), true /*all?*/, false /*any?*/};
  _mi_bitmap_forall_setc_ranges(arena->slices_purge, &mi_arena_try_purge_visitor, arena, &vinfo);

  return vinfo.any_purged;
}


static void mi_arenas_try_purge(bool force, bool visit_all, mi_tld_t* tld)
{
  // try purge can be called often so try to only run when needed
  const long delay = mi_arena_purge_delay();
  if (_mi_preloading() || delay <= 0) return;  // nothing will be scheduled

  // check if any arena needs purging?
  mi_subproc_t* subproc = tld->subproc;
  const mi_msecs_t now = _mi_clock_now();
  const mi_msecs_t arenas_expire = mi_atomic_load_acquire(&subproc->purge_expire);
  if (!visit_all && !force && (arenas_expire == 0 || arenas_expire > now)) return;

  const size_t max_arena = mi_arenas_get_count(subproc);
  if (max_arena == 0) return;

  // allow only one thread to purge at a time (todo: allow concurrent purging?)
  static mi_atomic_guard_t purge_guard;
  mi_atomic_guard(&purge_guard)
  {
    // increase global expire: at most one purge per delay cycle
    if (arenas_expire > now) { mi_atomic_store_release(&subproc->purge_expire, now + (delay/10)); }
    const size_t arena_start = tld->thread_seq % max_arena;
    size_t max_purge_count = (visit_all ? max_arena : (max_arena/4)+1);
    bool all_visited = true;
    bool any_purged = false;
    for (size_t _i = 0; _i < max_arena; _i++) {
      size_t i = _i + arena_start;
      if (i >= max_arena) { i -= max_arena; }
      mi_arena_t* arena = mi_arena_from_index(subproc,i);
      if (arena != NULL) {
        if (mi_arena_try_purge(arena, now, force)) {
          any_purged = true;
          if (max_purge_count <= 1) {
            all_visited = false;
            break;
          }
          max_purge_count--;
        }
      }
    }
    if (all_visited && !any_purged) {
      mi_atomic_store_release(&subproc->purge_expire, 0);
    }
  }
}

/* -----------------------------------------------------------
  Visit abandoned pages
----------------------------------------------------------- */

typedef struct mi_abandoned_page_visit_info_s {
  int heap_tag;
  mi_block_visit_fun* visitor;
  void* arg;
  bool visit_blocks;
} mi_abandoned_page_visit_info_t;

static bool abandoned_page_visit(mi_page_t* page, mi_abandoned_page_visit_info_t* vinfo) {
  if (page->heap_tag != vinfo->heap_tag) { return true; } // continue
  mi_heap_area_t area;
  _mi_heap_area_init(&area, page);
  if (!vinfo->visitor(NULL, &area, NULL, area.block_size, vinfo->arg)) {
    return false;
  }
  if (vinfo->visit_blocks) {
    return _mi_heap_area_visit_blocks(&area, page, vinfo->visitor, vinfo->arg);
  }
  else {
    return true;
  }
}

static bool abandoned_page_visit_at(size_t slice_index, size_t slice_count, mi_arena_t* arena, void* arg) {
  MI_UNUSED(slice_count);
  mi_abandoned_page_visit_info_t* vinfo = (mi_abandoned_page_visit_info_t*)arg;
  mi_page_t* page = (mi_page_t*)mi_arena_slice_start(arena, slice_index);
  mi_assert_internal(mi_page_is_abandoned_mapped(page));
  return abandoned_page_visit(page, vinfo);
}

// Visit all abandoned pages in this subproc.
bool mi_abandoned_visit_blocks(mi_subproc_id_t subproc_id, int heap_tag, bool visit_blocks, mi_block_visit_fun* visitor, void* arg) {
  mi_abandoned_page_visit_info_t visit_info = { heap_tag, visitor, arg, visit_blocks };
  MI_UNUSED(subproc_id); MI_UNUSED(heap_tag); MI_UNUSED(visit_blocks); MI_UNUSED(visitor); MI_UNUSED(arg);

  // visit abandoned pages in the arenas
  // we don't have to claim because we assume we are the only thread running (in this subproc).
  // (but we could atomically claim as well by first doing abandoned_reclaim and afterwards reabandoning).
  bool ok = true;
  mi_subproc_t* subproc = _mi_subproc_from_id(subproc_id);
  mi_forall_arenas(subproc, NULL, 0, arena) {
    mi_assert_internal(arena->subproc == subproc);
    for (size_t bin = 0; ok && bin < MI_BIN_COUNT; bin++) {
      // todo: if we had a single abandoned page map as well, this can be faster.
      if (mi_atomic_load_relaxed(&subproc->abandoned_count[bin]) > 0) {
        ok = _mi_bitmap_forall_set(arena->pages_abandoned[bin], &abandoned_page_visit_at, arena, &visit_info);
      }
    }
  }
  mi_forall_arenas_end();
  if (!ok) return false;

  // visit abandoned pages in OS allocated memory
  // (technically we don't need the lock as we assume we are the only thread running in this subproc)
  mi_lock(&subproc->os_abandoned_pages_lock) {
    for (mi_page_t* page = subproc->os_abandoned_pages; ok && page != NULL; page = page->next) {
      ok = abandoned_page_visit(page, &visit_info);
    }
  }

  return ok;
}


/* -----------------------------------------------------------
  Unloading and reloading an arena.
----------------------------------------------------------- */
static bool mi_arena_page_register(size_t slice_index, size_t slice_count, mi_arena_t* arena, void* arg) {
  MI_UNUSED(arg); MI_UNUSED(slice_count);
  mi_assert_internal(slice_count == 1);
  mi_page_t* page = (mi_page_t*)mi_arena_slice_start(arena, slice_index);
  mi_assert_internal(mi_bitmap_is_setN(page->memid.mem.arena.arena->pages, page->memid.mem.arena.slice_index, 1));
  _mi_page_map_register(page);
  mi_assert_internal(_mi_ptr_page(page)==page);
  return true;
}

static bool mi_arena_pages_reregister(mi_arena_t* arena) {
  return _mi_bitmap_forall_set(arena->pages, &mi_arena_page_register, arena, NULL);
}

mi_decl_export bool mi_arena_unload(mi_arena_id_t arena_id, void** base, size_t* accessed_size, size_t* full_size) {
  mi_arena_t* arena = _mi_arena_from_id(arena_id);
  if (arena==NULL) {
    return false;
  }
  else if (!arena->is_exclusive) {
    _mi_warning_message("cannot unload a non-exclusive arena (id %zu at %p)\n", arena_id, arena);
    return false;
  }
  else if (arena->memid.memkind != MI_MEM_EXTERNAL) {
    _mi_warning_message("can only unload managed arena's for external memory (id %zu at %p)\n", arena_id, arena);
    return false;
  }

  // find accessed size
  size_t asize;
  // scan the commit map for the highest entry
  size_t idx;
  if (mi_bitmap_bsr(arena->slices_committed, &idx)) {
    asize = (idx + 1)* MI_ARENA_SLICE_SIZE;
  }
  else {
    asize = mi_arena_info_slices(arena) * MI_ARENA_SLICE_SIZE;
  }
  if (base != NULL) { *base = (void*)arena; }
  if (full_size != NULL) { *full_size = arena->memid.mem.os.size;  }
  if (accessed_size != NULL) { *accessed_size = asize; }

  // unregister the pages
  _mi_page_map_unregister_range(arena, asize);

  // set the entry to NULL
  mi_subproc_t* subproc = arena->subproc;
  const size_t count = mi_arenas_get_count(subproc);
  for(size_t i = 0; i < count; i++) {
    if (mi_arena_from_index(subproc, i) == arena) {
      mi_atomic_store_ptr_release(mi_arena_t, &subproc->arenas[i], NULL);
      if (i + 1 == count) { // try adjust the count?
        size_t expected = count;
        mi_atomic_cas_strong_acq_rel(&subproc->arena_count, &expected, count-1);
      }
      break;
    }
  }
  return true;
}

mi_decl_export bool mi_arena_reload(void* start, size_t size, mi_arena_id_t* arena_id) {
  // assume the memory area is already containing the arena
  if (arena_id != NULL) { *arena_id = _mi_arena_id_none(); }
  if (start == NULL || size == 0) return false;
  mi_arena_t* arena = (mi_arena_t*)start;
  mi_memid_t memid = arena->memid;
  if (memid.memkind != MI_MEM_EXTERNAL) {
    _mi_warning_message("can only reload arena's from external memory (%p)\n", arena);
    return false;
  }
  if (memid.mem.os.base != start) {
    _mi_warning_message("the reloaded arena base address differs from the external memory (arena: %p, external: %p)\n", arena, start);
    return false;
  }
  if (memid.mem.os.size != size) {
    _mi_warning_message("the reloaded arena size differs from the external memory (arena size: %zu, external size: %zu)\n", arena->memid.mem.os.size, size);
    return false;
  }
  if (!arena->is_exclusive) {
    _mi_warning_message("the reloaded arena is not exclusive\n");
    return false;
  }

  arena->is_exclusive = true;
  arena->subproc = _mi_subproc();
  if (!mi_arenas_add(arena->subproc, arena, arena_id)) {
    return false;
  }
  mi_arena_pages_reregister(arena);
  return true;
}

<|MERGE_RESOLUTION|>--- conflicted
+++ resolved
@@ -567,14 +567,8 @@
       mi_subproc_stat_counter_increase(arena->subproc, pages_reclaim_on_alloc, 1);
 
       _mi_page_free_collect(page, false);  // update `used` count
-<<<<<<< HEAD
       mi_assert_internal(mi_bbitmap_is_clearN(arena->slices_free, slice_index, slice_count));
       mi_assert_internal(page->slice_committed > 0 || mi_bitmap_is_setN(arena->slices_committed, slice_index, slice_count));
-      mi_assert_internal(mi_bbitmap_is_clearN(arena->slices_free, slice_index, slice_count));
-=======
-      mi_assert_internal(mi_bitmap_is_clearN(arena->slices_free, slice_index, slice_count));
-      mi_assert_internal(page->slice_committed > 0 || mi_bitmap_is_setN(arena->slices_committed, slice_index, slice_count));
->>>>>>> 8339cefd
       mi_assert_internal(mi_bitmap_is_setN(arena->slices_dirty, slice_index, slice_count));
       mi_assert_internal(_mi_is_aligned(page, MI_PAGE_ALIGN));
       mi_assert_internal(_mi_ptr_page(page)==page);
@@ -809,11 +803,7 @@
     size_t slice_count;
     mi_arena_t* arena = mi_page_arena(page, &slice_index, &slice_count);
 
-<<<<<<< HEAD
     mi_assert_internal(mi_bbitmap_is_clearN(arena->slices_free, slice_index, slice_count));
-=======
-    mi_assert_internal(mi_bitmap_is_clearN(arena->slices_free, slice_index, slice_count));
->>>>>>> 8339cefd
     mi_assert_internal(page->slice_committed > 0 || mi_bitmap_is_setN(arena->slices_committed, slice_index, slice_count));
     mi_assert_internal(mi_bitmap_is_clearN(arena->pages_abandoned[bin], slice_index, 1));
     mi_assert_internal(mi_bitmap_is_setN(page->memid.mem.arena.arena->pages, page->memid.mem.arena.slice_index, 1));
@@ -873,11 +863,7 @@
     size_t slice_count;
     mi_arena_t* arena = mi_page_arena(page, &slice_index, &slice_count);
     mi_assert_internal(!mi_page_is_singleton(page));
-<<<<<<< HEAD
     mi_assert_internal(mi_bbitmap_is_clearN(arena->slices_free, slice_index, slice_count));
-=======
-    mi_assert_internal(mi_bitmap_is_clearN(arena->slices_free, slice_index, slice_count));
->>>>>>> 8339cefd
     mi_assert_internal(page->slice_committed > 0 || mi_bitmap_is_setN(arena->slices_committed, slice_index, slice_count));
     mi_assert_internal(mi_bitmap_is_setN(arena->slices_dirty, slice_index, slice_count));
 
@@ -942,11 +928,7 @@
     size_t slice_count;
     mi_arena_t* arena = mi_page_arena(page, &slice_index, &slice_count);
 
-<<<<<<< HEAD
     mi_assert_internal(mi_bbitmap_is_clearN(arena->slices_free, slice_index, slice_count));
-=======
-    mi_assert_internal(mi_bitmap_is_clearN(arena->slices_free, slice_index, slice_count));
->>>>>>> 8339cefd
     mi_assert_internal(page->slice_committed > 0 || mi_bitmap_is_setN(arena->slices_committed, slice_index, slice_count));
 
     // this busy waits until a concurrent reader (from alloc_abandoned) is done
@@ -1387,11 +1369,7 @@
 
 #define MI_FIELDS_PER_LINE  (4)
 
-<<<<<<< HEAD
 static size_t mi_debug_show_chunks(const char* header, size_t slice_count, size_t chunk_count, mi_bchunk_t* chunks, _Atomic(uint8_t)* chunk_bins, bool invert, mi_arena_t* arena) {
-=======
-static size_t mi_debug_show_bitmap(const char* header, size_t slice_count, mi_bitmap_t* bitmap, bool invert, mi_arena_t* arena) {
->>>>>>> 8339cefd
   _mi_output_message("\x1B[37m%s (use/commit: \x1B[31m0 - 25%%\x1B[33m - 50%%\x1B[36m - 75%%\x1B[32m - 100%%\x1B[0m)\n", header);
   size_t bit_count = 0;
   size_t bit_set_count = 0;
