--- conflicted
+++ resolved
@@ -561,13 +561,9 @@
       mi_subproc_stat_counter_increase(arena->subproc, pages_reclaim_on_alloc, 1);
 
       _mi_page_free_collect(page, false);  // update `used` count
-<<<<<<< HEAD
       mi_assert_internal(mi_bbitmap_is_clearN(arena->slices_free, slice_index, slice_count));
-      mi_assert_internal(mi_bitmap_is_setN(arena->slices_committed, slice_index, slice_count));
-=======
+      mi_assert_internal(page->slice_committed > 0 || mi_bitmap_is_setN(arena->slices_committed, slice_index, slice_count));
       mi_assert_internal(mi_bitmap_is_clearN(arena->slices_free, slice_index, slice_count));
-      mi_assert_internal(mi_option_is_enabled(mi_option_page_commit_on_demand) || mi_bitmap_is_setN(arena->slices_committed, slice_index, slice_count));
->>>>>>> d21114b5
       mi_assert_internal(mi_bitmap_is_setN(arena->slices_dirty, slice_index, slice_count));
       mi_assert_internal(_mi_is_aligned(page, MI_PAGE_ALIGN));
       mi_assert_internal(_mi_ptr_page(page)==page);
@@ -802,13 +798,8 @@
     size_t slice_count;
     mi_arena_t* arena = mi_page_arena(page, &slice_index, &slice_count);
 
-<<<<<<< HEAD
     mi_assert_internal(mi_bbitmap_is_clearN(arena->slices_free, slice_index, slice_count));
-    mi_assert_internal(mi_bitmap_is_setN(arena->slices_committed, slice_index, slice_count));
-=======
-    mi_assert_internal(mi_bitmap_is_clearN(arena->slices_free, slice_index, slice_count));
-    mi_assert_internal(mi_option_is_enabled(mi_option_page_commit_on_demand) || mi_bitmap_is_setN(arena->slices_committed, slice_index, slice_count));
->>>>>>> d21114b5
+    mi_assert_internal(page->slice_committed > 0 || mi_bitmap_is_setN(arena->slices_committed, slice_index, slice_count));
     mi_assert_internal(mi_bitmap_is_clearN(arena->pages_abandoned[bin], slice_index, 1));
     mi_assert_internal(mi_bitmap_is_setN(page->memid.mem.arena.arena->pages, page->memid.mem.arena.slice_index, 1));
     // note: we cannot check for `!mi_page_is_abandoned_and_mapped` since that may
@@ -866,13 +857,8 @@
     size_t slice_count;
     mi_arena_t* arena = mi_page_arena(page, &slice_index, &slice_count);
     mi_assert_internal(!mi_page_is_singleton(page));
-<<<<<<< HEAD
     mi_assert_internal(mi_bbitmap_is_clearN(arena->slices_free, slice_index, slice_count));
-    mi_assert_internal(mi_bitmap_is_setN(arena->slices_committed, slice_index, slice_count));
-=======
-    mi_assert_internal(mi_bitmap_is_clearN(arena->slices_free, slice_index, slice_count));
-    mi_assert_internal(mi_option_is_enabled(mi_option_page_commit_on_demand) || mi_bitmap_is_setN(arena->slices_committed, slice_index, slice_count));
->>>>>>> d21114b5
+    mi_assert_internal(page->slice_committed > 0 || mi_bitmap_is_setN(arena->slices_committed, slice_index, slice_count));
     mi_assert_internal(mi_bitmap_is_setN(arena->slices_dirty, slice_index, slice_count));
 
     mi_page_set_abandoned_mapped(page);
@@ -936,13 +922,8 @@
     size_t slice_count;
     mi_arena_t* arena = mi_page_arena(page, &slice_index, &slice_count);
 
-<<<<<<< HEAD
     mi_assert_internal(mi_bbitmap_is_clearN(arena->slices_free, slice_index, slice_count));
-    mi_assert_internal(mi_bitmap_is_setN(arena->slices_committed, slice_index, slice_count));
-=======
-    mi_assert_internal(mi_bitmap_is_clearN(arena->slices_free, slice_index, slice_count));
-    mi_assert_internal(mi_option_is_enabled(mi_option_page_commit_on_demand) || mi_bitmap_is_setN(arena->slices_committed, slice_index, slice_count));
->>>>>>> d21114b5
+    mi_assert_internal(page->slice_committed > 0 || mi_bitmap_is_setN(arena->slices_committed, slice_index, slice_count));
 
     // this busy waits until a concurrent reader (from alloc_abandoned) is done
     mi_bitmap_clear_once_set(arena->pages_abandoned[bin], slice_index);
@@ -1515,11 +1496,7 @@
 // returns if the memory is no longer committed (versus reset which keeps the commit)
 static bool mi_arena_purge(mi_arena_t* arena, size_t slice_index, size_t slice_count) {
   mi_assert_internal(!arena->memid.is_pinned);
-<<<<<<< HEAD
   mi_assert_internal(mi_bbitmap_is_clearN(arena->slices_free, slice_index, slice_count));
-=======
-  mi_assert_internal(mi_bitmap_is_clearN(arena->slices_free, slice_index, slice_count)); // we own it?
->>>>>>> d21114b5
 
   const size_t size = mi_size_of_slices(slice_count);
   void* const p = mi_arena_slice_start(arena, slice_index);
@@ -1552,11 +1529,7 @@
   const long delay = mi_arena_purge_delay();
   if (arena->memid.is_pinned || delay < 0 || _mi_preloading()) return;  // is purging allowed at all?
 
-<<<<<<< HEAD
   mi_assert_internal(mi_bbitmap_is_clearN(arena->slices_free, slice_index, slice_count));
-=======
-  mi_assert_internal(mi_bitmap_is_clearN(arena->slices_free, slice_index, slice_count)); // we still own it?
->>>>>>> d21114b5
   if (delay == 0) {
     // purge directly
     mi_arena_purge(arena, slice_index, slice_count);
