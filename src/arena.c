/* ----------------------------------------------------------------------------
Copyright (c) 2019-2024, Microsoft Research, Daan Leijen
This is free software; you can redistribute it and/or modify it under the
terms of the MIT license. A copy of the license can be found in the file
"LICENSE" at the root of this distribution.
-----------------------------------------------------------------------------*/

/* ----------------------------------------------------------------------------
"Arenas" are fixed area's of OS memory from which we can allocate
large blocks (>= MI_ARENA_MIN_BLOCK_SIZE, 4MiB).
In contrast to the rest of mimalloc, the arenas are shared between
threads and need to be accessed using atomic operations.

Arenas are also used to for huge OS page (1GiB) reservations or for reserving
OS memory upfront which can be improve performance or is sometimes needed
on embedded devices. We can also employ this with WASI or `sbrk` systems
to reserve large arenas upfront and be able to reuse the memory more effectively.

The arena allocation needs to be thread safe and we use an atomic bitmap to allocate.
-----------------------------------------------------------------------------*/

#include "mimalloc.h"
#include "mimalloc/internal.h"
#include "bitmap.h"


/* -----------------------------------------------------------
  Arena allocation
----------------------------------------------------------- */

#define MI_ARENA_BIN_COUNT      (MI_BIN_COUNT)
#define MI_ARENA_MIN_SIZE       (MI_BCHUNK_BITS * MI_ARENA_SLICE_SIZE)           // 32 MiB (or 8 MiB on 32-bit)
#define MI_ARENA_MAX_SIZE       (MI_BITMAP_MAX_BIT_COUNT * MI_ARENA_SLICE_SIZE)

// A memory arena descriptor
typedef struct mi_arena_s {
  mi_memid_t          memid;                // memid of the memory area
<<<<<<< HEAD
  mi_subproc_t*       subproc;              // subprocess this arena belongs to (`this 'in' this->subproc->arenas`)

  size_t              slice_count;          // total size of the area in arena slices (of `MI_ARENA_SLICE_SIZE`)
  size_t              info_slices;          // initial slices reserved for the arena bitmaps
=======
  _Atomic(uint8_t*)   start;                // the start of the memory area
  size_t              block_count;          // size of the area in arena blocks (of `MI_ARENA_BLOCK_SIZE`)
  size_t              field_count;          // number of bitmap fields (where `field_count * MI_BITMAP_FIELD_BITS >= block_count`)
  size_t              meta_size;            // size of the arena structure itself (including its bitmaps)
  mi_memid_t          meta_memid;           // memid of the arena structure itself (OS or static allocation)
>>>>>>> 7085b6ce
  int                 numa_node;            // associated NUMA node
  bool                is_exclusive;         // only allow allocations if specifically for this arena
  bool                is_large;             // memory area consists of large- or huge OS pages (always committed)
<<<<<<< HEAD
  _Atomic(mi_msecs_t) purge_expire;         // expiration time when slices can be purged from `slices_purge`.
  _Atomic(mi_msecs_t) purge_expire_extend;  // the purge expiration may be extended by a bit

  mi_bitmap_t*        slices_free;          // is the slice free?
  mi_bitmap_t*        slices_committed;     // is the slice committed? (i.e. accessible)
  mi_bitmap_t*        slices_dirty;         // is the slice potentially non-zero?
  mi_bitmap_t*        slices_purge;         // slices that can be purged
  mi_bitmap_t*        pages;                // all registered pages (abandoned and owned)
  mi_bitmap_t*        pages_abandoned[MI_BIN_COUNT];  // abandoned pages per size bin (a set bit means the start of the page)
                                            // the full queue contains abandoned full pages
  // followed by the bitmaps (whose sizes depend on the arena size)
  // note: when adding bitmaps revise `mi_arena_info_slices_needed`
=======
  mi_lock_t           abandoned_visit_lock; // lock is only used when abandoned segments are being visited
  _Atomic(size_t)     search_idx;           // optimization to start the search for free blocks
  _Atomic(mi_msecs_t) purge_expire;         // expiration time when blocks should be purged from `blocks_purge`.
  
  mi_bitmap_field_t*  blocks_dirty;         // are the blocks potentially non-zero?
  mi_bitmap_field_t*  blocks_committed;     // are the blocks committed? (can be NULL for memory that cannot be decommitted)
  mi_bitmap_field_t*  blocks_purge;         // blocks that can be (reset) decommitted. (can be NULL for memory that cannot be (reset) decommitted)
  mi_bitmap_field_t*  blocks_abandoned;     // blocks that start with an abandoned segment. (This crosses API's but it is convenient to have here)
  mi_bitmap_field_t   blocks_inuse[1];      // in-place bitmap of in-use blocks (of size `field_count`)
  // do not add further fields here as the dirty, committed, purged, and abandoned bitmaps follow the inuse bitmap fields.
>>>>>>> 7085b6ce
} mi_arena_t;

// Every "page" in `pages_purge` points to purge info 
// (since we use it for any free'd range and not just for pages)
typedef struct mi_purge_info_s {
  _Atomic(mi_msecs_t)  expire;
  _Atomic(size_t)      slice_count;
} mi_purge_info_t;


<<<<<<< HEAD
=======
// The available arenas
static mi_decl_cache_align _Atomic(mi_arena_t*) mi_arenas[MI_MAX_ARENAS];
static mi_decl_cache_align _Atomic(size_t)      mi_arena_count; // = 0
static mi_decl_cache_align _Atomic(int64_t)     mi_arenas_purge_expire; // set if there exist purgeable arenas

#define MI_IN_ARENA_C
#include "arena-abandon.c"
#undef MI_IN_ARENA_C
>>>>>>> 7085b6ce

/* -----------------------------------------------------------
  Arena id's
----------------------------------------------------------- */

mi_arena_id_t _mi_arena_id_none(void) {
  return NULL;
}

mi_arena_t* _mi_arena_from_id(mi_arena_id_t id) {
  return (mi_arena_t*)id;
}


static bool mi_arena_id_is_suitable(mi_arena_t* arena, mi_arena_t* req_arena) {
  return ((arena == req_arena) ||                        // they match, 
          (req_arena == NULL && !arena->is_exclusive));  // or the arena is not exclusive, and we didn't request a specific one
}

bool _mi_arena_memid_is_suitable(mi_memid_t memid, mi_arena_t* request_arena) {
  if (memid.memkind == MI_MEM_ARENA) {
    return mi_arena_id_is_suitable(memid.mem.arena.arena, request_arena);
  }
  else {
    return mi_arena_id_is_suitable(NULL, request_arena);
  }
}

size_t mi_arenas_get_count(mi_subproc_t* subproc) {
  return mi_atomic_load_relaxed(&subproc->arena_count);
}

mi_arena_t* mi_arena_from_index(mi_subproc_t* subproc, size_t idx) {
  mi_assert_internal(idx < mi_arenas_get_count(subproc));
  return mi_atomic_load_ptr_relaxed(mi_arena_t, &subproc->arenas[idx]);
}

static size_t mi_arena_info_slices(mi_arena_t* arena) {
  return arena->info_slices;
}

#if MI_DEBUG > 1
static bool mi_arena_has_page(mi_arena_t* arena, mi_page_t* page) {
  return (page->memid.memkind == MI_MEM_ARENA &&
          page->memid.mem.arena.arena == arena &&
          mi_bitmap_is_setN(arena->pages, page->memid.mem.arena.slice_index, 1));
}
#endif

/* -----------------------------------------------------------
  Util
----------------------------------------------------------- */


// Size of an arena
static size_t mi_arena_size(mi_arena_t* arena) {
  return mi_size_of_slices(arena->slice_count);
}

// Start of the arena memory area
static uint8_t* mi_arena_start(mi_arena_t* arena) {
  return ((uint8_t*)arena);
}

// Start of a slice
uint8_t* mi_arena_slice_start(mi_arena_t* arena, size_t slice_index) {
  return (mi_arena_start(arena) + mi_size_of_slices(slice_index));
}

// Arena area
void* mi_arena_area(mi_arena_id_t arena_id, size_t* size) {
  if (size != NULL) *size = 0;
  mi_arena_t* arena = _mi_arena_from_id(arena_id);
  if (arena == NULL) return NULL;
  if (size != NULL) { *size = mi_size_of_slices(arena->slice_count); }
  return mi_arena_start(arena);
}


// Create an arena memid
static mi_memid_t mi_memid_create_arena(mi_arena_t* arena, size_t slice_index, size_t slice_count) {
  mi_assert_internal(slice_index < UINT32_MAX);
  mi_assert_internal(slice_count < UINT32_MAX);
  mi_assert_internal(slice_count > 0);
  mi_assert_internal(slice_index < arena->slice_count);
  mi_memid_t memid = _mi_memid_create(MI_MEM_ARENA);
  memid.mem.arena.arena = arena;
  memid.mem.arena.slice_index = (uint32_t)slice_index;
  memid.mem.arena.slice_count = (uint32_t)slice_count;
  return memid;
}

// get the arena and slice span
static mi_arena_t* mi_arena_from_memid(mi_memid_t memid, size_t* slice_index, size_t* slice_count) {
  mi_assert_internal(memid.memkind == MI_MEM_ARENA);
  mi_arena_t* arena = memid.mem.arena.arena;
  if (slice_index) *slice_index = memid.mem.arena.slice_index;
  if (slice_count) *slice_count = memid.mem.arena.slice_count;
  return arena;
}

static mi_arena_t* mi_page_arena(mi_page_t* page, size_t* slice_index, size_t* slice_count) {
  // todo: maybe store the arena* directly in the page?
  return mi_arena_from_memid(page->memid, slice_index, slice_count);
}

static size_t mi_memid_size(mi_memid_t memid) {
  if (memid.memkind == MI_MEM_ARENA) {
    return memid.mem.arena.slice_count * MI_ARENA_SLICE_SIZE;
  }
  else if (mi_memid_is_os(memid) || memid.memkind == MI_MEM_EXTERNAL) {
    return memid.mem.os.size;
  }
  else {
    return 0;
  }
}

/* -----------------------------------------------------------
  Arena Allocation
----------------------------------------------------------- */

static mi_decl_noinline void* mi_arena_try_alloc_at(
  mi_arena_t* arena, size_t slice_count, bool commit, size_t tseq, mi_memid_t* memid)
{
  size_t slice_index;
  if (!mi_bitmap_try_find_and_clearN(arena->slices_free, slice_count, tseq, &slice_index)) return NULL;

  // claimed it!
  void* p = mi_arena_slice_start(arena, slice_index);
  *memid = mi_memid_create_arena(arena, slice_index, slice_count);
  memid->is_pinned = arena->memid.is_pinned;

  // set the dirty bits and track which slices become accessible
  size_t touched_slices = slice_count;
  if (arena->memid.initially_zero) {
    size_t already_dirty = 0;
    memid->initially_zero = mi_bitmap_setN(arena->slices_dirty, slice_index, slice_count, &already_dirty);
    mi_assert_internal(already_dirty <= touched_slices);
    touched_slices -= already_dirty;
  }

  // set commit state
  if (commit) {
    memid->initially_committed = true;

    // commit requested, but the range may not be committed as a whole: ensure it is committed now
    if (!mi_bitmap_is_setN(arena->slices_committed, slice_index, slice_count)) {
      // not fully committed: commit the full range and set the commit bits
      // we set the bits first since we own these slices (they are no longer free)
      size_t already_committed_count = 0;
      mi_bitmap_setN(arena->slices_committed, slice_index, slice_count, &already_committed_count);
      // adjust the stats so we don't double count the commits
      if (already_committed_count > 0) {
        mi_subproc_stat_adjust_decrease(arena->subproc, committed, mi_size_of_slices(already_committed_count), true /* on alloc */);
      }
      // now actually commit
      bool commit_zero = false;
      if (!_mi_os_commit(p, mi_size_of_slices(slice_count), &commit_zero)) {
        // failed to commit (todo: give warning?)
        if (already_committed_count > 0) {
          mi_subproc_stat_increase(arena->subproc, committed, mi_size_of_slices(already_committed_count));
        }
        memid->initially_committed = false;
      }
      else {
        // committed
        if (commit_zero) { memid->initially_zero = true; }
        #if MI_DEBUG > 1
        if (memid->initially_zero) {
          if (!mi_mem_is_zero(p, mi_size_of_slices(slice_count))) {
            _mi_error_message(EFAULT, "interal error: arena allocation was not zero-initialized!\n");
            memid->initially_zero = false;
          }
        }
        #endif        
      }
    }
    else {
      // already fully commited.
      // if the OS has overcommit, and this is the first time we access these pages, then 
      // count the commit now (as at arena reserve we didn't count those commits as these are on-demand)
      if (_mi_os_has_overcommit() && touched_slices > 0) {
        mi_subproc_stat_increase( arena->subproc, committed, mi_size_of_slices(touched_slices));
      }
    }
    // tool support
    if (memid->initially_zero) {
      mi_track_mem_defined(p, slice_count * MI_ARENA_SLICE_SIZE);
    }
    else {
      mi_track_mem_undefined(p, slice_count * MI_ARENA_SLICE_SIZE);
    }
  }
  else {
    // no need to commit, but check if already fully committed
    memid->initially_committed = mi_bitmap_is_setN(arena->slices_committed, slice_index, slice_count);
  }

  mi_assert_internal(mi_bitmap_is_clearN(arena->slices_free, slice_index, slice_count));
  if (commit) { mi_assert_internal(mi_bitmap_is_setN(arena->slices_committed, slice_index, slice_count)); }
  mi_assert_internal(mi_bitmap_is_setN(arena->slices_dirty, slice_index, slice_count));
  
  return p;
}


static int mi_reserve_os_memory_ex2(mi_subproc_t* subproc, size_t size, bool commit, bool allow_large, bool exclusive, mi_arena_id_t* arena_id);

// try to reserve a fresh arena space
<<<<<<< HEAD
static bool mi_arena_reserve(mi_subproc_t* subproc, size_t req_size, bool allow_large, mi_arena_id_t* arena_id)
{
  const size_t arena_count = mi_arenas_get_count(subproc);
=======
static bool mi_arena_reserve(size_t req_size, bool allow_large, mi_arena_id_t *arena_id)
{
  if (_mi_preloading()) return false;  // use OS only while pre loading
  
  const size_t arena_count = mi_atomic_load_acquire(&mi_arena_count);
>>>>>>> 7085b6ce
  if (arena_count > (MI_MAX_ARENAS - 4)) return false;

  // calc reserve
  size_t arena_reserve = mi_option_get_size(mi_option_arena_reserve);
  if (arena_reserve == 0) return false;

  if (!_mi_os_has_virtual_reserve()) {
    arena_reserve = arena_reserve/4;  // be conservative if virtual reserve is not supported (for WASM for example)
  }
  arena_reserve = _mi_align_up(arena_reserve, MI_ARENA_SLICE_SIZE);

  if (arena_count >= 1 && arena_count <= 128) {
    // scale up the arena sizes exponentially every 4 entries
    const size_t multiplier = (size_t)1 << _mi_clamp(arena_count/4, 0, 16);
    size_t reserve = 0;
    if (!mi_mul_overflow(multiplier, arena_reserve, &reserve)) {
      arena_reserve = reserve;
    }
  }

  // check arena bounds
  const size_t min_reserve = MI_ARENA_MIN_SIZE;
  const size_t max_reserve = MI_ARENA_MAX_SIZE;   // 16 GiB
  if (arena_reserve < min_reserve) {
    arena_reserve = min_reserve;
  }
  else if (arena_reserve > max_reserve) {
    arena_reserve = max_reserve;
  }

  if (arena_reserve < req_size) return false;  // should be able to at least handle the current allocation size

  // commit eagerly?
  bool arena_commit = false;
  const bool overcommit = _mi_os_has_overcommit();
  if (mi_option_get(mi_option_arena_eager_commit) == 2) { arena_commit = overcommit; }
  else if (mi_option_get(mi_option_arena_eager_commit) == 1) { arena_commit = true; }

  // on an OS with overcommit (Linux) we don't count the commit yet as it is on-demand. Once a slice
  // is actually allocated for the first time it will be counted.
  const bool adjust = (overcommit && arena_commit);
  if (adjust) { mi_subproc_stat_adjust_decrease( subproc, committed, arena_reserve, true /* on alloc */); }
  // and try to reserve the arena
  int err = mi_reserve_os_memory_ex2(subproc, arena_reserve, arena_commit, allow_large, false /* exclusive? */, arena_id);
  if (err != 0) {
    if (adjust) { mi_subproc_stat_adjust_increase( subproc, committed, arena_reserve, true); } // roll back
    // failed, try a smaller size?
    const size_t small_arena_reserve = (MI_SIZE_BITS == 32 ? 128*MI_MiB : 1*MI_GiB);
    if (adjust) { mi_subproc_stat_adjust_decrease( subproc, committed, arena_reserve, true); }
    if (arena_reserve > small_arena_reserve) {
      // try again
      err = mi_reserve_os_memory_ex(small_arena_reserve, arena_commit, allow_large, false /* exclusive? */, arena_id);
      if (err != 0 && adjust) { mi_subproc_stat_adjust_increase( subproc, committed, arena_reserve, true); } // roll back      
    }
  }
  return (err==0);
}




/* -----------------------------------------------------------
  Arena iteration
----------------------------------------------------------- */

static inline bool mi_arena_is_suitable(mi_arena_t* arena, mi_arena_t* req_arena, int numa_node, bool allow_large) {
  if (!allow_large && arena->is_large) return false;
  if (!mi_arena_id_is_suitable(arena, req_arena)) return false;
  if (req_arena == NULL) { // if not specific, check numa affinity
    const bool numa_suitable = (numa_node < 0 || arena->numa_node < 0 || arena->numa_node == numa_node);
    if (!numa_suitable) return false;
  }
  return true;
}

#define mi_forall_arenas(subproc, req_arena, tseq, name_arena) { \
  const size_t _arena_count = mi_arenas_get_count(subproc); \
  const size_t _arena_cycle = (_arena_count == 0 ? 0 : _arena_count - 1); /* first search the arenas below the last one */ \
  /* always start searching in the arena's below the max */ \
  size_t _start = (_arena_cycle <= 1 ? 0 : (tseq % _arena_cycle)); \
  for (size_t _i = 0; _i < _arena_count; _i++) { \
    mi_arena_t* name_arena; \
    if (req_arena != NULL) { \
      name_arena = req_arena; /* if there is a specific req_arena, only search that one */\
    } \
    else { \
      size_t _idx; \
      if (_i < _arena_cycle) { \
        _idx = _i + _start; \
        if (_idx >= _arena_cycle) { _idx -= _arena_cycle; } /* adjust so we rotate through the cycle */ \
      } \
      else { \
        _idx = _i; /* remaining arena's */ \
      } \
      name_arena = mi_arena_from_index(subproc,_idx); \
    } \
    if (name_arena != NULL) \
    {

#define mi_forall_arenas_end()  \
    } \
    if (req_arena != NULL) break; \
  } \
  }

#define mi_forall_suitable_arenas(subproc, req_arena, tseq, allow_large, name_arena) \
  mi_forall_arenas(subproc, req_arena,tseq,name_arena) { \
    if (mi_arena_is_suitable(name_arena, req_arena, -1 /* todo: numa node */, allow_large)) { \

#define mi_forall_suitable_arenas_end() \
  }} \
  mi_forall_arenas_end()

/* -----------------------------------------------------------
  Arena allocation
----------------------------------------------------------- */

// allocate slices from the arenas
static mi_decl_noinline void* mi_arenas_try_find_free(
  mi_subproc_t* subproc, size_t slice_count, size_t alignment,
  bool commit, bool allow_large, mi_arena_t* req_arena, size_t tseq, mi_memid_t* memid)
{
  mi_assert_internal(slice_count <= mi_slice_count_of_size(MI_ARENA_MAX_OBJ_SIZE));
  mi_assert(alignment <= MI_ARENA_SLICE_ALIGN);
  if (alignment > MI_ARENA_SLICE_ALIGN) return NULL;

  // search arena's
  mi_forall_suitable_arenas(subproc, req_arena, tseq, allow_large, arena)
  {
    void* p = mi_arena_try_alloc_at(arena, slice_count, commit, tseq, memid);
    if (p != NULL) return p;
  }
  mi_forall_suitable_arenas_end();
  return NULL;
}

// Allocate slices from the arena's -- potentially allocating a fresh arena
static mi_decl_noinline void* mi_arenas_try_alloc(
  mi_subproc_t* subproc,
  size_t slice_count, size_t alignment,
  bool commit, bool allow_large,
  mi_arena_t* req_arena, size_t tseq, mi_memid_t* memid)
{
  mi_assert(slice_count <= MI_ARENA_MAX_OBJ_SLICES);
  mi_assert(alignment <= MI_ARENA_SLICE_ALIGN);
  void* p;

<<<<<<< HEAD
  // try to find free slices in the arena's
  p = mi_arenas_try_find_free(subproc, slice_count, alignment, commit, allow_large, req_arena, tseq, memid);
  if (p != NULL) return p;

  // did we need a specific arena?
  if (req_arena != NULL) return NULL;

  // don't create arena's while preloading (todo: or should we?)
  if (_mi_preloading()) return NULL;

  // otherwise, try to reserve a new arena -- but one thread at a time.. (todo: allow 2 or 4 to reduce contention?)
  const size_t arena_count = mi_arenas_get_count(subproc);
  mi_lock(&subproc->arena_reserve_lock) {    
    if (arena_count == mi_arenas_get_count(subproc)) {
      // we are the first to enter the lock, reserve a fresh arena
      mi_arena_id_t arena_id = 0;
      mi_arena_reserve(subproc, mi_size_of_slices(slice_count), allow_large, &arena_id);
=======
  // try to allocate in an arena if the alignment is small enough and the object is not too small (as for heap meta data)
  if (!mi_option_is_enabled(mi_option_disallow_arena_alloc)) {  // is arena allocation allowed?
    if (size >= MI_ARENA_MIN_OBJ_SIZE && alignment <= MI_SEGMENT_ALIGN && align_offset == 0) 
    {
      void* p = mi_arena_try_alloc(numa_node, size, alignment, commit, allow_large, req_arena_id, memid);
      if (p != NULL) return p;

      // otherwise, try to first eagerly reserve a new arena
      if (req_arena_id == _mi_arena_id_none()) {
        mi_arena_id_t arena_id = 0;
        if (mi_arena_reserve(size, allow_large, &arena_id)) {
          // and try allocate in there
          mi_assert_internal(req_arena_id == _mi_arena_id_none());
          p = mi_arena_try_alloc_at_id(arena_id, true, numa_node, size, alignment, commit, allow_large, req_arena_id, memid);
          if (p != NULL) return p;
        }
      }
>>>>>>> 7085b6ce
    }
    else {
      // another thread already reserved a new arena
    }
  }  
  // try once more to allocate in the new arena
  mi_assert_internal(req_arena == NULL);
  p = mi_arenas_try_find_free(subproc, slice_count, alignment, commit, allow_large, req_arena, tseq, memid);
  if (p != NULL) return p;    

  return NULL;
}

// Allocate from the OS (if allowed)
static void* mi_arena_os_alloc_aligned(
  size_t size, size_t alignment, size_t align_offset,
  bool commit, bool allow_large,
  mi_arena_id_t req_arena_id, mi_memid_t* memid)
{
  // if we cannot use OS allocation, return NULL
  if (mi_option_is_enabled(mi_option_disallow_os_alloc) || req_arena_id != _mi_arena_id_none()) {
    errno = ENOMEM;
    return NULL;
  }

  if (align_offset > 0) {
    return _mi_os_alloc_aligned_at_offset(size, alignment, align_offset, commit, allow_large, memid);
  }
  else {
    return _mi_os_alloc_aligned(size, alignment, commit, allow_large, memid);
  }
}


// Allocate large sized memory
void* _mi_arena_alloc_aligned( mi_subproc_t* subproc,
  size_t size, size_t alignment, size_t align_offset,
  bool commit, bool allow_large,
  mi_arena_t* req_arena, size_t tseq, mi_memid_t* memid)
{
  mi_assert_internal(memid != NULL);
  mi_assert_internal(size > 0);

  // *memid = _mi_memid_none();
  // const int numa_node = _mi_os_numa_node(&tld->os); // current numa node

  // try to allocate in an arena if the alignment is small enough and the object is not too small (as for heap meta data)
  if (!mi_option_is_enabled(mi_option_disallow_arena_alloc) &&           // is arena allocation allowed?
      size >= MI_ARENA_MIN_OBJ_SIZE && size <= MI_ARENA_MAX_OBJ_SIZE &&  // and not too small/large
      alignment <= MI_ARENA_SLICE_ALIGN && align_offset == 0)            // and good alignment
  {
    const size_t slice_count = mi_slice_count_of_size(size);
    void* p = mi_arenas_try_alloc(subproc,slice_count, alignment, commit, allow_large, req_arena, tseq, memid);
    if (p != NULL) return p;
  }

  // fall back to the OS
  void* p = mi_arena_os_alloc_aligned(size, alignment, align_offset, commit, allow_large, req_arena, memid);
  return p;
}

void* _mi_arena_alloc(mi_subproc_t* subproc, size_t size, bool commit, bool allow_large, mi_arena_t* req_arena, size_t tseq, mi_memid_t* memid)
{
  return _mi_arena_alloc_aligned(subproc, size, MI_ARENA_SLICE_SIZE, 0, commit, allow_large, req_arena, tseq, memid);
}



/* -----------------------------------------------------------
  Arena page allocation
----------------------------------------------------------- */

static bool mi_arena_try_claim_abandoned(size_t slice_index, mi_arena_t* arena, mi_heaptag_t heap_tag, bool* keep_abandoned) {
  // found an abandoned page of the right size
  mi_page_t* const page  = (mi_page_t*)mi_arena_slice_start(arena, slice_index);
  // can we claim ownership?
  if (!mi_page_try_claim_ownership(page)) {
    // there was a concurrent free ..
    // we need to keep it in the abandoned map as the free will call `mi_arena_page_unabandon`,
    // and wait for readers (us!) to finish. This is why it is very important to set the abandoned
    // bit again (or otherwise the unabandon will never stop waiting).
    *keep_abandoned = true;
    return false;
  }
  if (heap_tag != page->heap_tag) {
    // wrong heap_tag.. we need to unown again
    // note: this normally never happens unless heaptags are actually used.
    // (an unown might free the page, and depending on that we can keep it in the abandoned map or not)
    // note: a minor wrinkle: the page will still be mapped but the abandoned map entry is (temporarily) clear at this point.
    //       so we cannot check in `mi_arena_free` for this invariant to hold.
    const bool freed = _mi_page_unown(page);
    *keep_abandoned = !freed;
    return false;
  }
  // yes, we can reclaim it, keep the abandoned map entry clear
  *keep_abandoned = false;
  return true;
}

static mi_page_t* mi_arena_page_try_find_abandoned(mi_subproc_t* subproc, size_t slice_count, size_t block_size, mi_arena_t* req_arena, mi_heaptag_t heaptag, size_t tseq)
{
  MI_UNUSED(slice_count);
  const size_t bin = _mi_bin(block_size);
  mi_assert_internal(bin < MI_BIN_COUNT);

  // any abandoned in our size class?
  mi_assert_internal(subproc != NULL);
  if (mi_atomic_load_relaxed(&subproc->abandoned_count[bin]) == 0) {
    return NULL;
  }

  // search arena's
  const bool allow_large = true;
  mi_forall_suitable_arenas(subproc, req_arena, tseq, allow_large, arena)
  {
    size_t slice_index;
    mi_bitmap_t* const bitmap = arena->pages_abandoned[bin];

    if (mi_bitmap_try_find_and_claim(bitmap, tseq, &slice_index, &mi_arena_try_claim_abandoned, arena, heaptag)) {
      // found an abandoned page of the right size
      // and claimed ownership.
      mi_page_t* page = (mi_page_t*)mi_arena_slice_start(arena, slice_index);
      mi_assert_internal(mi_page_is_owned(page));
      mi_assert_internal(mi_page_is_abandoned(page));
      mi_assert_internal(mi_arena_has_page(arena,page));
      mi_atomic_decrement_relaxed(&subproc->abandoned_count[bin]);
      mi_subproc_stat_decrease( arena->subproc, pages_abandoned, 1);
      mi_subproc_stat_counter_increase(arena->subproc, pages_reclaim_on_alloc, 1);

      _mi_page_free_collect(page, false);  // update `used` count
      mi_assert_internal(mi_bitmap_is_clearN(arena->slices_free, slice_index, slice_count));
      mi_assert_internal(mi_bitmap_is_setN(arena->slices_committed, slice_index, slice_count));
      mi_assert_internal(mi_bitmap_is_setN(arena->slices_dirty, slice_index, slice_count));
      mi_assert_internal(_mi_is_aligned(page, MI_PAGE_ALIGN));
      mi_assert_internal(_mi_ptr_page(page)==page);
      mi_assert_internal(_mi_ptr_page(mi_page_start(page))==page);
      mi_assert_internal(mi_page_block_size(page) == block_size);
      mi_assert_internal(!mi_page_is_full(page));
      return page;
    }
  }
  mi_forall_suitable_arenas_end();
  return NULL;
}

static mi_page_t* mi_arena_page_alloc_fresh(mi_subproc_t* subproc, size_t slice_count, size_t block_size, size_t block_alignment,
                                            mi_arena_t* req_arena, size_t tseq)
{
  const bool allow_large = true;
  const bool commit = true;
  const bool os_align = (block_alignment > MI_PAGE_MAX_OVERALLOC_ALIGN);
  const size_t page_alignment = MI_ARENA_SLICE_ALIGN;

  // try to allocate from free space in arena's
  mi_memid_t memid = _mi_memid_none();
  mi_page_t* page = NULL;
  if (!mi_option_is_enabled(mi_option_disallow_arena_alloc) && // allowed to allocate from arena's?
      !os_align &&                            // not large alignment
      slice_count <= MI_ARENA_MAX_OBJ_SLICES) // and not too large
  {
    page = (mi_page_t*)mi_arenas_try_alloc(subproc, slice_count, page_alignment, commit, allow_large, req_arena, tseq, &memid);
    if (page != NULL) {
      mi_assert_internal(mi_bitmap_is_clearN(memid.mem.arena.arena->pages, memid.mem.arena.slice_index, memid.mem.arena.slice_count));
      mi_bitmap_set(memid.mem.arena.arena->pages, memid.mem.arena.slice_index);
    }
  }
<<<<<<< HEAD

  // otherwise fall back to the OS
  if (page == NULL) {
    if (os_align) {
      // note: slice_count already includes the page
      mi_assert_internal(slice_count >= mi_slice_count_of_size(block_size) + mi_slice_count_of_size(page_alignment));
      page = (mi_page_t*)mi_arena_os_alloc_aligned(mi_size_of_slices(slice_count), block_alignment, page_alignment /* align offset */, commit, allow_large, req_arena, &memid);
    }
    else {
      page = (mi_page_t*)mi_arena_os_alloc_aligned(mi_size_of_slices(slice_count), page_alignment, 0 /* align offset */, commit, allow_large, req_arena, &memid);
=======
  else {
    // schedule purge
    const mi_msecs_t expire = _mi_clock_now() + delay;
    mi_msecs_t expire0 = 0;
    if (mi_atomic_casi64_strong_acq_rel(&arena->purge_expire, &expire0, expire)) {
      // expiration was not yet set
      // maybe set the global arenas expire as well (if it wasn't set already)
      mi_atomic_casi64_strong_acq_rel(&mi_arenas_purge_expire, &expire0, expire);
    }
    else {
      // already an expiration was set
    }
    _mi_bitmap_claim_across(arena->blocks_purge, arena->field_count, blocks, bitmap_idx, NULL);
  }
}

// purge a range of blocks
// return true if the full range was purged.
// assumes we own the area (i.e. blocks_in_use is claimed by us)
static bool mi_arena_purge_range(mi_arena_t* arena, size_t idx, size_t startidx, size_t bitlen, size_t purge) {
  const size_t endidx = startidx + bitlen;
  size_t bitidx = startidx;
  bool all_purged = false;
  while (bitidx < endidx) {
    // count consecutive ones in the purge mask
    size_t count = 0;
    while (bitidx + count < endidx && (purge & ((size_t)1 << (bitidx + count))) != 0) {
      count++;
    }
    if (count > 0) {
      // found range to be purged
      const mi_bitmap_index_t range_idx = mi_bitmap_index_create(idx, bitidx);
      mi_arena_purge(arena, range_idx, count);
      if (count == bitlen) {
        all_purged = true;
      }
>>>>>>> 7085b6ce
    }
  }

  if (page == NULL) return NULL;
  mi_assert_internal(_mi_is_aligned(page, MI_PAGE_ALIGN));
  mi_assert_internal(!os_align || _mi_is_aligned((uint8_t*)page + page_alignment, block_alignment));

  // claimed free slices: initialize the page partly
  if (!memid.initially_zero) {
    mi_track_mem_undefined(page, slice_count * MI_ARENA_SLICE_SIZE);
    _mi_memzero_aligned(page, sizeof(*page));
  }
  else {
    mi_track_mem_defined(page, slice_count * MI_ARENA_SLICE_SIZE);
  }
  #if MI_DEBUG > 1
  if (memid.initially_zero) {
    if (!mi_mem_is_zero(page, mi_size_of_slices(slice_count))) {
      _mi_error_message(EFAULT, "internal error: page memory was not zero initialized.\n");
      memid.initially_zero = false;
      _mi_memzero_aligned(page, sizeof(*page));
    }
  }
  #endif
  mi_assert(MI_PAGE_INFO_SIZE >= mi_page_info_size());
  size_t block_start;
  #if MI_GUARDED
  // in a guarded build, we align pages with blocks a multiple of an OS page size, to the OS page size
  // this ensures that all blocks in such pages are OS page size aligned (which is needed for the guard pages)
  const size_t os_page_size = _mi_os_page_size();
  mi_assert_internal(MI_PAGE_ALIGN >= os_page_size);
  if (!os_align && block_size % os_page_size == 0 && block_size > os_page_size /* at least 2 or more */ ) {
    block_start = _mi_align_up(mi_page_info_size(), os_page_size);
  }
  else
  #endif
  if (os_align) {
    block_start = MI_PAGE_ALIGN;
  }
  else if (_mi_is_power_of_two(block_size) && block_size <= MI_PAGE_MAX_START_BLOCK_ALIGN2) {
    // naturally align all power-of-2 blocks
    block_start = _mi_align_up(mi_page_info_size(), block_size);
  }
  else {
    // otherwise start after the info
    block_start = mi_page_info_size();
  }
  const size_t reserved    = (os_align ? 1 : (mi_size_of_slices(slice_count) - block_start) / block_size);
  mi_assert_internal(reserved > 0 && reserved <= UINT16_MAX);
  page->reserved = (uint16_t)reserved;
  page->page_start = (uint8_t*)page + block_start;
  page->block_size = block_size;
  page->memid = memid;   
  page->free_is_zero = memid.initially_zero;
  if (block_size > 0 && _mi_is_power_of_two(block_size)) {
    page->block_size_shift = (uint8_t)mi_ctz(block_size);
  }
  else {
    page->block_size_shift = 0;
  }
  // and own it
  mi_page_try_claim_ownership(page);

  // register in the page map
  _mi_page_map_register(page);
  mi_assert_internal(_mi_ptr_page(page)==page);
  mi_assert_internal(_mi_ptr_page(mi_page_start(page))==page);
  mi_assert_internal(mi_page_block_size(page) == block_size);
  mi_assert_internal(mi_page_is_abandoned(page));
  mi_assert_internal(mi_page_is_owned(page));
  return page;
}

<<<<<<< HEAD
static mi_page_t* mi_arena_page_allocN(mi_heap_t* heap, size_t slice_count, size_t block_size) {
  mi_arena_t* req_arena = heap->exclusive_arena;
  mi_tld_t* const tld = heap->tld;

  // 1. look for an abandoned page
  mi_page_t* page = mi_arena_page_try_find_abandoned(tld->subproc, slice_count, block_size, req_arena, heap->tag, tld->thread_seq);
  if (page != NULL) {
    return page;  // return as abandoned
=======
// returns true if anything was purged
static bool mi_arena_try_purge(mi_arena_t* arena, mi_msecs_t now, bool force)
{
  // check pre-conditions
  if (arena->memid.is_pinned) return false;
   
  // expired yet?
  mi_msecs_t expire = mi_atomic_loadi64_relaxed(&arena->purge_expire);
  if (!force && (expire == 0 || expire > now)) return false;

  // reset expire (if not already set concurrently)
  mi_atomic_casi64_strong_acq_rel(&arena->purge_expire, &expire, (mi_msecs_t)0);
  
  // potential purges scheduled, walk through the bitmap
  bool any_purged = false;
  bool full_purge = true;
  for (size_t i = 0; i < arena->field_count; i++) {
    size_t purge = mi_atomic_load_relaxed(&arena->blocks_purge[i]);
    if (purge != 0) {
      size_t bitidx = 0;
      while (bitidx < MI_BITMAP_FIELD_BITS) {
        // find consecutive range of ones in the purge mask
        size_t bitlen = 0;
        while (bitidx + bitlen < MI_BITMAP_FIELD_BITS && (purge & ((size_t)1 << (bitidx + bitlen))) != 0) {
          bitlen++;
        }
        // temporarily claim the purge range as "in-use" to be thread-safe with allocation
        // try to claim the longest range of corresponding in_use bits
        const mi_bitmap_index_t bitmap_index = mi_bitmap_index_create(i, bitidx);
        while( bitlen > 0 ) {
          if (_mi_bitmap_try_claim(arena->blocks_inuse, arena->field_count, bitlen, bitmap_index)) {
            break;
          }
          bitlen--;
        }
        // actual claimed bits at `in_use`
        if (bitlen > 0) {
          // read purge again now that we have the in_use bits
          purge = mi_atomic_load_acquire(&arena->blocks_purge[i]);
          if (!mi_arena_purge_range(arena, i, bitidx, bitlen, purge)) {
            full_purge = false;
          }
          any_purged = true;
          // release the claimed `in_use` bits again
          _mi_bitmap_unclaim(arena->blocks_inuse, arena->field_count, bitlen, bitmap_index);
        }
        bitidx += (bitlen+1);  // +1 to skip the zero (or end)
      } // while bitidx
    } // purge != 0
>>>>>>> 7085b6ce
  }

  // 2. find a free block, potentially allocating a new arena
  page = mi_arena_page_alloc_fresh(tld->subproc, slice_count, block_size, 1, req_arena, tld->thread_seq);
  if (page != NULL) {
    mi_assert_internal(page->memid.memkind != MI_MEM_ARENA || page->memid.mem.arena.slice_count == slice_count);
    _mi_page_init(heap, page);
    return page;
  }

  return NULL;
}

<<<<<<< HEAD

static mi_page_t* mi_singleton_page_alloc(mi_heap_t* heap, size_t block_size, size_t block_alignment) {
  mi_arena_t* req_arena = heap->exclusive_arena;
  mi_tld_t* const tld = heap->tld;
  const bool os_align = (block_alignment > MI_PAGE_MAX_OVERALLOC_ALIGN);
  const size_t info_size = (os_align ? MI_PAGE_ALIGN : mi_page_info_size());
  const size_t slice_count = mi_slice_count_of_size(info_size + block_size);

  mi_page_t* page = mi_arena_page_alloc_fresh(tld->subproc, slice_count, block_size, block_alignment, req_arena, tld->thread_seq);
  if (page == NULL) return NULL;

  mi_assert(page != NULL);
  mi_assert(page->reserved == 1);
  mi_assert_internal(_mi_ptr_page(page)==page);
  mi_assert_internal(_mi_ptr_page(mi_page_start(page))==page);

  return page;
}


mi_page_t* _mi_arena_page_alloc(mi_heap_t* heap, size_t block_size, size_t block_alignment) {
  mi_page_t* page;
  if mi_unlikely(block_alignment > MI_PAGE_MAX_OVERALLOC_ALIGN) {
    mi_assert_internal(_mi_is_power_of_two(block_alignment));
    page = mi_singleton_page_alloc(heap, block_size, block_alignment);
  }
  else if (block_size <= MI_SMALL_MAX_OBJ_SIZE) {
    page = mi_arena_page_allocN(heap, mi_slice_count_of_size(MI_SMALL_PAGE_SIZE), block_size);
  }
  else if (block_size <= MI_MEDIUM_MAX_OBJ_SIZE) {
    page = mi_arena_page_allocN(heap, mi_slice_count_of_size(MI_MEDIUM_PAGE_SIZE), block_size);
  }
  else if (block_size <= MI_LARGE_MAX_OBJ_SIZE) {
    page = mi_arena_page_allocN(heap, mi_slice_count_of_size(MI_LARGE_PAGE_SIZE), block_size);
  }
  else {
    page = mi_singleton_page_alloc(heap, block_size, block_alignment);
  }
  // mi_assert_internal(page == NULL || _mi_page_segment(page)->subproc == tld->subproc);
  mi_assert_internal(_mi_is_aligned(page, MI_PAGE_ALIGN));
  mi_assert_internal(_mi_ptr_page(page)==page);
  mi_assert_internal(_mi_ptr_page(mi_page_start(page))==page);
  mi_assert_internal(block_alignment <= MI_PAGE_MAX_OVERALLOC_ALIGN || _mi_is_aligned(mi_page_start(page), block_alignment));

  return page;
}

void _mi_arena_page_free(mi_page_t* page) {
  mi_assert_internal(_mi_is_aligned(page, MI_PAGE_ALIGN));
  mi_assert_internal(_mi_ptr_page(page)==page);
  mi_assert_internal(mi_page_is_owned(page));
  mi_assert_internal(mi_page_all_free(page));
  mi_assert_internal(mi_page_is_abandoned(page));
  mi_assert_internal(page->next==NULL && page->prev==NULL);

  #if MI_DEBUG>1
  if (page->memid.memkind==MI_MEM_ARENA && !mi_page_is_full(page)) {
    size_t bin = _mi_bin(mi_page_block_size(page));
    size_t slice_index;
    size_t slice_count;
    mi_arena_t* arena = mi_page_arena(page, &slice_index, &slice_count);

    mi_assert_internal(mi_bitmap_is_clearN(arena->slices_free, slice_index, slice_count));
    mi_assert_internal(mi_bitmap_is_setN(arena->slices_committed, slice_index, slice_count));
    mi_assert_internal(mi_bitmap_is_clearN(arena->pages_abandoned[bin], slice_index, 1));
    mi_assert_internal(mi_bitmap_is_setN(page->memid.mem.arena.arena->pages, page->memid.mem.arena.slice_index, 1));
    // note: we cannot check for `!mi_page_is_abandoned_and_mapped` since that may
    // be (temporarily) not true if the free happens while trying to reclaim
    // see `mi_arana_try_claim_abandoned`
  }
  #endif

  // unregister page
  _mi_page_map_unregister(page);
  if (page->memid.memkind == MI_MEM_ARENA) {
    mi_bitmap_clear(page->memid.mem.arena.arena->pages, page->memid.mem.arena.slice_index);
  }
  _mi_arena_free(page, mi_memid_size(page->memid), page->memid);
}

/* -----------------------------------------------------------
  Arena abandon
----------------------------------------------------------- */

void _mi_arena_page_abandon(mi_page_t* page) {
  mi_assert_internal(_mi_is_aligned(page, MI_PAGE_ALIGN));
  mi_assert_internal(_mi_ptr_page(page)==page);
  mi_assert_internal(mi_page_is_owned(page));
  mi_assert_internal(mi_page_is_abandoned(page));
  mi_assert_internal(!mi_page_all_free(page));
  mi_assert_internal(page->next==NULL && page->prev == NULL);

  if (page->memid.memkind==MI_MEM_ARENA && !mi_page_is_full(page)) {
    // make available for allocations
    size_t bin = _mi_bin(mi_page_block_size(page));
    size_t slice_index;
    size_t slice_count;
    mi_arena_t* arena = mi_page_arena(page, &slice_index, &slice_count);
    mi_assert_internal(!mi_page_is_singleton(page));
    mi_assert_internal(mi_bitmap_is_clearN(arena->slices_free, slice_index, slice_count));
    mi_assert_internal(mi_bitmap_is_setN(arena->slices_committed, slice_index, slice_count));
    mi_assert_internal(mi_bitmap_is_setN(arena->slices_dirty, slice_index, slice_count));

    mi_page_set_abandoned_mapped(page);
    const bool wasclear = mi_bitmap_set(arena->pages_abandoned[bin], slice_index);
    MI_UNUSED(wasclear); mi_assert_internal(wasclear);
    mi_atomic_increment_relaxed(&arena->subproc->abandoned_count[bin]);
    mi_subproc_stat_increase(arena->subproc, pages_abandoned, 1);
  }
  else {
    // page is full (or a singleton), or the page is OS/externally allocated
    // leave as is; it will be reclaimed when an object is free'd in the page
    mi_subproc_t* subproc = _mi_subproc();
    // but for non-arena pages, add to the subproc list so these can be visited
    if (page->memid.memkind != MI_MEM_ARENA && mi_option_is_enabled(mi_option_visit_abandoned)) {
      mi_lock(&subproc->os_abandoned_pages_lock) {
        // push in front
        page->prev = NULL;
        page->next = subproc->os_abandoned_pages;
        if (page->next != NULL) { page->next->prev = page; }
        subproc->os_abandoned_pages = page;
      }
    }
    mi_subproc_stat_increase(_mi_subproc(), pages_abandoned, 1);
  }  
  _mi_page_unown(page);
}

bool _mi_arena_page_try_reabandon_to_mapped(mi_page_t* page) {
  mi_assert_internal(_mi_is_aligned(page, MI_PAGE_ALIGN));
  mi_assert_internal(_mi_ptr_page(page)==page);
  mi_assert_internal(mi_page_is_owned(page));
  mi_assert_internal(mi_page_is_abandoned(page));
  mi_assert_internal(!mi_page_is_abandoned_mapped(page));
  mi_assert_internal(!mi_page_is_full(page));
  mi_assert_internal(!mi_page_all_free(page));
  mi_assert_internal(!mi_page_is_singleton(page));
  if (mi_page_is_full(page) || mi_page_is_abandoned_mapped(page) || page->memid.memkind != MI_MEM_ARENA) {
    return false;
  }
  else {
    mi_subproc_t* subproc = _mi_subproc();
    mi_subproc_stat_counter_increase( subproc, pages_reabandon_full, 1);
    mi_subproc_stat_adjust_decrease( subproc, pages_abandoned, 1, true /* on alloc */);  // adjust as we are not abandoning fresh
    _mi_arena_page_abandon(page);
    return true;
=======
static void mi_arenas_try_purge( bool force, bool visit_all ) 
{
  if (_mi_preloading() || mi_arena_purge_delay() <= 0) return;  // nothing will be scheduled

  // check if any arena needs purging?
  const mi_msecs_t now = _mi_clock_now();
  mi_msecs_t arenas_expire = mi_atomic_load_acquire(&mi_arenas_purge_expire);
  if (!force && (arenas_expire == 0 || arenas_expire < now)) return;

  const size_t max_arena = mi_atomic_load_acquire(&mi_arena_count);
  if (max_arena == 0) return;

  // allow only one thread to purge at a time
  static mi_atomic_guard_t purge_guard;
  mi_atomic_guard(&purge_guard)
  {
    // increase global expire: at most one purge per delay cycle
    mi_atomic_store_release(&mi_arenas_purge_expire, now + mi_arena_purge_delay());  
    size_t max_purge_count = (visit_all ? max_arena : 2);
    bool all_visited = true;
    for (size_t i = 0; i < max_arena; i++) {
      mi_arena_t* arena = mi_atomic_load_ptr_acquire(mi_arena_t, &mi_arenas[i]);
      if (arena != NULL) {
        if (mi_arena_try_purge(arena, now, force)) {
          if (max_purge_count <= 1) {
            all_visited = false;
            break;
          }
          max_purge_count--;
        }
      }
    }
    if (all_visited) {
      // all arena's were visited and purged: reset global expire
      mi_atomic_store_release(&mi_arenas_purge_expire, 0);
    }
>>>>>>> 7085b6ce
  }
}

// called from `mi_free` if trying to unabandon an abandoned page
void _mi_arena_page_unabandon(mi_page_t* page) {
  mi_assert_internal(_mi_is_aligned(page, MI_PAGE_ALIGN));
  mi_assert_internal(_mi_ptr_page(page)==page);
  mi_assert_internal(mi_page_is_owned(page));
  mi_assert_internal(mi_page_is_abandoned(page));

  if (mi_page_is_abandoned_mapped(page)) {
    mi_assert_internal(page->memid.memkind==MI_MEM_ARENA);
    // remove from the abandoned map
    size_t bin = _mi_bin(mi_page_block_size(page));
    size_t slice_index;
    size_t slice_count;
    mi_arena_t* arena = mi_page_arena(page, &slice_index, &slice_count);

    mi_assert_internal(mi_bitmap_is_clearN(arena->slices_free, slice_index, slice_count));
    mi_assert_internal(mi_bitmap_is_setN(arena->slices_committed, slice_index, slice_count));
    
    // this busy waits until a concurrent reader (from alloc_abandoned) is done
    mi_bitmap_clear_once_set(arena->pages_abandoned[bin], slice_index);
    mi_page_clear_abandoned_mapped(page);
    mi_atomic_decrement_relaxed(&arena->subproc->abandoned_count[bin]);
    mi_subproc_stat_decrease(arena->subproc, pages_abandoned, 1);
  }
  else {
    // page is full (or a singleton), page is OS allocated
    mi_subproc_t* subproc = _mi_subproc();
    mi_subproc_stat_decrease(_mi_subproc(), pages_abandoned, 1);
    // if not an arena page, remove from the subproc os pages list
    if (page->memid.memkind != MI_MEM_ARENA && mi_option_is_enabled(mi_option_visit_abandoned)) {
      mi_lock(&subproc->os_abandoned_pages_lock) {
        if (page->prev != NULL) { page->prev->next = page->next; }
        if (page->next != NULL) { page->next->prev = page->prev; }
        if (subproc->os_abandoned_pages == page) { subproc->os_abandoned_pages = page->next; }
        page->next = NULL;
        page->prev = NULL;
      }
    }
  }  
}

void _mi_arena_reclaim_all_abandoned(mi_heap_t* heap) {
  MI_UNUSED(heap);
  // TODO: implement this
  return;
}


/* -----------------------------------------------------------
  Arena free
----------------------------------------------------------- */
static void mi_arena_schedule_purge(mi_arena_t* arena, size_t slice_index, size_t slices);
static void mi_arenas_try_purge(bool force, bool visit_all);

void _mi_arena_free(void* p, size_t size, mi_memid_t memid) {
  if (p==NULL) return;
  if (size==0) return;

  // need to set all memory to undefined as some parts may still be marked as no_access (like padding etc.)
  mi_track_mem_undefined(p, size);

  if (mi_memkind_is_os(memid.memkind)) {
    // was a direct OS allocation, pass through
    _mi_os_free(p, size, memid);
  }
  else if (memid.memkind == MI_MEM_ARENA) {
    // allocated in an arena
    size_t slice_count;
    size_t slice_index;
    mi_arena_t* arena = mi_arena_from_memid(memid, &slice_index, &slice_count);
    mi_assert_internal((size%MI_ARENA_SLICE_SIZE)==0);
    mi_assert_internal((slice_count*MI_ARENA_SLICE_SIZE)==size);
    mi_assert_internal(mi_arena_slice_start(arena,slice_index) <= (uint8_t*)p);
    mi_assert_internal(mi_arena_slice_start(arena,slice_index) + mi_size_of_slices(slice_count) > (uint8_t*)p);
    // checks
    if (arena == NULL) {
      _mi_error_message(EINVAL, "trying to free from an invalid arena: %p, size %zu, memid: 0x%zx\n", p, size, memid);
      return;
    }
    mi_assert_internal(slice_index < arena->slice_count);
    mi_assert_internal(slice_index >= mi_arena_info_slices(arena));
    if (slice_index < mi_arena_info_slices(arena) || slice_index > arena->slice_count) {
      _mi_error_message(EINVAL, "trying to free from an invalid arena block: %p, size %zu, memid: 0x%zx\n", p, size, memid);
      return;
    }

    // potentially decommit
    if (!arena->memid.is_pinned /* && !arena->memid.initially_committed */) { // todo: allow decommit even if initially committed?
      // (delay) purge the page
      mi_arena_schedule_purge(arena, slice_index, slice_count);
    }

    // and make it available to others again
    bool all_inuse = mi_bitmap_setN(arena->slices_free, slice_index, slice_count, NULL);
    if (!all_inuse) {
      _mi_error_message(EAGAIN, "trying to free an already freed arena block: %p, size %zu\n", mi_arena_slice_start(arena,slice_index), mi_size_of_slices(slice_count));
      return;
    };
  }
  else if (memid.memkind == MI_MEM_META) {
    _mi_meta_free(p, size, memid);
  }
  else {
    // arena was none, external, or static; nothing to do
    mi_assert_internal(mi_memid_needs_no_free(memid));
  }

  // try to purge expired decommits
  mi_arenas_try_purge(false, false);
}

// Purge the arenas; if `force_purge` is true, amenable parts are purged even if not yet expired
void _mi_arenas_collect(bool force_purge) {
  mi_arenas_try_purge(force_purge, force_purge /* visit all? */);
}


// Is a pointer contained in the given arena area?
bool mi_arena_contains(mi_arena_id_t arena_id, const void* p) {
  mi_arena_t* arena = _mi_arena_from_id(arena_id);
  return (mi_arena_start(arena) <= (const uint8_t*)p &&
          mi_arena_start(arena) + mi_size_of_slices(arena->slice_count) >(const uint8_t*)p);
}

// Is a pointer inside any of our arenas?
bool _mi_arena_contains(const void* p) {
  mi_subproc_t* subproc = _mi_subproc();
  const size_t max_arena = mi_arenas_get_count(subproc);
  for (size_t i = 0; i < max_arena; i++) {
    mi_arena_t* arena = mi_atomic_load_ptr_acquire(mi_arena_t, &subproc->arenas[i]);
    if (arena != NULL && mi_arena_contains(arena,p)) {
      return true;
    }
  }
  return false;
}



/* -----------------------------------------------------------
  Remove an arena.
----------------------------------------------------------- */

// destroy owned arenas; this is unsafe and should only be done using `mi_option_destroy_on_exit`
// for dynamic libraries that are unloaded and need to release all their allocated memory.
static void mi_arenas_unsafe_destroy(mi_subproc_t* subproc) {
  const size_t max_arena = mi_arenas_get_count(subproc);
  size_t new_max_arena = 0;
  for (size_t i = 0; i < max_arena; i++) {
    mi_arena_t* arena = mi_atomic_load_ptr_acquire(mi_arena_t, &subproc->arenas[i]);
    if (arena != NULL) {
      // mi_lock_done(&arena->abandoned_visit_lock);
      mi_atomic_store_ptr_release(mi_arena_t, &subproc->arenas[i], NULL);
      if (mi_memkind_is_os(arena->memid.memkind)) {
        _mi_os_free(mi_arena_start(arena), mi_arena_size(arena), arena->memid);
      }
    }
  }

  // try to lower the max arena.
  size_t expected = max_arena;
  mi_atomic_cas_strong_acq_rel(&subproc->arena_count, &expected, new_max_arena);
}


// destroy owned arenas; this is unsafe and should only be done using `mi_option_destroy_on_exit`
// for dynamic libraries that are unloaded and need to release all their allocated memory.
void _mi_arena_unsafe_destroy_all(void) {
  mi_arenas_unsafe_destroy(_mi_subproc());
  _mi_arenas_collect(true /* force purge */);  // purge non-owned arenas
}


/* -----------------------------------------------------------
  Add an arena.
----------------------------------------------------------- */

static bool mi_arena_add(mi_subproc_t* subproc, mi_arena_t* arena, mi_arena_id_t* arena_id) {
  mi_assert_internal(arena != NULL);
  mi_assert_internal(arena->slice_count > 0);
  if (arena_id != NULL) { *arena_id = NULL; }

  // first try to find a NULL entry
  const size_t count = mi_arenas_get_count(subproc);
  size_t i;
  for (i = 0; i < count; i++) {
    if (mi_arena_from_index(subproc,i) == NULL) {
      mi_arena_t* expected = NULL;
      if (mi_atomic_cas_ptr_strong_release(mi_arena_t, &subproc->arenas[i], &expected, arena)) {
        // success
        if (arena_id != NULL) { *arena_id = arena; }
        return true;
      }      
    }
  }

  // otherwise increase the max
  i = mi_atomic_increment_acq_rel(&subproc->arena_count);
  if (i >= MI_MAX_ARENAS) {
    mi_atomic_decrement_acq_rel(&subproc->arena_count);
    arena->subproc = NULL;
    return false;
  }

  mi_subproc_stat_counter_increase(arena->subproc, arena_count, 1);
  mi_atomic_store_ptr_release(mi_arena_t,&subproc->arenas[i], arena);
  if (arena_id != NULL) { *arena_id = arena; }
  return true;
}

static size_t mi_arena_info_slices_needed(size_t slice_count, size_t* bitmap_base) {
  if (slice_count == 0) slice_count = MI_BCHUNK_BITS;
  mi_assert_internal((slice_count % MI_BCHUNK_BITS) == 0);
  const size_t base_size = _mi_align_up(sizeof(mi_arena_t), MI_BCHUNK_SIZE);
  const size_t bitmaps_count = 5 + MI_ARENA_BIN_COUNT; // free, commit, dirty, purge, pages, and abandoned
  const size_t bitmaps_size = bitmaps_count * mi_bitmap_size(slice_count,NULL);
  const size_t size = base_size + bitmaps_size;

  const size_t os_page_size = _mi_os_page_size();
  const size_t info_size = _mi_align_up(size, os_page_size) + os_page_size; // + guard page
  const size_t info_slices = mi_slice_count_of_size(info_size);

  if (bitmap_base != NULL) *bitmap_base = base_size;
  return info_slices;
}

static mi_bitmap_t* mi_arena_bitmap_init(size_t slice_count, uint8_t** base) {
  mi_bitmap_t* bitmap = (mi_bitmap_t*)(*base);
  *base = (*base) + mi_bitmap_init(bitmap, slice_count, true /* already zero */);
  return bitmap;
}


static bool mi_manage_os_memory_ex2(mi_subproc_t* subproc, void* start, size_t size, bool is_large, int numa_node, bool exclusive, mi_memid_t memid, mi_arena_id_t* arena_id) mi_attr_noexcept
{
  mi_assert(!is_large || (memid.initially_committed && memid.is_pinned));
  mi_assert(_mi_is_aligned(start,MI_ARENA_SLICE_SIZE));
  mi_assert(start!=NULL);
  if (start==NULL) return false;
  if (!_mi_is_aligned(start,MI_ARENA_SLICE_SIZE)) {
    // todo: use alignment in memid to align to slice size first?
    _mi_warning_message("cannot use OS memory since it is not aligned to %zu KiB (address %p)", MI_ARENA_SLICE_SIZE/MI_KiB, start);
    return false;
  }

  if (arena_id != NULL) { *arena_id = _mi_arena_id_none(); }

  const size_t slice_count = _mi_align_down(size / MI_ARENA_SLICE_SIZE, MI_BCHUNK_BITS);
  if (slice_count > MI_BITMAP_MAX_BIT_COUNT) {  // 16 GiB for now
    // todo: allow larger areas (either by splitting it up in arena's or having larger arena's)
    _mi_warning_message("cannot use OS memory since it is too large (size %zu MiB, maximum is %zu MiB)", size/MI_MiB, mi_size_of_slices(MI_BITMAP_MAX_BIT_COUNT)/MI_MiB);
    return false;
  }
  size_t bitmap_base;
  const size_t info_slices = mi_arena_info_slices_needed(slice_count, &bitmap_base);
  if (slice_count < info_slices+1) {
    _mi_warning_message("cannot use OS memory since it is not large enough (size %zu KiB, minimum required is %zu KiB)", size/MI_KiB, mi_size_of_slices(info_slices+1)/MI_KiB);
    return false;
  }

  mi_arena_t* arena = (mi_arena_t*)start;

  // commit & zero if needed
  bool is_zero = memid.initially_zero;
  if (!memid.initially_committed) {
    _mi_os_commit(arena, mi_size_of_slices(info_slices), NULL);
  }
  if (!is_zero) {
    _mi_memzero(arena, mi_size_of_slices(info_slices));
  }

  // init
  arena->subproc      = subproc;
  arena->memid        = memid;
  arena->is_exclusive = exclusive;
  arena->slice_count  = slice_count;
  arena->info_slices  = info_slices;
  arena->numa_node    = numa_node; // TODO: or get the current numa node if -1? (now it allows anyone to allocate on -1)
  arena->is_large     = is_large;
  arena->purge_expire = 0;
  arena->purge_expire_extend = 0;
  // mi_lock_init(&arena->abandoned_visit_lock);

  // init bitmaps
  uint8_t* base = mi_arena_start(arena) + bitmap_base;
  arena->slices_free = mi_arena_bitmap_init(slice_count,&base);
  arena->slices_committed = mi_arena_bitmap_init(slice_count,&base);
  arena->slices_dirty = mi_arena_bitmap_init(slice_count,&base);
  arena->slices_purge = mi_arena_bitmap_init(slice_count, &base);
  arena->pages = mi_arena_bitmap_init(slice_count, &base);
  for( size_t i = 0; i < MI_ARENA_BIN_COUNT; i++) {
    arena->pages_abandoned[i] = mi_arena_bitmap_init(slice_count,&base);
  }
  mi_assert_internal(mi_size_of_slices(info_slices) >= (size_t)(base - mi_arena_start(arena)));

  // reserve our meta info (and reserve slices outside the memory area)
  mi_bitmap_unsafe_setN(arena->slices_free, info_slices /* start */, arena->slice_count - info_slices);
  if (memid.initially_committed) {
    mi_bitmap_unsafe_setN(arena->slices_committed, 0, arena->slice_count);
  }
  else {
    mi_bitmap_setN(arena->slices_committed, 0, info_slices, NULL);
  }
  if (!memid.initially_zero) {
    mi_bitmap_unsafe_setN(arena->slices_dirty, 0, arena->slice_count);
  }
  else {
    mi_bitmap_setN(arena->slices_dirty, 0, info_slices, NULL);
  }

  return mi_arena_add(subproc, arena, arena_id);
}


bool mi_manage_os_memory_ex(void* start, size_t size, bool is_committed, bool is_large, bool is_zero, int numa_node, bool exclusive, mi_arena_id_t* arena_id) mi_attr_noexcept {
  mi_memid_t memid = _mi_memid_create(MI_MEM_EXTERNAL);
  memid.mem.os.base = start;
  memid.mem.os.size = size;
  memid.initially_committed = is_committed;
  memid.initially_zero = is_zero;
  memid.is_pinned = is_large;
  return mi_manage_os_memory_ex2(_mi_subproc(), start, size, is_large, numa_node, exclusive, memid, arena_id);
}

// Reserve a range of regular OS memory
static int mi_reserve_os_memory_ex2(mi_subproc_t* subproc, size_t size, bool commit, bool allow_large, bool exclusive, mi_arena_id_t* arena_id) {
  if (arena_id != NULL) *arena_id = _mi_arena_id_none();
  size = _mi_align_up(size, MI_ARENA_SLICE_SIZE); // at least one slice
  mi_memid_t memid;
  void* start = _mi_os_alloc_aligned(size, MI_ARENA_SLICE_ALIGN, commit, allow_large, &memid);
  if (start == NULL) return ENOMEM;
  const bool is_large = memid.is_pinned; // todo: use separate is_large field?
  if (!mi_manage_os_memory_ex2(subproc, start, size, is_large, -1 /* numa node */, exclusive, memid, arena_id)) {
    _mi_os_free_ex(start, size, commit, memid);
    _mi_verbose_message("failed to reserve %zu KiB memory\n", _mi_divide_up(size, 1024));
    return ENOMEM;
  }
  _mi_verbose_message("reserved %zu KiB memory%s\n", _mi_divide_up(size, 1024), is_large ? " (in large os pages)" : "");
  // mi_debug_show_arenas(true, true, false);

  return 0;
}

// Reserve a range of regular OS memory
int mi_reserve_os_memory_ex(size_t size, bool commit, bool allow_large, bool exclusive, mi_arena_id_t* arena_id) mi_attr_noexcept {
  return mi_reserve_os_memory_ex2(_mi_subproc(), size, commit, allow_large, exclusive, arena_id);
}

// Manage a range of regular OS memory
bool mi_manage_os_memory(void* start, size_t size, bool is_committed, bool is_large, bool is_zero, int numa_node) mi_attr_noexcept {
  return mi_manage_os_memory_ex(start, size, is_committed, is_large, is_zero, numa_node, false /* exclusive? */, NULL);
}

// Reserve a range of regular OS memory
int mi_reserve_os_memory(size_t size, bool commit, bool allow_large) mi_attr_noexcept {
  return mi_reserve_os_memory_ex(size, commit, allow_large, false, NULL);
}


/* -----------------------------------------------------------
  Debugging
----------------------------------------------------------- */
static size_t mi_debug_show_bfield(mi_bfield_t field, char* buf) {
  size_t bit_set_count = 0;
  for (int bit = 0; bit < MI_BFIELD_BITS; bit++) {
    bool is_set = ((((mi_bfield_t)1 << bit) & field) != 0);
    if (is_set) bit_set_count++;
    buf[bit] = (is_set ? 'x' : '.');
  }
  return bit_set_count;
}

static size_t mi_debug_show_page_bfield(mi_bfield_t field, char* buf, mi_arena_t* arena, size_t slice_index) {
  size_t bit_set_count = 0;
  long bit_of_page = 0;
  for (int bit = 0; bit < MI_BFIELD_BITS; bit++, bit_of_page--) {
    bool is_set = ((((mi_bfield_t)1 << bit) & field) != 0);
    void* start = mi_arena_slice_start(arena, slice_index + bit);
    if (is_set) {
      mi_assert_internal(bit_of_page <= 0);
      bit_set_count++;
      mi_page_t* page = (mi_page_t*)start;
      char c = 'p';
      if (mi_page_is_abandoned_mapped(page)) { c = 'a'; }
      else if (mi_page_is_abandoned(page)) { c = (mi_page_is_singleton(page) ? 's' : 'f'); }
      bit_of_page = (long)page->memid.mem.arena.slice_count;
      buf[bit] = c;
    }    
    else {
      char c = '?';
      if (bit_of_page > 0) { c = '-'; }
      else if (_mi_meta_is_meta_page(start)) { c = 'm'; }
      else if (slice_index + bit < arena->info_slices) { c = 'i'; }
      // else if (mi_bitmap_is_setN(arena->pages_purge, slice_index + bit, NULL)) { c = '*'; }
      else if (mi_bitmap_is_set(arena->slices_free, slice_index+bit)) {
        if (mi_bitmap_is_set(arena->slices_purge, slice_index + bit)) { c = '~'; }
        else if (mi_bitmap_is_setN(arena->slices_committed, slice_index + bit, 1)) { c = '_'; }
        else { c = '.'; }
      }
      if (bit==MI_BFIELD_BITS-1 && bit_of_page > 1) { c = '>'; }
      buf[bit] = c;
    }    
  }
  return bit_set_count;
}

static size_t mi_debug_show_bitmap(const char* header, size_t slice_count, mi_bitmap_t* bitmap, bool invert, mi_arena_t* arena) {
  _mi_output_message("%s:\n", header);
  size_t bit_count = 0;
  size_t bit_set_count = 0;
  for (size_t i = 0; i < mi_bitmap_chunk_count(bitmap) && bit_count < slice_count; i++) {
    char buf[MI_BCHUNK_BITS + 64]; _mi_memzero(buf, sizeof(buf));
    size_t k = 0;
    mi_bchunk_t* chunk = &bitmap->chunks[i];

    if (i<10)        { buf[k++] = ('0' + (char)i); buf[k++] = ' '; buf[k++] = ' '; }
    else if (i<100)  { buf[k++] = ('0' + (char)(i/10)); buf[k++] = ('0' + (char)(i%10)); buf[k++] = ' '; }
    else if (i<1000) { buf[k++] = ('0' + (char)(i/100)); buf[k++] = ('0' + (char)((i%100)/10)); buf[k++] = ('0' + (char)(i%10)); }

    for (size_t j = 0; j < MI_BCHUNK_FIELDS; j++) {
      if (j > 0 && (j % 4) == 0) {
        buf[k++] = '\n'; _mi_memset(buf+k,' ',5); k += 5;
      }
      if (bit_count < slice_count) {
        mi_bfield_t bfield = chunk->bfields[j];
        if (invert) bfield = ~bfield;
        size_t xcount = (arena!=NULL ? mi_debug_show_page_bfield(bfield, buf + k, arena, bit_count)
                                     : mi_debug_show_bfield(bfield, buf + k));
        if (invert) xcount = MI_BFIELD_BITS - xcount;
        bit_set_count += xcount;
        k += MI_BFIELD_BITS;
        buf[k++] = ' ';
      }
      else {
        _mi_memset(buf + k, 'o', MI_BFIELD_BITS);
        k += MI_BFIELD_BITS;
      }
      bit_count += MI_BFIELD_BITS;
    }
    _mi_output_message("  %s\n", buf);
  }
  _mi_output_message("  total ('x'): %zu\n", bit_set_count);
  return bit_set_count;
}

void mi_debug_show_arenas(bool show_pages, bool show_inuse, bool show_committed) mi_attr_noexcept {
  mi_subproc_t* subproc = _mi_subproc();  
  size_t max_arenas = mi_arenas_get_count(subproc);
  size_t free_total = 0;
  size_t slice_total = 0;
  //size_t abandoned_total = 0;
  size_t page_total = 0;
  for (size_t i = 0; i < max_arenas; i++) {
    mi_arena_t* arena = mi_atomic_load_ptr_acquire(mi_arena_t, &subproc->arenas[i]);
    if (arena == NULL) break;
    mi_assert(arena->subproc == subproc);
    slice_total += arena->slice_count;
    _mi_output_message("arena %zu at %p: %zu slices (%zu MiB)%s, subproc: %p\n", i, arena, arena->slice_count, mi_size_of_slices(arena->slice_count)/MI_MiB, (arena->memid.is_pinned ? ", pinned" : ""), arena->subproc);
    if (show_inuse) {
      free_total += mi_debug_show_bitmap("in-use slices", arena->slice_count, arena->slices_free, true, NULL);
    }
    if (show_committed) {
      mi_debug_show_bitmap("committed slices", arena->slice_count, arena->slices_committed, false, NULL);
    }
    // todo: abandoned slices
    //if (show_purge) {
    //  purge_total += mi_debug_show_bitmap("purgeable slices", arena->slice_count, arena->slices_purge, false, NULL);
    //}
    if (show_pages) {
      page_total += mi_debug_show_bitmap("pages (p:page, a:abandoned, f:full-abandoned, s:singleton-abandoned, i:arena-info, m:heap-meta-data, ~:free-purgable, _:free-committed, .:free-reserved)", arena->slice_count, arena->pages, false, arena);
    }
  }
  if (show_inuse)     _mi_output_message("total inuse slices    : %zu\n", slice_total - free_total);
  // if (show_abandoned) _mi_verbose_message("total abandoned slices: %zu\n", abandoned_total);
  if (show_pages)     _mi_output_message("total pages in arenas: %zu\n", page_total);
}


/* -----------------------------------------------------------
  Reserve a huge page arena.
----------------------------------------------------------- */
// reserve at a specific numa node
int mi_reserve_huge_os_pages_at_ex(size_t pages, int numa_node, size_t timeout_msecs, bool exclusive, mi_arena_id_t* arena_id) mi_attr_noexcept {
  if (arena_id != NULL) *arena_id = NULL;
  if (pages==0) return 0;
  if (numa_node < -1) numa_node = -1;
  if (numa_node >= 0) numa_node = numa_node % _mi_os_numa_node_count();
  size_t hsize = 0;
  size_t pages_reserved = 0;
  mi_memid_t memid;
  void* p = _mi_os_alloc_huge_os_pages(pages, numa_node, timeout_msecs, &pages_reserved, &hsize, &memid);
  if (p==NULL || pages_reserved==0) {
    _mi_warning_message("failed to reserve %zu GiB huge pages\n", pages);
    return ENOMEM;
  }
  _mi_verbose_message("numa node %i: reserved %zu GiB huge pages (of the %zu GiB requested)\n", numa_node, pages_reserved, pages);

  if (!mi_manage_os_memory_ex2(_mi_subproc(), p, hsize, true, numa_node, exclusive, memid, arena_id)) {
    _mi_os_free(p, hsize, memid);
    return ENOMEM;
  }
  return 0;
}

int mi_reserve_huge_os_pages_at(size_t pages, int numa_node, size_t timeout_msecs) mi_attr_noexcept {
  return mi_reserve_huge_os_pages_at_ex(pages, numa_node, timeout_msecs, false, NULL);
}

// reserve huge pages evenly among the given number of numa nodes (or use the available ones as detected)
int mi_reserve_huge_os_pages_interleave(size_t pages, size_t numa_nodes, size_t timeout_msecs) mi_attr_noexcept {
  if (pages == 0) return 0;

  // pages per numa node
  size_t numa_count = (numa_nodes > 0 ? numa_nodes : _mi_os_numa_node_count());
  if (numa_count <= 0) numa_count = 1;
  const size_t pages_per = pages / numa_count;
  const size_t pages_mod = pages % numa_count;
  const size_t timeout_per = (timeout_msecs==0 ? 0 : (timeout_msecs / numa_count) + 50);

  // reserve evenly among numa nodes
  for (size_t numa_node = 0; numa_node < numa_count && pages > 0; numa_node++) {
    size_t node_pages = pages_per;  // can be 0
    if (numa_node < pages_mod) node_pages++;
    int err = mi_reserve_huge_os_pages_at(node_pages, (int)numa_node, timeout_per);
    if (err) return err;
    if (pages < node_pages) {
      pages = 0;
    }
    else {
      pages -= node_pages;
    }
  }

  return 0;
}

int mi_reserve_huge_os_pages(size_t pages, double max_secs, size_t* pages_reserved) mi_attr_noexcept {
  MI_UNUSED(max_secs);
  _mi_warning_message("mi_reserve_huge_os_pages is deprecated: use mi_reserve_huge_os_pages_interleave/at instead\n");
  if (pages_reserved != NULL) *pages_reserved = 0;
  int err = mi_reserve_huge_os_pages_interleave(pages, 0, (size_t)(max_secs * 1000.0));
  if (err==0 && pages_reserved!=NULL) *pages_reserved = pages;
  return err;
}





/* -----------------------------------------------------------
  Arena purge
----------------------------------------------------------- */

static long mi_arena_purge_delay(void) {
  // <0 = no purging allowed, 0=immediate purging, >0=milli-second delay
  return (mi_option_get(mi_option_purge_delay) * mi_option_get(mi_option_arena_purge_mult));
}

// reset or decommit in an arena and update the commit bitmap
// assumes we own the area (i.e. slices_free is claimed by us)
// returns if the memory is no longer committed (versus reset which keeps the commit)
static bool mi_arena_purge(mi_arena_t* arena, size_t slice_index, size_t slice_count) {
  mi_assert_internal(!arena->memid.is_pinned);
  mi_assert_internal(mi_bitmap_is_clearN(arena->slices_free, slice_index, slice_count));

  const size_t size = mi_size_of_slices(slice_count);
  void* const p = mi_arena_slice_start(arena, slice_index);
  //const bool all_committed = mi_bitmap_is_setN(arena->slices_committed, slice_index, slice_count);
  size_t already_committed;
  mi_bitmap_setN(arena->slices_committed, slice_index, slice_count, &already_committed);
  const bool all_committed = (already_committed == slice_count);
  const bool needs_recommit = _mi_os_purge_ex(p, size, all_committed /* allow reset? */);

  // update committed bitmap
  if (needs_recommit) {
    mi_subproc_stat_adjust_decrease( arena->subproc, committed, mi_size_of_slices(slice_count - already_committed), false /* on freed */);
    mi_bitmap_clearN(arena->slices_committed, slice_index, slice_count);
  }
  return needs_recommit;
}


// Schedule a purge. This is usually delayed to avoid repeated decommit/commit calls.
// Note: assumes we (still) own the area as we may purge immediately
static void mi_arena_schedule_purge(mi_arena_t* arena, size_t slice_index, size_t slice_count) {
  const long delay = mi_arena_purge_delay();
  if (delay < 0 || _mi_preloading()) return;  // is purging allowed at all?

  mi_assert_internal(mi_bitmap_is_clearN(arena->slices_free, slice_index, slice_count));
  if (delay == 0) {
    // purge directly
    mi_arena_purge(arena, slice_index, slice_count);
  }
  else {
    // schedule purge
    mi_msecs_t expire0 = 0;
    if (mi_atomic_casi64_strong_acq_rel(&arena->purge_expire, &expire0, _mi_clock_now() + delay)) {
      // expiration was not yet set
      mi_atomic_storei64_release(&arena->purge_expire_extend, 0);      
    }
    else if (mi_atomic_loadi64_acquire(&arena->purge_expire_extend) < 10*delay) {     // limit max extension time
      // already an expiration was set
      mi_atomic_addi64_acq_rel(&arena->purge_expire_extend, (mi_msecs_t)(delay/10));  // add smallish extra delay
    }
    mi_bitmap_setN(arena->slices_purge, slice_index, slice_count, NULL);
  }
}

typedef struct mi_purge_visit_info_s {
  mi_msecs_t now;
  mi_msecs_t delay;
  bool all_purged;
  bool any_purged;
} mi_purge_visit_info_t;

static bool mi_arena_try_purge_range(mi_arena_t* arena, size_t slice_index, size_t slice_count) {
  if (mi_bitmap_try_clearN(arena->slices_free, slice_index, slice_count)) {
    // purge
    bool decommitted = mi_arena_purge(arena, slice_index, slice_count); MI_UNUSED(decommitted);
    mi_assert_internal(!decommitted || mi_bitmap_is_clearN(arena->slices_committed, slice_index, slice_count));
    // and reset the free range
    mi_bitmap_setN(arena->slices_free, slice_index, slice_count, NULL);
    return true;
  }
  else {
    // was allocated again already
    return false;
  }
}

static bool mi_arena_try_purge_visitor(size_t slice_index, size_t slice_count, mi_arena_t* arena, void* arg) {
  mi_purge_visit_info_t* vinfo = (mi_purge_visit_info_t*)arg;  
  // try to purge: first claim the free blocks
  if (mi_arena_try_purge_range(arena, slice_index, slice_count)) {
    vinfo->any_purged = true;
    vinfo->all_purged = true;
  }
  else {
    // failed to claim the full range, try per slice instead
    for (size_t i = 0; i < slice_count; i++) {
      const bool purged = mi_arena_try_purge_range(arena, slice_index + i, 1);
      vinfo->any_purged = vinfo->any_purged || purged;
      vinfo->all_purged = vinfo->all_purged && purged;
    }
  }
  // don't clear the purge bits as that is done atomically be the _bitmap_forall_set_ranges
  // mi_bitmap_clearN(arena->slices_purge, slice_index, slice_count);
  return true; // continue
}

// returns true if anything was purged
static bool mi_arena_try_purge(mi_arena_t* arena, mi_msecs_t now, bool force)
{
  // check pre-conditions
  if (arena->memid.is_pinned) return false;
  mi_msecs_t expire_base = mi_atomic_loadi64_relaxed(&arena->purge_expire);
  mi_msecs_t expire_extend = mi_atomic_loadi64_relaxed(&arena->purge_expire_extend);
  const mi_msecs_t expire = expire_base + expire_extend;
  if (expire == 0) return false;

  // expired yet?
  if (!force && expire > now) return false;

  // reset expire (if not already set concurrently)
  if (mi_atomic_casi64_strong_acq_rel(&arena->purge_expire, &expire_base, (mi_msecs_t)0)) {
    mi_atomic_storei64_release(&arena->purge_expire_extend, (mi_msecs_t)0); // and also reset the extend
  }
  mi_subproc_stat_counter_increase(arena->subproc, arena_purges, 1);

  // go through all purge info's  (with max MI_BFIELD_BITS ranges at a time)
  // this also clears those ranges atomically (so any newly freed blocks will get purged next
  // time around)
  mi_purge_visit_info_t vinfo = { now, mi_arena_purge_delay(), true /*all?*/, false /*any?*/};
  _mi_bitmap_forall_setc_ranges(arena->slices_purge, &mi_arena_try_purge_visitor, arena, &vinfo);

  return vinfo.any_purged;
}


static void mi_arenas_try_purge(bool force, bool visit_all) 
{
  if (_mi_preloading() || mi_arena_purge_delay() <= 0) return;  // nothing will be scheduled

  mi_tld_t* tld = _mi_tld();
  mi_subproc_t* subproc = tld->subproc;
  const size_t max_arena = mi_arenas_get_count(subproc);
  if (max_arena == 0) return;

  // allow only one thread to purge at a time
  static mi_atomic_guard_t purge_guard;
  mi_atomic_guard(&purge_guard)
  {
    const mi_msecs_t now = _mi_clock_now();
    const size_t arena_start = tld->thread_seq % max_arena;
    size_t max_purge_count = (visit_all ? max_arena : 1);
    for (size_t _i = 0; _i < max_arena; _i++) {
      size_t i = _i + arena_start;
      if (i >= max_arena) { i -= max_arena; }
      mi_arena_t* arena = mi_arena_from_index(subproc,i);
      if (arena != NULL) {
        if (mi_arena_try_purge(arena, now, force)) {
          if (max_purge_count <= 1) break;
          max_purge_count--;
        }
      }
    }
  }
}

bool mi_abandoned_visit_blocks(mi_subproc_id_t subproc_id, int heap_tag, bool visit_blocks, mi_block_visit_fun* visitor, void* arg) {
  MI_UNUSED(subproc_id); MI_UNUSED(heap_tag); MI_UNUSED(visit_blocks); MI_UNUSED(visitor); MI_UNUSED(arg);
  _mi_error_message(EINVAL, "implement mi_abandoned_visit_blocks\n");
  return false;
}


/* -----------------------------------------------------------
  Unloading and reloading an arena.
----------------------------------------------------------- */
static bool mi_arena_page_register(size_t slice_index, size_t slice_count, mi_arena_t* arena, void* arg) {
  MI_UNUSED(arg); MI_UNUSED(slice_count);
  mi_assert_internal(slice_count == 1);
  mi_page_t* page = (mi_page_t*)mi_arena_slice_start(arena, slice_index);
  mi_assert_internal(mi_bitmap_is_setN(page->memid.mem.arena.arena->pages, page->memid.mem.arena.slice_index, 1));
  _mi_page_map_register(page);
  mi_assert_internal(_mi_ptr_page(page)==page);
  return true;
}

static bool mi_arena_pages_reregister(mi_arena_t* arena) {
  return _mi_bitmap_forall_set(arena->pages, &mi_arena_page_register, arena, NULL);
}

mi_decl_export bool mi_arena_unload(mi_arena_id_t arena_id, void** base, size_t* accessed_size, size_t* full_size) {
  mi_arena_t* arena = _mi_arena_from_id(arena_id);
  if (arena==NULL) {
    return false;
  }
  else if (!arena->is_exclusive) {
    _mi_warning_message("cannot unload a non-exclusive arena (id %zu at %p)\n", arena_id, arena);
    return false;
  }
  else if (arena->memid.memkind != MI_MEM_EXTERNAL) {
    _mi_warning_message("can only unload managed arena's for external memory (id %zu at %p)\n", arena_id, arena);
    return false;
  }

  // find accessed size
  size_t asize;
  // scan the commit map for the highest entry
  size_t idx;
  if (mi_bitmap_bsr(arena->slices_committed, &idx)) {
    asize = (idx + 1)* MI_ARENA_SLICE_SIZE;
  }
  else {
    asize = mi_arena_info_slices(arena) * MI_ARENA_SLICE_SIZE;
  }
  if (base != NULL) { *base = (void*)arena; }
  if (full_size != NULL) { *full_size = arena->memid.mem.os.size;  }
  if (accessed_size != NULL) { *accessed_size = asize; }

  // unregister the pages
  _mi_page_map_unregister_range(arena, asize);

  // set the entry to NULL
  mi_subproc_t* subproc = arena->subproc;
  const size_t count = mi_arenas_get_count(subproc);
  for(size_t i = 0; i < count; i++) {
    if (mi_arena_from_index(subproc, i) == arena) {
      mi_atomic_store_ptr_release(mi_arena_t, &subproc->arenas[i], NULL);
      if (i + 1 == count) { // try adjust the count?
        size_t expected = count;
        mi_atomic_cas_strong_acq_rel(&subproc->arena_count, &expected, count-1);
      }
      break;
    }
  }
  return true;
}

mi_decl_export bool mi_arena_reload(void* start, size_t size, mi_arena_id_t* arena_id) {
  // assume the memory area is already containing the arena
  if (arena_id != NULL) { *arena_id = _mi_arena_id_none(); }
  if (start == NULL || size == 0) return false;
  mi_arena_t* arena = (mi_arena_t*)start;
  mi_memid_t memid = arena->memid;
  if (memid.memkind != MI_MEM_EXTERNAL) {
    _mi_warning_message("can only reload arena's from external memory (%p)\n", arena);
    return false;
  }
  if (memid.mem.os.base != start) {
    _mi_warning_message("the reloaded arena base address differs from the external memory (arena: %p, external: %p)\n", arena, start);
    return false;
  }
  if (memid.mem.os.size != size) {
    _mi_warning_message("the reloaded arena size differs from the external memory (arena size: %zu, external size: %zu)\n", arena->memid.mem.os.size, size);
    return false;
  }
  if (!arena->is_exclusive) {
    _mi_warning_message("the reloaded arena is not exclusive\n");
    return false;
  }
  
  arena->is_exclusive = true;
  arena->subproc = _mi_subproc();
  if (!mi_arena_add(arena->subproc, arena, arena_id)) {
    return false;
  }
  mi_arena_pages_reregister(arena);
  return true;
}
<|MERGE_RESOLUTION|>--- conflicted
+++ resolved
@@ -35,24 +35,14 @@
 // A memory arena descriptor
 typedef struct mi_arena_s {
   mi_memid_t          memid;                // memid of the memory area
-<<<<<<< HEAD
   mi_subproc_t*       subproc;              // subprocess this arena belongs to (`this 'in' this->subproc->arenas`)
 
   size_t              slice_count;          // total size of the area in arena slices (of `MI_ARENA_SLICE_SIZE`)
   size_t              info_slices;          // initial slices reserved for the arena bitmaps
-=======
-  _Atomic(uint8_t*)   start;                // the start of the memory area
-  size_t              block_count;          // size of the area in arena blocks (of `MI_ARENA_BLOCK_SIZE`)
-  size_t              field_count;          // number of bitmap fields (where `field_count * MI_BITMAP_FIELD_BITS >= block_count`)
-  size_t              meta_size;            // size of the arena structure itself (including its bitmaps)
-  mi_memid_t          meta_memid;           // memid of the arena structure itself (OS or static allocation)
->>>>>>> 7085b6ce
   int                 numa_node;            // associated NUMA node
   bool                is_exclusive;         // only allow allocations if specifically for this arena
   bool                is_large;             // memory area consists of large- or huge OS pages (always committed)
-<<<<<<< HEAD
   _Atomic(mi_msecs_t) purge_expire;         // expiration time when slices can be purged from `slices_purge`.
-  _Atomic(mi_msecs_t) purge_expire_extend;  // the purge expiration may be extended by a bit
 
   mi_bitmap_t*        slices_free;          // is the slice free?
   mi_bitmap_t*        slices_committed;     // is the slice committed? (i.e. accessible)
@@ -63,39 +53,8 @@
                                             // the full queue contains abandoned full pages
   // followed by the bitmaps (whose sizes depend on the arena size)
   // note: when adding bitmaps revise `mi_arena_info_slices_needed`
-=======
-  mi_lock_t           abandoned_visit_lock; // lock is only used when abandoned segments are being visited
-  _Atomic(size_t)     search_idx;           // optimization to start the search for free blocks
-  _Atomic(mi_msecs_t) purge_expire;         // expiration time when blocks should be purged from `blocks_purge`.
-  
-  mi_bitmap_field_t*  blocks_dirty;         // are the blocks potentially non-zero?
-  mi_bitmap_field_t*  blocks_committed;     // are the blocks committed? (can be NULL for memory that cannot be decommitted)
-  mi_bitmap_field_t*  blocks_purge;         // blocks that can be (reset) decommitted. (can be NULL for memory that cannot be (reset) decommitted)
-  mi_bitmap_field_t*  blocks_abandoned;     // blocks that start with an abandoned segment. (This crosses API's but it is convenient to have here)
-  mi_bitmap_field_t   blocks_inuse[1];      // in-place bitmap of in-use blocks (of size `field_count`)
-  // do not add further fields here as the dirty, committed, purged, and abandoned bitmaps follow the inuse bitmap fields.
->>>>>>> 7085b6ce
 } mi_arena_t;
 
-// Every "page" in `pages_purge` points to purge info 
-// (since we use it for any free'd range and not just for pages)
-typedef struct mi_purge_info_s {
-  _Atomic(mi_msecs_t)  expire;
-  _Atomic(size_t)      slice_count;
-} mi_purge_info_t;
-
-
-<<<<<<< HEAD
-=======
-// The available arenas
-static mi_decl_cache_align _Atomic(mi_arena_t*) mi_arenas[MI_MAX_ARENAS];
-static mi_decl_cache_align _Atomic(size_t)      mi_arena_count; // = 0
-static mi_decl_cache_align _Atomic(int64_t)     mi_arenas_purge_expire; // set if there exist purgeable arenas
-
-#define MI_IN_ARENA_C
-#include "arena-abandon.c"
-#undef MI_IN_ARENA_C
->>>>>>> 7085b6ce
 
 /* -----------------------------------------------------------
   Arena id's
@@ -111,7 +70,7 @@
 
 
 static bool mi_arena_id_is_suitable(mi_arena_t* arena, mi_arena_t* req_arena) {
-  return ((arena == req_arena) ||                        // they match, 
+  return ((arena == req_arena) ||                        // they match,
           (req_arena == NULL && !arena->is_exclusive));  // or the arena is not exclusive, and we didn't request a specific one
 }
 
@@ -271,12 +230,12 @@
             memid->initially_zero = false;
           }
         }
-        #endif        
+        #endif
       }
     }
     else {
       // already fully commited.
-      // if the OS has overcommit, and this is the first time we access these pages, then 
+      // if the OS has overcommit, and this is the first time we access these pages, then
       // count the commit now (as at arena reserve we didn't count those commits as these are on-demand)
       if (_mi_os_has_overcommit() && touched_slices > 0) {
         mi_subproc_stat_increase( arena->subproc, committed, mi_size_of_slices(touched_slices));
@@ -298,7 +257,7 @@
   mi_assert_internal(mi_bitmap_is_clearN(arena->slices_free, slice_index, slice_count));
   if (commit) { mi_assert_internal(mi_bitmap_is_setN(arena->slices_committed, slice_index, slice_count)); }
   mi_assert_internal(mi_bitmap_is_setN(arena->slices_dirty, slice_index, slice_count));
-  
+
   return p;
 }
 
@@ -306,17 +265,9 @@
 static int mi_reserve_os_memory_ex2(mi_subproc_t* subproc, size_t size, bool commit, bool allow_large, bool exclusive, mi_arena_id_t* arena_id);
 
 // try to reserve a fresh arena space
-<<<<<<< HEAD
 static bool mi_arena_reserve(mi_subproc_t* subproc, size_t req_size, bool allow_large, mi_arena_id_t* arena_id)
 {
   const size_t arena_count = mi_arenas_get_count(subproc);
-=======
-static bool mi_arena_reserve(size_t req_size, bool allow_large, mi_arena_id_t *arena_id)
-{
-  if (_mi_preloading()) return false;  // use OS only while pre loading
-  
-  const size_t arena_count = mi_atomic_load_acquire(&mi_arena_count);
->>>>>>> 7085b6ce
   if (arena_count > (MI_MAX_ARENAS - 4)) return false;
 
   // calc reserve
@@ -369,7 +320,7 @@
     if (arena_reserve > small_arena_reserve) {
       // try again
       err = mi_reserve_os_memory_ex(small_arena_reserve, arena_commit, allow_large, false /* exclusive? */, arena_id);
-      if (err != 0 && adjust) { mi_subproc_stat_adjust_increase( subproc, committed, arena_reserve, true); } // roll back      
+      if (err != 0 && adjust) { mi_subproc_stat_adjust_increase( subproc, committed, arena_reserve, true); } // roll back
     }
   }
   return (err==0);
@@ -464,7 +415,6 @@
   mi_assert(alignment <= MI_ARENA_SLICE_ALIGN);
   void* p;
 
-<<<<<<< HEAD
   // try to find free slices in the arena's
   p = mi_arenas_try_find_free(subproc, slice_count, alignment, commit, allow_large, req_arena, tseq, memid);
   if (p != NULL) return p;
@@ -477,39 +427,20 @@
 
   // otherwise, try to reserve a new arena -- but one thread at a time.. (todo: allow 2 or 4 to reduce contention?)
   const size_t arena_count = mi_arenas_get_count(subproc);
-  mi_lock(&subproc->arena_reserve_lock) {    
+  mi_lock(&subproc->arena_reserve_lock) {
     if (arena_count == mi_arenas_get_count(subproc)) {
       // we are the first to enter the lock, reserve a fresh arena
       mi_arena_id_t arena_id = 0;
       mi_arena_reserve(subproc, mi_size_of_slices(slice_count), allow_large, &arena_id);
-=======
-  // try to allocate in an arena if the alignment is small enough and the object is not too small (as for heap meta data)
-  if (!mi_option_is_enabled(mi_option_disallow_arena_alloc)) {  // is arena allocation allowed?
-    if (size >= MI_ARENA_MIN_OBJ_SIZE && alignment <= MI_SEGMENT_ALIGN && align_offset == 0) 
-    {
-      void* p = mi_arena_try_alloc(numa_node, size, alignment, commit, allow_large, req_arena_id, memid);
-      if (p != NULL) return p;
-
-      // otherwise, try to first eagerly reserve a new arena
-      if (req_arena_id == _mi_arena_id_none()) {
-        mi_arena_id_t arena_id = 0;
-        if (mi_arena_reserve(size, allow_large, &arena_id)) {
-          // and try allocate in there
-          mi_assert_internal(req_arena_id == _mi_arena_id_none());
-          p = mi_arena_try_alloc_at_id(arena_id, true, numa_node, size, alignment, commit, allow_large, req_arena_id, memid);
-          if (p != NULL) return p;
-        }
-      }
->>>>>>> 7085b6ce
     }
     else {
       // another thread already reserved a new arena
     }
-  }  
+  }
   // try once more to allocate in the new arena
   mi_assert_internal(req_arena == NULL);
   p = mi_arenas_try_find_free(subproc, slice_count, alignment, commit, allow_large, req_arena, tseq, memid);
-  if (p != NULL) return p;    
+  if (p != NULL) return p;
 
   return NULL;
 }
@@ -667,7 +598,6 @@
       mi_bitmap_set(memid.mem.arena.arena->pages, memid.mem.arena.slice_index);
     }
   }
-<<<<<<< HEAD
 
   // otherwise fall back to the OS
   if (page == NULL) {
@@ -678,44 +608,6 @@
     }
     else {
       page = (mi_page_t*)mi_arena_os_alloc_aligned(mi_size_of_slices(slice_count), page_alignment, 0 /* align offset */, commit, allow_large, req_arena, &memid);
-=======
-  else {
-    // schedule purge
-    const mi_msecs_t expire = _mi_clock_now() + delay;
-    mi_msecs_t expire0 = 0;
-    if (mi_atomic_casi64_strong_acq_rel(&arena->purge_expire, &expire0, expire)) {
-      // expiration was not yet set
-      // maybe set the global arenas expire as well (if it wasn't set already)
-      mi_atomic_casi64_strong_acq_rel(&mi_arenas_purge_expire, &expire0, expire);
-    }
-    else {
-      // already an expiration was set
-    }
-    _mi_bitmap_claim_across(arena->blocks_purge, arena->field_count, blocks, bitmap_idx, NULL);
-  }
-}
-
-// purge a range of blocks
-// return true if the full range was purged.
-// assumes we own the area (i.e. blocks_in_use is claimed by us)
-static bool mi_arena_purge_range(mi_arena_t* arena, size_t idx, size_t startidx, size_t bitlen, size_t purge) {
-  const size_t endidx = startidx + bitlen;
-  size_t bitidx = startidx;
-  bool all_purged = false;
-  while (bitidx < endidx) {
-    // count consecutive ones in the purge mask
-    size_t count = 0;
-    while (bitidx + count < endidx && (purge & ((size_t)1 << (bitidx + count))) != 0) {
-      count++;
-    }
-    if (count > 0) {
-      // found range to be purged
-      const mi_bitmap_index_t range_idx = mi_bitmap_index_create(idx, bitidx);
-      mi_arena_purge(arena, range_idx, count);
-      if (count == bitlen) {
-        all_purged = true;
-      }
->>>>>>> 7085b6ce
     }
   }
 
@@ -768,7 +660,7 @@
   page->reserved = (uint16_t)reserved;
   page->page_start = (uint8_t*)page + block_start;
   page->block_size = block_size;
-  page->memid = memid;   
+  page->memid = memid;
   page->free_is_zero = memid.initially_zero;
   if (block_size > 0 && _mi_is_power_of_two(block_size)) {
     page->block_size_shift = (uint8_t)mi_ctz(block_size);
@@ -789,7 +681,6 @@
   return page;
 }
 
-<<<<<<< HEAD
 static mi_page_t* mi_arena_page_allocN(mi_heap_t* heap, size_t slice_count, size_t block_size) {
   mi_arena_t* req_arena = heap->exclusive_arena;
   mi_tld_t* const tld = heap->tld;
@@ -798,57 +689,6 @@
   mi_page_t* page = mi_arena_page_try_find_abandoned(tld->subproc, slice_count, block_size, req_arena, heap->tag, tld->thread_seq);
   if (page != NULL) {
     return page;  // return as abandoned
-=======
-// returns true if anything was purged
-static bool mi_arena_try_purge(mi_arena_t* arena, mi_msecs_t now, bool force)
-{
-  // check pre-conditions
-  if (arena->memid.is_pinned) return false;
-   
-  // expired yet?
-  mi_msecs_t expire = mi_atomic_loadi64_relaxed(&arena->purge_expire);
-  if (!force && (expire == 0 || expire > now)) return false;
-
-  // reset expire (if not already set concurrently)
-  mi_atomic_casi64_strong_acq_rel(&arena->purge_expire, &expire, (mi_msecs_t)0);
-  
-  // potential purges scheduled, walk through the bitmap
-  bool any_purged = false;
-  bool full_purge = true;
-  for (size_t i = 0; i < arena->field_count; i++) {
-    size_t purge = mi_atomic_load_relaxed(&arena->blocks_purge[i]);
-    if (purge != 0) {
-      size_t bitidx = 0;
-      while (bitidx < MI_BITMAP_FIELD_BITS) {
-        // find consecutive range of ones in the purge mask
-        size_t bitlen = 0;
-        while (bitidx + bitlen < MI_BITMAP_FIELD_BITS && (purge & ((size_t)1 << (bitidx + bitlen))) != 0) {
-          bitlen++;
-        }
-        // temporarily claim the purge range as "in-use" to be thread-safe with allocation
-        // try to claim the longest range of corresponding in_use bits
-        const mi_bitmap_index_t bitmap_index = mi_bitmap_index_create(i, bitidx);
-        while( bitlen > 0 ) {
-          if (_mi_bitmap_try_claim(arena->blocks_inuse, arena->field_count, bitlen, bitmap_index)) {
-            break;
-          }
-          bitlen--;
-        }
-        // actual claimed bits at `in_use`
-        if (bitlen > 0) {
-          // read purge again now that we have the in_use bits
-          purge = mi_atomic_load_acquire(&arena->blocks_purge[i]);
-          if (!mi_arena_purge_range(arena, i, bitidx, bitlen, purge)) {
-            full_purge = false;
-          }
-          any_purged = true;
-          // release the claimed `in_use` bits again
-          _mi_bitmap_unclaim(arena->blocks_inuse, arena->field_count, bitlen, bitmap_index);
-        }
-        bitidx += (bitlen+1);  // +1 to skip the zero (or end)
-      } // while bitidx
-    } // purge != 0
->>>>>>> 7085b6ce
   }
 
   // 2. find a free block, potentially allocating a new arena
@@ -862,7 +702,6 @@
   return NULL;
 }
 
-<<<<<<< HEAD
 
 static mi_page_t* mi_singleton_page_alloc(mi_heap_t* heap, size_t block_size, size_t block_alignment) {
   mi_arena_t* req_arena = heap->exclusive_arena;
@@ -987,7 +826,7 @@
       }
     }
     mi_subproc_stat_increase(_mi_subproc(), pages_abandoned, 1);
-  }  
+  }
   _mi_page_unown(page);
 }
 
@@ -1009,44 +848,6 @@
     mi_subproc_stat_adjust_decrease( subproc, pages_abandoned, 1, true /* on alloc */);  // adjust as we are not abandoning fresh
     _mi_arena_page_abandon(page);
     return true;
-=======
-static void mi_arenas_try_purge( bool force, bool visit_all ) 
-{
-  if (_mi_preloading() || mi_arena_purge_delay() <= 0) return;  // nothing will be scheduled
-
-  // check if any arena needs purging?
-  const mi_msecs_t now = _mi_clock_now();
-  mi_msecs_t arenas_expire = mi_atomic_load_acquire(&mi_arenas_purge_expire);
-  if (!force && (arenas_expire == 0 || arenas_expire < now)) return;
-
-  const size_t max_arena = mi_atomic_load_acquire(&mi_arena_count);
-  if (max_arena == 0) return;
-
-  // allow only one thread to purge at a time
-  static mi_atomic_guard_t purge_guard;
-  mi_atomic_guard(&purge_guard)
-  {
-    // increase global expire: at most one purge per delay cycle
-    mi_atomic_store_release(&mi_arenas_purge_expire, now + mi_arena_purge_delay());  
-    size_t max_purge_count = (visit_all ? max_arena : 2);
-    bool all_visited = true;
-    for (size_t i = 0; i < max_arena; i++) {
-      mi_arena_t* arena = mi_atomic_load_ptr_acquire(mi_arena_t, &mi_arenas[i]);
-      if (arena != NULL) {
-        if (mi_arena_try_purge(arena, now, force)) {
-          if (max_purge_count <= 1) {
-            all_visited = false;
-            break;
-          }
-          max_purge_count--;
-        }
-      }
-    }
-    if (all_visited) {
-      // all arena's were visited and purged: reset global expire
-      mi_atomic_store_release(&mi_arenas_purge_expire, 0);
-    }
->>>>>>> 7085b6ce
   }
 }
 
@@ -1067,7 +868,7 @@
 
     mi_assert_internal(mi_bitmap_is_clearN(arena->slices_free, slice_index, slice_count));
     mi_assert_internal(mi_bitmap_is_setN(arena->slices_committed, slice_index, slice_count));
-    
+
     // this busy waits until a concurrent reader (from alloc_abandoned) is done
     mi_bitmap_clear_once_set(arena->pages_abandoned[bin], slice_index);
     mi_page_clear_abandoned_mapped(page);
@@ -1088,7 +889,7 @@
         page->prev = NULL;
       }
     }
-  }  
+  }
 }
 
 void _mi_arena_reclaim_all_abandoned(mi_heap_t* heap) {
@@ -1242,7 +1043,7 @@
         // success
         if (arena_id != NULL) { *arena_id = arena; }
         return true;
-      }      
+      }
     }
   }
 
@@ -1330,7 +1131,6 @@
   arena->numa_node    = numa_node; // TODO: or get the current numa node if -1? (now it allows anyone to allocate on -1)
   arena->is_large     = is_large;
   arena->purge_expire = 0;
-  arena->purge_expire_extend = 0;
   // mi_lock_init(&arena->abandoned_visit_lock);
 
   // init bitmaps
@@ -1437,7 +1237,7 @@
       else if (mi_page_is_abandoned(page)) { c = (mi_page_is_singleton(page) ? 's' : 'f'); }
       bit_of_page = (long)page->memid.mem.arena.slice_count;
       buf[bit] = c;
-    }    
+    }
     else {
       char c = '?';
       if (bit_of_page > 0) { c = '-'; }
@@ -1451,7 +1251,7 @@
       }
       if (bit==MI_BFIELD_BITS-1 && bit_of_page > 1) { c = '>'; }
       buf[bit] = c;
-    }    
+    }
   }
   return bit_set_count;
 }
@@ -1496,7 +1296,7 @@
 }
 
 void mi_debug_show_arenas(bool show_pages, bool show_inuse, bool show_committed) mi_attr_noexcept {
-  mi_subproc_t* subproc = _mi_subproc();  
+  mi_subproc_t* subproc = _mi_subproc();
   size_t max_arenas = mi_arenas_get_count(subproc);
   size_t free_total = 0;
   size_t slice_total = 0;
@@ -1645,14 +1445,15 @@
   }
   else {
     // schedule purge
+    const mi_msecs_t expire = _mi_clock_now() + delay;
     mi_msecs_t expire0 = 0;
-    if (mi_atomic_casi64_strong_acq_rel(&arena->purge_expire, &expire0, _mi_clock_now() + delay)) {
+    if (mi_atomic_casi64_strong_acq_rel(&arena->purge_expire, &expire0, expire)) {
       // expiration was not yet set
-      mi_atomic_storei64_release(&arena->purge_expire_extend, 0);      
-    }
-    else if (mi_atomic_loadi64_acquire(&arena->purge_expire_extend) < 10*delay) {     // limit max extension time
+      // maybe set the global arenas expire as well (if it wasn't set already)
+      mi_atomic_casi64_strong_acq_rel(&arena->subproc->purge_expire, &expire0, expire);
+    }
+    else {
       // already an expiration was set
-      mi_atomic_addi64_acq_rel(&arena->purge_expire_extend, (mi_msecs_t)(delay/10));  // add smallish extra delay
     }
     mi_bitmap_setN(arena->slices_purge, slice_index, slice_count, NULL);
   }
@@ -1681,7 +1482,7 @@
 }
 
 static bool mi_arena_try_purge_visitor(size_t slice_index, size_t slice_count, mi_arena_t* arena, void* arg) {
-  mi_purge_visit_info_t* vinfo = (mi_purge_visit_info_t*)arg;  
+  mi_purge_visit_info_t* vinfo = (mi_purge_visit_info_t*)arg;
   // try to purge: first claim the free blocks
   if (mi_arena_try_purge_range(arena, slice_index, slice_count)) {
     vinfo->any_purged = true;
@@ -1705,18 +1506,13 @@
 {
   // check pre-conditions
   if (arena->memid.is_pinned) return false;
-  mi_msecs_t expire_base = mi_atomic_loadi64_relaxed(&arena->purge_expire);
-  mi_msecs_t expire_extend = mi_atomic_loadi64_relaxed(&arena->purge_expire_extend);
-  const mi_msecs_t expire = expire_base + expire_extend;
-  if (expire == 0) return false;
 
   // expired yet?
-  if (!force && expire > now) return false;
+  mi_msecs_t expire = mi_atomic_loadi64_relaxed(&arena->purge_expire);
+  if (!force && (expire == 0 || expire > now)) return false;
 
   // reset expire (if not already set concurrently)
-  if (mi_atomic_casi64_strong_acq_rel(&arena->purge_expire, &expire_base, (mi_msecs_t)0)) {
-    mi_atomic_storei64_release(&arena->purge_expire_extend, (mi_msecs_t)0); // and also reset the extend
-  }
+  mi_atomic_casi64_strong_acq_rel(&arena->purge_expire, &expire, (mi_msecs_t)0);
   mi_subproc_stat_counter_increase(arena->subproc, arena_purges, 1);
 
   // go through all purge info's  (with max MI_BFIELD_BITS ranges at a time)
@@ -1729,12 +1525,17 @@
 }
 
 
-static void mi_arenas_try_purge(bool force, bool visit_all) 
+static void mi_arenas_try_purge(bool force, bool visit_all)
 {
   if (_mi_preloading() || mi_arena_purge_delay() <= 0) return;  // nothing will be scheduled
 
+  // check if any arena needs purging?
   mi_tld_t* tld = _mi_tld();
   mi_subproc_t* subproc = tld->subproc;
+  const mi_msecs_t now = _mi_clock_now();
+  mi_msecs_t arenas_expire = mi_atomic_load_acquire(&subproc->purge_expire);
+  if (!force && (arenas_expire == 0 || arenas_expire < now)) return;
+
   const size_t max_arena = mi_arenas_get_count(subproc);
   if (max_arena == 0) return;
 
@@ -1742,19 +1543,27 @@
   static mi_atomic_guard_t purge_guard;
   mi_atomic_guard(&purge_guard)
   {
-    const mi_msecs_t now = _mi_clock_now();
+    // increase global expire: at most one purge per delay cycle
+    mi_atomic_store_release(&subproc->purge_expire, now + mi_arena_purge_delay());
     const size_t arena_start = tld->thread_seq % max_arena;
-    size_t max_purge_count = (visit_all ? max_arena : 1);
+    size_t max_purge_count = (visit_all ? max_arena : 2);
+    bool all_visited = true;
     for (size_t _i = 0; _i < max_arena; _i++) {
       size_t i = _i + arena_start;
       if (i >= max_arena) { i -= max_arena; }
       mi_arena_t* arena = mi_arena_from_index(subproc,i);
       if (arena != NULL) {
         if (mi_arena_try_purge(arena, now, force)) {
-          if (max_purge_count <= 1) break;
+          if (max_purge_count <= 1) {
+            all_visited = false;
+            break;
+          }
           max_purge_count--;
         }
       }
+    }
+    if (all_visited) {
+      mi_atomic_store_release(&subproc->purge_expire, (mi_msecs_t)0);
     }
   }
 }
@@ -1852,7 +1661,7 @@
     _mi_warning_message("the reloaded arena is not exclusive\n");
     return false;
   }
-  
+
   arena->is_exclusive = true;
   arena->subproc = _mi_subproc();
   if (!mi_arena_add(arena->subproc, arena, arena_id)) {
