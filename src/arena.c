--- conflicted
+++ resolved
@@ -1375,9 +1375,8 @@
   return bit_set_count;
 }
 
-<<<<<<< HEAD
 static size_t mi_debug_show_chunks(const char* header1, const char* header2, const char* header3, size_t slice_count, size_t chunk_count, mi_bchunk_t* chunks, _Atomic(uint8_t)* chunk_bins, bool invert, mi_arena_t* arena, bool narrow) {
-  _mi_output_message("\x1B[37m%s%s%s (use/commit: \x1B[31m0 - 25%%\x1B[33m - 50%%\x1B[36m - 75%%\x1B[32m - 100%%\x1B[0m)\n", header1, header2, header3);
+  _mi_raw_message("\x1B[37m%s%s%s (use/commit: \x1B[31m0 - 25%%\x1B[33m - 50%%\x1B[36m - 75%%\x1B[32m - 100%%\x1B[0m)\n", header1, header2, header3);
   const size_t fields_per_line = (narrow ? 2 : 4);
   size_t bit_count = 0;
   size_t bit_set_count = 0;
@@ -1408,7 +1407,7 @@
     for (size_t j = 0; j < MI_BCHUNK_FIELDS; j++) {
       if (j > 0 && (j % fields_per_line) == 0) {
         // buf[k++] = '\n'; _mi_memset(buf+k,' ',7); k += 7;
-        _mi_output_message("  %s\n\x1B[37m", buf);
+        _mi_raw_message("  %s\n\x1B[37m", buf);
         _mi_memzero(buf, sizeof(buf));
         _mi_memset(buf, ' ', 5); k = 5;
       }
@@ -1420,20 +1419,6 @@
         if (invert) xcount = MI_BFIELD_BITS - xcount;
         bit_set_count += xcount;
         buf[k++] = ' ';
-=======
-static size_t mi_debug_show_bitmap(const char* prefix, const char* header, size_t block_count, mi_bitmap_field_t* fields, size_t field_count ) {
-  _mi_message("%s%s:\n", prefix, header);
-  size_t bcount = 0;
-  size_t inuse_count = 0;
-  for (size_t i = 0; i < field_count; i++) {
-    char buf[MI_BITMAP_FIELD_BITS + 1];
-    uintptr_t field = mi_atomic_load_relaxed(&fields[i]);
-    for (size_t bit = 0; bit < MI_BITMAP_FIELD_BITS; bit++, bcount++) {
-      if (bcount < block_count) {
-        bool inuse = ((((uintptr_t)1 << bit) & field) != 0);
-        if (inuse) inuse_count++;
-        buf[bit] = (inuse ? 'x' : '.');
->>>>>>> db831d4c
       }
       else {
         _mi_memset(buf + k, 'o', MI_BFIELD_BITS);
@@ -1441,18 +1426,10 @@
       }
       bit_count += MI_BFIELD_BITS;
     }
-<<<<<<< HEAD
-    _mi_output_message("  %s\n\x1B[37m", buf);
-  }
-  _mi_output_message("\x1B[0m  total ('x'): %zu\n", bit_set_count);
+    _mi_raw_message("  %s\n\x1B[37m", buf);
+  }
+  _mi_raw_message("\x1B[0m  total ('x'): %zu\n", bit_set_count);
   return bit_set_count;
-=======
-    buf[MI_BITMAP_FIELD_BITS] = 0;
-    _mi_message("%s  %s\n", prefix, buf);
-  }
-  _mi_message("%s  total ('x'): %zu\n", prefix, inuse_count);
-  return inuse_count;
->>>>>>> db831d4c
 }
 
 static size_t mi_debug_show_bitmap_binned(const char* header1, const char* header2, const char* header3, size_t slice_count, mi_bitmap_t* bitmap, _Atomic(uint8_t)* chunk_bins, bool invert, mi_arena_t* arena, bool narrow) {
@@ -1469,26 +1446,14 @@
   for (size_t i = 0; i < max_arenas; i++) {
     mi_arena_t* arena = mi_atomic_load_ptr_acquire(mi_arena_t, &subproc->arenas[i]);
     if (arena == NULL) break;
-<<<<<<< HEAD
     mi_assert(arena->subproc == subproc);
     // slice_total += arena->slice_count;
-    _mi_output_message("arena %zu at %p: %zu slices (%zu MiB)%s, subproc: %p\n", i, arena, arena->slice_count, mi_size_of_slices(arena->slice_count)/MI_MiB, (arena->memid.is_pinned ? ", pinned" : ""), arena->subproc);
+    _mi_raw_message("arena %zu at %p: %zu slices (%zu MiB)%s, subproc: %p\n", i, arena, arena->slice_count, mi_size_of_slices(arena->slice_count)/MI_MiB, (arena->memid.is_pinned ? ", pinned" : ""), arena->subproc);
     //if (show_inuse) {
     //  free_total += mi_debug_show_bbitmap("in-use slices", arena->slice_count, arena->slices_free, true, NULL);
     //}
     //if (show_committed) {
     //  mi_debug_show_bitmap("committed slices", arena->slice_count, arena->slices_committed, false, NULL);
-=======
-    _mi_message("arena %zu: %zu blocks of size %zuMiB (in %zu fields) %s\n", i, arena->block_count, MI_ARENA_BLOCK_SIZE / MI_MiB, arena->field_count, (arena->memid.is_pinned ? ", pinned" : ""));
-    if (show_inuse) {
-      inuse_total += mi_debug_show_bitmap("  ", "inuse blocks", arena->block_count, arena->blocks_inuse, arena->field_count);
-    }
-    if (arena->blocks_committed != NULL) {
-      mi_debug_show_bitmap("  ", "committed blocks", arena->block_count, arena->blocks_committed, arena->field_count);
-    }
-    //if (show_abandoned) {
-    //  abandoned_total += mi_debug_show_bitmap("  ", "abandoned blocks", arena->block_count, arena->blocks_abandoned, arena->field_count);
->>>>>>> db831d4c
     //}
     // todo: abandoned slices
     //if (show_purge) {
@@ -1501,15 +1466,9 @@
       page_total += mi_debug_show_bitmap_binned(header1, header2, header3, arena->slice_count, arena->pages, arena->slices_free->chunk_bins, false, arena, narrow);
     }
   }
-<<<<<<< HEAD
-  // if (show_inuse)     _mi_output_message("total inuse slices    : %zu\n", slice_total - free_total);
-  // if (show_abandoned) _mi_verbose_message("total abandoned slices: %zu\n", abandoned_total);
-  if (show_pages)     _mi_output_message("total pages in arenas: %zu\n", page_total);
-=======
-  if (show_inuse)     _mi_message("total inuse blocks    : %zu\n", inuse_total);
-  //if (show_abandoned) _mi_message("total abandoned blocks: %zu\n", abandoned_total);
-  //if (show_purge)     _mi_message("total purgeable blocks: %zu\n", purge_total);
->>>>>>> db831d4c
+  // if (show_inuse)     _mi_raw_message("total inuse slices    : %zu\n", slice_total - free_total);
+  // if (show_abandoned) _mi_raw_message("total abandoned slices: %zu\n", abandoned_total);
+  if (show_pages) _mi_raw_message("total pages in arenas: %zu\n", page_total);
 }
 
 void mi_debug_show_arenas(void) mi_attr_noexcept {
