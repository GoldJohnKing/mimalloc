/* ----------------------------------------------------------------------------
Copyright (c) 2019-2023, Microsoft Research, Daan Leijen
This is free software; you can redistribute it and/or modify it under the
terms of the MIT license. A copy of the license can be found in the file
"LICENSE" at the root of this distribution.
-----------------------------------------------------------------------------*/

/* ----------------------------------------------------------------------------
"Arenas" are fixed area's of OS memory from which we can allocate
large blocks (>= MI_ARENA_MIN_BLOCK_SIZE, 4MiB).
In contrast to the rest of mimalloc, the arenas are shared between
threads and need to be accessed using atomic operations.

Arenas are used to for huge OS page (1GiB) reservations or for reserving
OS memory upfront which can be improve performance or is sometimes needed
on embedded devices. We can also employ this with WASI or `sbrk` systems 
to reserve large arenas upfront and be able to reuse the memory more effectively.

The arena allocation needs to be thread safe and we use an atomic bitmap to allocate.
-----------------------------------------------------------------------------*/
#include "mimalloc.h"
#include "mimalloc/internal.h"
#include "mimalloc/atomic.h"

#include <string.h>  // memset
#include <errno.h>   // ENOMEM

#include "bitmap.h"  // atomic bitmap

/* -----------------------------------------------------------
  Arena allocation
----------------------------------------------------------- */

// Block info: bit 0 contains the `in_use` bit, the upper bits the
// size in count of arena blocks.
typedef uintptr_t mi_block_info_t;
#define MI_ARENA_BLOCK_SIZE   (MI_SEGMENT_SIZE)        // 64MiB  (must be at least MI_SEGMENT_ALIGN)
#define MI_ARENA_MIN_OBJ_SIZE (MI_ARENA_BLOCK_SIZE/2)  // 32MiB
#define MI_MAX_ARENAS         (112)                    // not more than 126 (since we use 7 bits in the memid and an arena index + 1)

// A memory arena descriptor
typedef struct mi_arena_s {
  mi_arena_id_t id;                       // arena id; 0 for non-specific
  mi_memid_t memid;                       // memid of the memory area
  _Atomic(uint8_t*) start;                // the start of the memory area
  size_t   block_count;                   // size of the area in arena blocks (of `MI_ARENA_BLOCK_SIZE`)
  size_t   field_count;                   // number of bitmap fields (where `field_count * MI_BITMAP_FIELD_BITS >= block_count`)
  size_t   meta_size;                     // size of the arena structure itself (including its bitmaps)
  mi_memid_t meta_memid;                  // memid of the arena structure itself (OS or static allocation)
  int      numa_node;                     // associated NUMA node
  bool     exclusive;                     // only allow allocations if specifically for this arena  
  bool     is_large;                      // memory area consists of large- or huge OS pages (always committed)
  _Atomic(size_t) search_idx;             // optimization to start the search for free blocks
  _Atomic(mi_msecs_t) purge_expire;       // expiration time when blocks should be decommitted from `blocks_decommit`.  
  mi_bitmap_field_t* blocks_dirty;        // are the blocks potentially non-zero?
  mi_bitmap_field_t* blocks_committed;    // are the blocks committed? (can be NULL for memory that cannot be decommitted)
  mi_bitmap_field_t* blocks_purge;        // blocks that can be (reset) decommitted. (can be NULL for memory that cannot be (reset) decommitted)  
  mi_bitmap_field_t  blocks_inuse[1];     // in-place bitmap of in-use blocks (of size `field_count`)
} mi_arena_t;


// The available arenas
static mi_decl_cache_align _Atomic(mi_arena_t*) mi_arenas[MI_MAX_ARENAS];
static mi_decl_cache_align _Atomic(size_t)      mi_arena_count; // = 0


//static bool mi_manage_os_memory_ex2(void* start, size_t size, bool is_large, int numa_node, bool exclusive, mi_memid_t memid, mi_arena_id_t* arena_id) mi_attr_noexcept;

/* -----------------------------------------------------------
  Arena id's
  id = arena_index + 1
----------------------------------------------------------- */

static size_t mi_arena_id_index(mi_arena_id_t id) {
  return (size_t)(id <= 0 ? MI_MAX_ARENAS : id - 1);
}

static mi_arena_id_t mi_arena_id_create(size_t arena_index) {
  mi_assert_internal(arena_index < MI_MAX_ARENAS);
  return (int)arena_index + 1;
}

mi_arena_id_t _mi_arena_id_none(void) {
  return 0;
}

static bool mi_arena_id_is_suitable(mi_arena_id_t arena_id, bool arena_is_exclusive, mi_arena_id_t req_arena_id) {
  return ((!arena_is_exclusive && req_arena_id == _mi_arena_id_none()) ||
          (arena_id == req_arena_id));
}

bool _mi_arena_memid_is_suitable(mi_memid_t memid, mi_arena_id_t request_arena_id) {
  if (memid.memkind == MI_MEM_ARENA) {
    return mi_arena_id_is_suitable(memid.mem.arena.id, memid.mem.arena.is_exclusive, request_arena_id);
  }
  else {
    return mi_arena_id_is_suitable(0, false, request_arena_id);
  }
}

bool _mi_arena_memid_is_os_allocated(mi_memid_t memid) {
  return (memid.memkind == MI_MEM_OS);
}

/* -----------------------------------------------------------
  Arena allocations get a (currently) 16-bit memory id where the 
  lower 8 bits are the arena id, and the upper bits the block index.
----------------------------------------------------------- */

static size_t mi_block_count_of_size(size_t size) {
  return _mi_divide_up(size, MI_ARENA_BLOCK_SIZE);
}

static size_t mi_arena_block_size(size_t bcount) {
  return (bcount * MI_ARENA_BLOCK_SIZE);
}

static size_t mi_arena_size(mi_arena_t* arena) {
  return mi_arena_block_size(arena->block_count);
}

static mi_memid_t mi_memid_create_arena(mi_arena_id_t id, bool is_exclusive, mi_bitmap_index_t bitmap_index) {
  mi_memid_t memid = _mi_memid_create(MI_MEM_ARENA);
  memid.mem.arena.id = id;
  memid.mem.arena.block_index = bitmap_index;
  memid.mem.arena.is_exclusive = is_exclusive;
  return memid;
}

static bool mi_arena_memid_indices(mi_memid_t memid, size_t* arena_index, mi_bitmap_index_t* bitmap_index) {
  mi_assert_internal(memid.memkind == MI_MEM_ARENA);
  *arena_index = mi_arena_id_index(memid.mem.arena.id);
  *bitmap_index = memid.mem.arena.block_index;
  return memid.mem.arena.is_exclusive;
}



/* -----------------------------------------------------------
  Special static area for mimalloc internal structures
  to avoid OS calls (for example, for the arena metadata)
----------------------------------------------------------- */

#define MI_ARENA_STATIC_MAX  (MI_INTPTR_SIZE*MI_KiB)  // 8 KiB on 64-bit

static uint8_t mi_arena_static[MI_ARENA_STATIC_MAX];
static _Atomic(size_t) mi_arena_static_top;

static void* mi_arena_static_zalloc(size_t size, size_t alignment, mi_memid_t* memid) {
  *memid = _mi_memid_none();
  if (size == 0 || size > MI_ARENA_STATIC_MAX) return NULL;
  if ((mi_atomic_load_relaxed(&mi_arena_static_top) + size) > MI_ARENA_STATIC_MAX) return NULL;

  // try to claim space
  if (alignment == 0) { alignment = 1; }
  const size_t oversize = size + alignment - 1;
  if (oversize > MI_ARENA_STATIC_MAX) return NULL;
  const size_t oldtop = mi_atomic_add_acq_rel(&mi_arena_static_top, oversize);
  size_t top = oldtop + oversize;
  if (top > MI_ARENA_STATIC_MAX) {
    // try to roll back, ok if this fails
    mi_atomic_cas_strong_acq_rel(&mi_arena_static_top, &top, oldtop);
    return NULL;
  }

  // success
  *memid = _mi_memid_create(MI_MEM_STATIC);
  const size_t start = _mi_align_up(oldtop, alignment);
  uint8_t* const p = &mi_arena_static[start];
  _mi_memzero(p, size);
  return p;
}

static void* mi_arena_meta_zalloc(size_t size, mi_memid_t* memid, mi_stats_t* stats) {
  *memid = _mi_memid_none();

  // try static
  void* p = mi_arena_static_zalloc(size, MI_ALIGNMENT_MAX, memid);
  if (p != NULL) return p;

  // or fall back to the OS
  return _mi_os_alloc(size, memid, stats);
}

static void mi_arena_meta_free(void* p, mi_memid_t memid, size_t size, mi_stats_t* stats) {
  if (mi_memkind_is_os(memid.memkind)) {
    _mi_os_free(p, size, memid, stats);
  }
  else {
    mi_assert(memid.memkind == MI_MEM_STATIC);
  }
}

static void* mi_arena_block_start(mi_arena_t* arena, mi_bitmap_index_t bindex) {
  return (arena->start + mi_arena_block_size(mi_bitmap_index_bit(bindex)));
}


/* -----------------------------------------------------------
  Thread safe allocation in an arena
----------------------------------------------------------- */

// claim the `blocks_inuse` bits
static bool mi_arena_try_claim(mi_arena_t* arena, size_t blocks, mi_bitmap_index_t* bitmap_idx)
{
  size_t idx = 0; // mi_atomic_load_relaxed(&arena->search_idx);  // start from last search; ok to be relaxed as the exact start does not matter
  if (_mi_bitmap_try_find_from_claim_across(arena->blocks_inuse, arena->field_count, idx, blocks, bitmap_idx)) {
    mi_atomic_store_relaxed(&arena->search_idx, mi_bitmap_index_field(*bitmap_idx));  // start search from found location next time around    
    return true;
  };
  return false;
}


/* -----------------------------------------------------------
  Arena Allocation
----------------------------------------------------------- */

static mi_decl_noinline void* mi_arena_try_alloc_at(mi_arena_t* arena, size_t arena_index, size_t needed_bcount,
                                                    bool commit, mi_memid_t* memid, mi_os_tld_t* tld)
{
  MI_UNUSED(arena_index);
  mi_assert_internal(mi_arena_id_index(arena->id) == arena_index);

  mi_bitmap_index_t bitmap_index;
  if (!mi_arena_try_claim(arena, needed_bcount, &bitmap_index)) return NULL;

  // claimed it! 
  void* p = mi_arena_block_start(arena, bitmap_index);
  *memid = mi_memid_create_arena(arena->id, arena->exclusive, bitmap_index);
  memid->is_pinned = arena->memid.is_pinned;

  // none of the claimed blocks should be scheduled for a decommit
  if (arena->blocks_purge != NULL) {
    // this is thread safe as a potential purge only decommits parts that are not yet claimed as used (in `blocks_inuse`).
    _mi_bitmap_unclaim_across(arena->blocks_purge, arena->field_count, needed_bcount, bitmap_index);
  }

  // set the dirty bits (todo: no need for an atomic op here?)
<<<<<<< HEAD
  if (arena->memid.was_zero && arena->blocks_dirty != NULL) {
    memid->was_zero = _mi_bitmap_claim_across(arena->blocks_dirty, arena->field_count, needed_bcount, bitmap_index, NULL);
  }
=======
  memid->initially_zero = _mi_bitmap_claim_across(arena->blocks_dirty, arena->field_count, needed_bcount, bitmap_index, NULL);
>>>>>>> 632edf99

  // set commit state
  if (arena->blocks_committed == NULL) {
    // always committed
<<<<<<< HEAD
    memid->was_committed = true;    
=======
    memid->initially_committed = true;
>>>>>>> 632edf99
  }
  else if (commit) {
    // commit requested, but the range may not be committed as a whole: ensure it is committed now
    memid->initially_committed = true;
    bool any_uncommitted;
    _mi_bitmap_claim_across(arena->blocks_committed, arena->field_count, needed_bcount, bitmap_index, &any_uncommitted);
    if (any_uncommitted) {
      bool commit_zero = false;
      if (!_mi_os_commit(p, mi_arena_block_size(needed_bcount), &commit_zero, tld->stats)) {
        memid->initially_committed = false;
      }
      else {
        if (commit_zero) { memid->initially_zero = true; }
      }
    }
  }
  else {
    // no need to commit, but check if already fully committed
<<<<<<< HEAD
    memid->was_committed = _mi_bitmap_is_claimed_across(arena->blocks_committed, arena->field_count, needed_bcount, bitmap_index);    
=======
    memid->initially_committed = _mi_bitmap_is_claimed_across(arena->blocks_committed, arena->field_count, needed_bcount, bitmap_index);
>>>>>>> 632edf99
  }
  
  return p;
}

// allocate in a speficic arena
static void* mi_arena_try_alloc_at_id(mi_arena_id_t arena_id, bool match_numa_node, int numa_node, size_t size, size_t alignment, 
                                       bool commit, bool allow_large, mi_arena_id_t req_arena_id, mi_memid_t* memid, mi_os_tld_t* tld ) 
{
  MI_UNUSED_RELEASE(alignment);
  mi_assert_internal(alignment <= MI_SEGMENT_ALIGN);
  const size_t bcount = mi_block_count_of_size(size);  
  const size_t arena_index = mi_arena_id_index(arena_id);
  mi_assert_internal(arena_index < mi_atomic_load_relaxed(&mi_arena_count));
  mi_assert_internal(size <= mi_arena_block_size(bcount));
  
  // Check arena suitability
  mi_arena_t* arena = mi_atomic_load_ptr_acquire(mi_arena_t, &mi_arenas[arena_index]);
  if (arena == NULL) return NULL;
  if (!allow_large && arena->is_large) return NULL;
  if (!mi_arena_id_is_suitable(arena->id, arena->exclusive, req_arena_id)) return NULL;
  if (req_arena_id == _mi_arena_id_none()) { // in not specific, check numa affinity
    const bool numa_suitable = (numa_node < 0 || arena->numa_node < 0 || arena->numa_node == numa_node);
    if (match_numa_node) { if (!numa_suitable) return NULL; }
                    else { if (numa_suitable) return NULL; }
  }

  // try to allocate
  void* p = mi_arena_try_alloc_at(arena, arena_index, bcount, commit, memid, tld);
  mi_assert_internal(p == NULL || _mi_is_aligned(p, alignment));
  return p;
}


// allocate from an arena with fallback to the OS
static mi_decl_noinline void* mi_arena_try_alloc(int numa_node, size_t size, size_t alignment, 
                                                  bool commit, bool allow_large,
                                                  mi_arena_id_t req_arena_id, mi_memid_t* memid, mi_os_tld_t* tld )
{
  MI_UNUSED(alignment);
  mi_assert_internal(alignment <= MI_SEGMENT_ALIGN);
  const size_t max_arena = mi_atomic_load_relaxed(&mi_arena_count);
  if mi_likely(max_arena == 0) return NULL;
  
  if (req_arena_id != _mi_arena_id_none()) {
    // try a specific arena if requested 
    if (mi_arena_id_index(req_arena_id) < max_arena) {
      void* p = mi_arena_try_alloc_at_id(req_arena_id, true, numa_node, size, alignment, commit, allow_large, req_arena_id, memid, tld);
      if (p != NULL) return p;
    }
  }
  else {
    // try numa affine allocation
    for (size_t i = 0; i < max_arena; i++) {    
      void* p = mi_arena_try_alloc_at_id(mi_arena_id_create(i), true, numa_node, size, alignment, commit, allow_large, req_arena_id, memid, tld);
      if (p != NULL) return p;
    }

    // try from another numa node instead..
    if (numa_node >= 0) {  // if numa_node was < 0 (no specific affinity requested), all arena's have been tried already
      for (size_t i = 0; i < max_arena; i++) {
        void* p = mi_arena_try_alloc_at_id(mi_arena_id_create(i), false /* only proceed if not numa local */, numa_node, size, alignment, commit, allow_large, req_arena_id, memid, tld);
        if (p != NULL) return p;
      }
    }
  }
  return NULL;
}

// try to reserve a fresh arena space
static bool mi_arena_reserve(size_t req_size, bool allow_large, mi_arena_id_t req_arena_id, mi_arena_id_t *arena_id)
{
  if (_mi_preloading()) return false;  // use OS only while pre loading
  if (req_arena_id != _mi_arena_id_none()) return false;

  const size_t arena_count = mi_atomic_load_acquire(&mi_arena_count);
  if (arena_count > (MI_MAX_ARENAS - 4)) return false;

  size_t arena_reserve = mi_option_get_size(mi_option_arena_reserve);
  if (arena_reserve == 0) return false;

  if (!_mi_os_has_virtual_reserve()) { 
    arena_reserve = arena_reserve/4;  // be conservative if virtual reserve is not supported (for some embedded systems for example)
  }
  arena_reserve = _mi_align_up(arena_reserve, MI_ARENA_BLOCK_SIZE);
  if (arena_count >= 8 && arena_count <= 128) {
    arena_reserve = ((size_t)1<<(arena_count/8)) * arena_reserve;  // scale up the arena sizes exponentially
  }    
  if (arena_reserve < req_size) return false;  // should be able to at least handle the current allocation size
      
  // commit eagerly?
  bool arena_commit = false;
  if (mi_option_get(mi_option_arena_eager_commit) == 2)      { arena_commit = _mi_os_has_overcommit(); }
  else if (mi_option_get(mi_option_arena_eager_commit) == 1) { arena_commit = true; }

  return (mi_reserve_os_memory_ex(arena_reserve, arena_commit, allow_large, false /* exclusive */, arena_id) == 0);
}    


void* _mi_arena_alloc_aligned(size_t size, size_t alignment, size_t align_offset, bool commit, bool allow_large,
                              mi_arena_id_t req_arena_id, mi_memid_t* memid, mi_os_tld_t* tld)
{
  mi_assert_internal(memid != NULL && tld != NULL);
  mi_assert_internal(size > 0);
  *memid = _mi_memid_none();

  const int numa_node = _mi_os_numa_node(tld); // current numa node

  // try to allocate in an arena if the alignment is small enough and the object is not too small (as for heap meta data)
  if (size >= MI_ARENA_MIN_OBJ_SIZE && alignment <= MI_SEGMENT_ALIGN && align_offset == 0) {
    void* p = mi_arena_try_alloc(numa_node, size, alignment, commit, allow_large, req_arena_id, memid, tld);
    if (p != NULL) return p;    

    // otherwise, try to first eagerly reserve a new arena 
    if (req_arena_id == _mi_arena_id_none()) {
      mi_arena_id_t arena_id = 0;
      if (mi_arena_reserve(size, allow_large, req_arena_id, &arena_id)) {
        // and try allocate in there
        mi_assert_internal(req_arena_id == _mi_arena_id_none());
        p = mi_arena_try_alloc_at_id(arena_id, true, numa_node, size, alignment, commit, allow_large, req_arena_id, memid, tld);
        if (p != NULL) return p;
      }
    }
  }

  // if we cannot use OS allocation, return NULL
  if (mi_option_is_enabled(mi_option_limit_os_alloc) || req_arena_id != _mi_arena_id_none()) {
    errno = ENOMEM;
    return NULL;
  }
   
  // finally, fall back to the OS
  if (align_offset > 0) {
    return _mi_os_alloc_aligned_at_offset(size, alignment, align_offset, commit, allow_large, memid, tld->stats);
  }
  else {
    return _mi_os_alloc_aligned(size, alignment, commit, allow_large, memid, tld->stats);
  }  
}

void* _mi_arena_alloc(size_t size, bool commit, bool allow_large, mi_arena_id_t req_arena_id, mi_memid_t* memid, mi_os_tld_t* tld)
{
  return _mi_arena_alloc_aligned(size, MI_ARENA_BLOCK_SIZE, 0, commit, allow_large, req_arena_id, memid, tld);
}


void* mi_arena_area(mi_arena_id_t arena_id, size_t* size) {
  if (size != NULL) *size = 0;
  size_t arena_index = mi_arena_id_index(arena_id);
  if (arena_index >= MI_MAX_ARENAS) return NULL;
  mi_arena_t* arena = mi_atomic_load_ptr_acquire(mi_arena_t, &mi_arenas[arena_index]);
  if (arena == NULL) return NULL;
  if (size != NULL) { *size = mi_arena_block_size(arena->block_count); }
  return arena->start;
}


/* -----------------------------------------------------------
  Arena purge
----------------------------------------------------------- */

static long mi_arena_purge_delay(void) {
  // <0 = no purging allowed, 0=immediate purging, >0=milli-second delay
  return (mi_option_get(mi_option_purge_delay) * mi_option_get(mi_option_arena_purge_mult));
}

// reset or decommit in an arena and update the committed/decommit bitmaps
// assumes we own the area (i.e. blocks_in_use is claimed by us)
static void mi_arena_purge(mi_arena_t* arena, size_t bitmap_idx, size_t blocks, mi_stats_t* stats) {
  mi_assert_internal(arena->blocks_committed != NULL);
  mi_assert_internal(arena->blocks_purge != NULL);
  mi_assert_internal(!arena->memid.is_pinned);
  const size_t size = mi_arena_block_size(blocks);
  void* const p = mi_arena_block_start(arena, bitmap_idx); 
  bool needs_recommit;
  if (_mi_bitmap_is_claimed_across(arena->blocks_committed, arena->field_count, blocks, bitmap_idx)) {
    // all blocks are committed, we can purge freely
    needs_recommit = _mi_os_purge(p, size, stats);
  }
  else {
    // some blocks are not committed -- this can happen when a partially committed block is freed 
    // in `_mi_arena_free` and it is conservatively marked as uncommitted but still scheduled for a purge
    // we need to ensure we do not try to reset (as that may be invalid for uncommitted memory), 
    // and also undo the decommit stats (as it was already adjusted)
    mi_assert_internal(mi_option_is_enabled(mi_option_purge_decommits));
    needs_recommit = _mi_os_purge_ex(p, size, false /* allow reset? */, stats);
    _mi_stat_increase(&stats->committed, size);
  }
  
  // clear the purged blocks
  _mi_bitmap_unclaim_across(arena->blocks_purge, arena->field_count, blocks, bitmap_idx);
  // update committed bitmap
  if (needs_recommit) {
    _mi_bitmap_unclaim_across(arena->blocks_committed, arena->field_count, blocks, bitmap_idx);
  }
}

// Schedule a purge. This is usually delayed to avoid repeated decommit/commit calls.
// Note: assumes we (still) own the area as we may purge immediately
static void mi_arena_schedule_purge(mi_arena_t* arena, size_t bitmap_idx, size_t blocks, mi_stats_t* stats) {
  mi_assert_internal(arena->blocks_purge != NULL);
  const long delay = mi_arena_purge_delay();
  if (delay < 0) return;  // is purging allowed at all?

  if (_mi_preloading() || delay == 0) {
    // decommit directly
    mi_arena_purge(arena, bitmap_idx, blocks, stats);    
  }
  else {
    // schedule decommit
    mi_msecs_t expire = mi_atomic_loadi64_relaxed(&arena->purge_expire);
    if (expire != 0) {
      mi_atomic_addi64_acq_rel(&arena->purge_expire, delay/10);  // add smallish extra delay
    }
    else {
      mi_atomic_storei64_release(&arena->purge_expire, _mi_clock_now() + delay);
    }
    _mi_bitmap_claim_across(arena->blocks_purge, arena->field_count, blocks, bitmap_idx, NULL);
  }
}

// purge a range of blocks
// return true if the full range was purged.
// assumes we own the area (i.e. blocks_in_use is claimed by us)
static bool mi_arena_purge_range(mi_arena_t* arena, size_t idx, size_t startidx, size_t bitlen, size_t purge, mi_stats_t* stats) {
  const size_t endidx = startidx + bitlen;
  size_t bitidx = startidx;
  bool all_purged = false;
  while (bitidx < endidx) {
    // count consequetive ones in the purge mask
    size_t count = 0;
    while (bitidx + count < endidx && (purge & ((size_t)1 << (bitidx + count))) != 0) {
      count++;
    }
    if (count > 0) {
      // found range to be purged
      const mi_bitmap_index_t range_idx = mi_bitmap_index_create(idx, bitidx);
      mi_arena_purge(arena, range_idx, count, stats);
      if (count == bitlen) {
        all_purged = true;
      }
    }
    bitidx += (count+1); // +1 to skip the zero bit (or end)
  }
  return all_purged;
}

// returns true if anything was purged
static bool mi_arena_try_purge(mi_arena_t* arena, mi_msecs_t now, bool force, mi_stats_t* stats) 
{
  if (arena->memid.is_pinned || arena->blocks_purge == NULL) return false;
  mi_msecs_t expire = mi_atomic_loadi64_relaxed(&arena->purge_expire);
  if (expire == 0) return false;
  if (!force && expire > now) return false;

  // reset expire (if not already set concurrently)
  mi_atomic_casi64_strong_acq_rel(&arena->purge_expire, &expire, 0);
  
  // potential purges scheduled, walk through the bitmap
  bool any_purged = false;
  bool full_purge = true;  
  for (size_t i = 0; i < arena->field_count; i++) {
    size_t purge = mi_atomic_load_relaxed(&arena->blocks_purge[i]);
    if (purge != 0) {
      size_t bitidx = 0;
      while (bitidx < MI_BITMAP_FIELD_BITS) {
        // find consequetive range of ones in the purge mask
        size_t bitlen = 0;
        while (bitidx + bitlen < MI_BITMAP_FIELD_BITS && (purge & ((size_t)1 << (bitidx + bitlen))) != 0) {
          bitlen++;
        }
        // try to claim the longest range of corresponding in_use bits
        const mi_bitmap_index_t bitmap_index = mi_bitmap_index_create(i, bitidx);
        while( bitlen > 0 ) {
          if (_mi_bitmap_try_claim(arena->blocks_inuse, arena->field_count, bitlen, bitmap_index)) {
            break;
          }
          bitlen--;
        }
        // actual claimed bits at `in_use`
        if (bitlen > 0) {
          // read purge again now that we have the in_use bits
          purge = mi_atomic_load_acquire(&arena->blocks_purge[i]);
          if (!mi_arena_purge_range(arena, i, bitidx, bitlen, purge, stats)) {
            full_purge = false;
          }
          any_purged = true;
          // release the claimed `in_use` bits again
          _mi_bitmap_unclaim(arena->blocks_inuse, arena->field_count, bitlen, bitmap_index);
        }
        bitidx += (bitlen+1);  // +1 to skip the zero (or end)
      } // while bitidx
    } // purge != 0
  }
  // if not fully purged, make sure to purge again in the future
  if (!full_purge) {
    const long delay = mi_arena_purge_delay();
    mi_msecs_t expected = 0;
    mi_atomic_casi64_strong_acq_rel(&arena->purge_expire,&expected,_mi_clock_now() + delay);
  }
  return any_purged;
}

static void mi_arenas_try_purge( bool force, bool visit_all, mi_stats_t* stats ) {
  if (_mi_preloading() || mi_arena_purge_delay() <= 0) return;  // nothing will be scheduled

  const size_t max_arena = mi_atomic_load_acquire(&mi_arena_count);
  if (max_arena == 0) return;

  // allow only one thread to purge at a time
  static mi_atomic_guard_t purge_guard;
  mi_atomic_guard(&purge_guard) 
  {
    mi_msecs_t now = _mi_clock_now();
    size_t max_purge_count = (visit_all ? max_arena : 1);
    for (size_t i = 0; i < max_arena; i++) {
      mi_arena_t* arena = mi_atomic_load_ptr_acquire(mi_arena_t, &mi_arenas[i]);
      if (arena != NULL) {
        if (mi_arena_try_purge(arena, now, force, stats)) {
          if (max_purge_count <= 1) break;
          max_purge_count--;
        }
      }
    }
  }  
}


/* -----------------------------------------------------------
  Arena free
----------------------------------------------------------- */

void _mi_arena_free(void* p, size_t size, size_t committed_size, mi_memid_t memid, mi_stats_t* stats) {
  mi_assert_internal(size > 0 && stats != NULL);
  mi_assert_internal(committed_size <= size);
  if (p==NULL) return;
  if (size==0) return;
  const bool all_committed = (committed_size == size);
  
  if (mi_memkind_is_os(memid.memkind)) {
    // was a direct OS allocation, pass through
    if (!all_committed && committed_size > 0) {
      // if partially committed, adjust the committed stats (as `_mi_os_free` will increase decommit by the full size)
      _mi_stat_decrease(&stats->committed, committed_size);
    }
    _mi_os_free(p, size, memid, stats);
  }
  else if (memid.memkind == MI_MEM_ARENA) {
    // allocated in an arena
    size_t arena_idx;
    size_t bitmap_idx;
    mi_arena_memid_indices(memid, &arena_idx, &bitmap_idx);
    mi_assert_internal(arena_idx < MI_MAX_ARENAS);
    mi_arena_t* arena = mi_atomic_load_ptr_acquire(mi_arena_t,&mi_arenas[arena_idx]);
    mi_assert_internal(arena != NULL);
    const size_t blocks = mi_block_count_of_size(size);
    
    // checks
    if (arena == NULL) {
      _mi_error_message(EINVAL, "trying to free from non-existent arena: %p, size %zu, memid: 0x%zx\n", p, size, memid);
      return;
    }
    mi_assert_internal(arena->field_count > mi_bitmap_index_field(bitmap_idx));
    if (arena->field_count <= mi_bitmap_index_field(bitmap_idx)) {
      _mi_error_message(EINVAL, "trying to free from non-existent arena block: %p, size %zu, memid: 0x%zx\n", p, size, memid);
      return;
    }

    // need to set all memory to undefined as some parts may still be marked as no_access (like padding etc.)
    mi_track_mem_undefined(p,size);

    // potentially decommit
    if (arena->memid.is_pinned || arena->blocks_committed == NULL) {
      mi_assert_internal(all_committed);
    }
    else {
      mi_assert_internal(arena->blocks_committed != NULL);
      mi_assert_internal(arena->blocks_purge != NULL);
      
      if (!all_committed) {
        // mark the entire range as no longer committed (so we recommit the full range when re-using)
        _mi_bitmap_unclaim_across(arena->blocks_committed, arena->field_count, blocks, bitmap_idx);
        mi_track_mem_noaccess(p,size);
        if (committed_size > 0) {
          // if partially committed, adjust the committed stats (is it will be recommitted when re-using)
          // in the delayed purge, we now need to not count a decommit if the range is not marked as committed.
          _mi_stat_decrease(&stats->committed, committed_size);
        }
        // note: if not all committed, it may be that the purge will reset/decommit the entire range
        // that contains already decommitted parts. Since purge consistently uses reset or decommit that
        // works (as we should never reset decommitted parts).
      }
      // (delay) purge the entire range
      mi_arena_schedule_purge(arena, bitmap_idx, blocks, stats);      
    }
    
    // and make it available to others again
    bool all_inuse = _mi_bitmap_unclaim_across(arena->blocks_inuse, arena->field_count, blocks, bitmap_idx);
    if (!all_inuse) {
      _mi_error_message(EAGAIN, "trying to free an already freed arena block: %p, size %zu\n", p, size);
      return;
    };
  }
  else {
    // arena was none, external, or static; nothing to do
    mi_assert_internal(memid.memkind < MI_MEM_OS);
  }

  // purge expired decommits
  mi_arenas_try_purge(false, false, stats);
}

// destroy owned arenas; this is unsafe and should only be done using `mi_option_destroy_on_exit`
// for dynamic libraries that are unloaded and need to release all their allocated memory.
static void mi_arenas_unsafe_destroy(void) {
  const size_t max_arena = mi_atomic_load_relaxed(&mi_arena_count);
  size_t new_max_arena = 0;
  for (size_t i = 0; i < max_arena; i++) {
    mi_arena_t* arena = mi_atomic_load_ptr_acquire(mi_arena_t, &mi_arenas[i]);
    if (arena != NULL) {
      if (arena->start != NULL && mi_memkind_is_os(arena->memid.memkind)) {      
        mi_atomic_store_ptr_release(mi_arena_t, &mi_arenas[i], NULL);
        _mi_os_free(arena->start, mi_arena_size(arena), arena->memid, &_mi_stats_main); 
      }
      else {
        new_max_arena = i;
      }
      mi_arena_meta_free(arena, arena->meta_memid, arena->meta_size, &_mi_stats_main);
    }
  }

  // try to lower the max arena.
  size_t expected = max_arena;
  mi_atomic_cas_strong_acq_rel(&mi_arena_count, &expected, new_max_arena);
}

// Purge the arenas; if `force_purge` is true, amenable parts are purged even if not yet expired
void _mi_arena_collect(bool force_purge, mi_stats_t* stats) {
  mi_arenas_try_purge(force_purge, true /* visit all */, stats);
}

// destroy owned arenas; this is unsafe and should only be done using `mi_option_destroy_on_exit`
// for dynamic libraries that are unloaded and need to release all their allocated memory.
void _mi_arena_unsafe_destroy_all(mi_stats_t* stats) {
  mi_arenas_unsafe_destroy();
  _mi_arena_collect(true /* force purge */, stats);  // purge non-owned arenas  
}

// Is a pointer inside any of our arenas?
bool _mi_arena_contains(const void* p) {
  const size_t max_arena = mi_atomic_load_relaxed(&mi_arena_count);
  for (size_t i = 0; i < max_arena; i++) {
    mi_arena_t* arena = mi_atomic_load_ptr_acquire(mi_arena_t, &mi_arenas[i]);
    if (arena != NULL && arena->start <= (const uint8_t*)p && arena->start + mi_arena_block_size(arena->block_count) > (const uint8_t*)p) { 
      return true;      
    }
  }
  return false;
}


/* -----------------------------------------------------------
  Add an arena.
----------------------------------------------------------- */

static bool mi_arena_add(mi_arena_t* arena, mi_arena_id_t* arena_id) {
  mi_assert_internal(arena != NULL);
  mi_assert_internal((uintptr_t)mi_atomic_load_ptr_relaxed(uint8_t,&arena->start) % MI_SEGMENT_ALIGN == 0);
  mi_assert_internal(arena->block_count > 0);
  if (arena_id != NULL) { *arena_id = -1; }

  size_t i = mi_atomic_increment_acq_rel(&mi_arena_count);
  if (i >= MI_MAX_ARENAS) {
    mi_atomic_decrement_acq_rel(&mi_arena_count);
    return false;
  }
  arena->id = mi_arena_id_create(i);
  mi_atomic_store_ptr_release(mi_arena_t,&mi_arenas[i], arena);
  if (arena_id != NULL) { *arena_id = arena->id; }
  return true;
}

static bool mi_manage_os_memory_ex2(void* start, size_t size, bool is_large, int numa_node, bool exclusive, mi_memid_t memid, mi_arena_id_t* arena_id) mi_attr_noexcept
{
  if (arena_id != NULL) *arena_id = _mi_arena_id_none();
  if (size < MI_ARENA_BLOCK_SIZE) return false;

  if (is_large) {
    mi_assert_internal(memid.initially_committed && memid.is_pinned);
  }

  const size_t bcount = size / MI_ARENA_BLOCK_SIZE;
  const size_t fields = _mi_divide_up(bcount, MI_BITMAP_FIELD_BITS);
  const size_t bitmaps = (memid.is_pinned ? 2 : 4);
  const size_t asize  = sizeof(mi_arena_t) + (bitmaps*fields*sizeof(mi_bitmap_field_t));
  mi_memid_t meta_memid;
  mi_arena_t* arena   = (mi_arena_t*)mi_arena_meta_zalloc(asize, &meta_memid, &_mi_stats_main); // TODO: can we avoid allocating from the OS?
  if (arena == NULL) return false;
  
  // already zero'd due to os_alloc
  // _mi_memzero(arena, asize);
  arena->id = _mi_arena_id_none();
  arena->memid = memid;
  arena->exclusive = exclusive;
  arena->meta_size = asize;
  arena->meta_memid = meta_memid;
  arena->block_count = bcount;
  arena->field_count = fields;
  arena->start = (uint8_t*)start;
  arena->numa_node    = numa_node; // TODO: or get the current numa node if -1? (now it allows anyone to allocate on -1)
  arena->is_large     = is_large;
  arena->purge_expire = 0;
  arena->search_idx   = 0;
  arena->blocks_dirty = &arena->blocks_inuse[fields]; // just after inuse bitmap
  arena->blocks_committed = (arena->memid.is_pinned ? NULL : &arena->blocks_inuse[2*fields]); // just after dirty bitmap
  arena->blocks_purge  = (arena->memid.is_pinned ? NULL : &arena->blocks_inuse[3*fields]); // just after committed bitmap  
  // initialize committed bitmap?
  if (arena->blocks_committed != NULL && arena->memid.initially_committed) {
    memset((void*)arena->blocks_committed, 0xFF, fields*sizeof(mi_bitmap_field_t)); // cast to void* to avoid atomic warning
  }
  
  // and claim leftover blocks if needed (so we never allocate there)
  ptrdiff_t post = (fields * MI_BITMAP_FIELD_BITS) - bcount;
  mi_assert_internal(post >= 0);
  if (post > 0) {
    // don't use leftover bits at the end
    mi_bitmap_index_t postidx = mi_bitmap_index_create(fields - 1, MI_BITMAP_FIELD_BITS - post);
    _mi_bitmap_claim(arena->blocks_inuse, fields, post, postidx, NULL);
  }
  return mi_arena_add(arena, arena_id);

}

bool mi_manage_os_memory_ex(void* start, size_t size, bool is_committed, bool is_large, bool is_zero, int numa_node, bool exclusive, mi_arena_id_t* arena_id) mi_attr_noexcept {
  mi_memid_t memid = _mi_memid_create(MI_MEM_EXTERNAL);
  memid.initially_committed = is_committed;
  memid.initially_zero = is_zero;
  memid.is_pinned = is_large;
  return mi_manage_os_memory_ex2(start,size,is_large,numa_node,exclusive,memid, arena_id);
}

// Reserve a range of regular OS memory
int mi_reserve_os_memory_ex(size_t size, bool commit, bool allow_large, bool exclusive, mi_arena_id_t* arena_id) mi_attr_noexcept {
  if (arena_id != NULL) *arena_id = _mi_arena_id_none();
  size = _mi_align_up(size, MI_ARENA_BLOCK_SIZE); // at least one block
  mi_memid_t memid;
  void* start = _mi_os_alloc_aligned(size, MI_SEGMENT_ALIGN, commit, allow_large, &memid, &_mi_stats_main);
  if (start == NULL) return ENOMEM;
  const bool is_large = memid.is_pinned; // todo: use separate is_large field?
  if (!mi_manage_os_memory_ex2(start, size, is_large, -1 /* numa node */, exclusive, memid, arena_id)) {
    _mi_os_free_ex(start, size, commit, memid, &_mi_stats_main);
    _mi_verbose_message("failed to reserve %zu k memory\n", _mi_divide_up(size, 1024));
    return ENOMEM;
  }
  _mi_verbose_message("reserved %zu KiB memory%s\n", _mi_divide_up(size, 1024), is_large ? " (in large os pages)" : "");
  return 0;
}


// Manage a range of regular OS memory
bool mi_manage_os_memory(void* start, size_t size, bool is_committed, bool is_large, bool is_zero, int numa_node) mi_attr_noexcept {
  return mi_manage_os_memory_ex(start, size, is_committed, is_large, is_zero, numa_node, false /* exclusive? */, NULL);
}

// Reserve a range of regular OS memory
int mi_reserve_os_memory(size_t size, bool commit, bool allow_large) mi_attr_noexcept {
  return mi_reserve_os_memory_ex(size, commit, allow_large, false, NULL);
}


/* -----------------------------------------------------------
  Debugging
----------------------------------------------------------- */

static size_t mi_debug_show_bitmap(const char* prefix, mi_bitmap_field_t* fields, size_t field_count ) {
  size_t inuse_count = 0;
  for (size_t i = 0; i < field_count; i++) {
    char buf[MI_BITMAP_FIELD_BITS + 1];
    uintptr_t field = mi_atomic_load_relaxed(&fields[i]);
    for (size_t bit = 0; bit < MI_BITMAP_FIELD_BITS; bit++) {
      bool inuse = ((((uintptr_t)1 << bit) & field) != 0);
      if (inuse) inuse_count++;
      buf[MI_BITMAP_FIELD_BITS - 1 - bit] = (inuse ? 'x' : '.');
    }
    buf[MI_BITMAP_FIELD_BITS] = 0;
    _mi_verbose_message("%s%s\n", prefix, buf);
  }
  return inuse_count;
}

void mi_debug_show_arenas(void) mi_attr_noexcept {
  size_t max_arenas = mi_atomic_load_relaxed(&mi_arena_count);
  for (size_t i = 0; i < max_arenas; i++) {
    mi_arena_t* arena = mi_atomic_load_ptr_relaxed(mi_arena_t, &mi_arenas[i]);
    if (arena == NULL) break;
    size_t inuse_count = 0;
    _mi_verbose_message("arena %zu: %zu blocks with %zu fields\n", i, arena->block_count, arena->field_count);
    inuse_count += mi_debug_show_bitmap("  ", arena->blocks_inuse, arena->field_count);
    _mi_verbose_message("  blocks in use ('x'): %zu\n", inuse_count);
  }
}


/* -----------------------------------------------------------
  Reserve a huge page arena.
----------------------------------------------------------- */
// reserve at a specific numa node
int mi_reserve_huge_os_pages_at_ex(size_t pages, int numa_node, size_t timeout_msecs, bool exclusive, mi_arena_id_t* arena_id) mi_attr_noexcept {
  if (arena_id != NULL) *arena_id = -1;
  if (pages==0) return 0;
  if (numa_node < -1) numa_node = -1;
  if (numa_node >= 0) numa_node = numa_node % _mi_os_numa_node_count();
  size_t hsize = 0;
  size_t pages_reserved = 0;
  mi_memid_t memid;
  void* p = _mi_os_alloc_huge_os_pages(pages, numa_node, timeout_msecs, &pages_reserved, &hsize, &memid);
  if (p==NULL || pages_reserved==0) {
    _mi_warning_message("failed to reserve %zu GiB huge pages\n", pages);
    return ENOMEM;
  }
  _mi_verbose_message("numa node %i: reserved %zu GiB huge pages (of the %zu GiB requested)\n", numa_node, pages_reserved, pages);

  if (!mi_manage_os_memory_ex2(p, hsize, true, numa_node, exclusive, memid, arena_id)) {
    _mi_os_free(p, hsize, memid, &_mi_stats_main);
    return ENOMEM;
  }
  return 0;
}

int mi_reserve_huge_os_pages_at(size_t pages, int numa_node, size_t timeout_msecs) mi_attr_noexcept {
  return mi_reserve_huge_os_pages_at_ex(pages, numa_node, timeout_msecs, false, NULL);
}

// reserve huge pages evenly among the given number of numa nodes (or use the available ones as detected)
int mi_reserve_huge_os_pages_interleave(size_t pages, size_t numa_nodes, size_t timeout_msecs) mi_attr_noexcept {
  if (pages == 0) return 0;

  // pages per numa node
  size_t numa_count = (numa_nodes > 0 ? numa_nodes : _mi_os_numa_node_count());
  if (numa_count <= 0) numa_count = 1;
  const size_t pages_per = pages / numa_count;
  const size_t pages_mod = pages % numa_count;
  const size_t timeout_per = (timeout_msecs==0 ? 0 : (timeout_msecs / numa_count) + 50);

  // reserve evenly among numa nodes
  for (size_t numa_node = 0; numa_node < numa_count && pages > 0; numa_node++) {
    size_t node_pages = pages_per;  // can be 0
    if (numa_node < pages_mod) node_pages++;
    int err = mi_reserve_huge_os_pages_at(node_pages, (int)numa_node, timeout_per);
    if (err) return err;
    if (pages < node_pages) {
      pages = 0;
    }
    else {
      pages -= node_pages;
    }
  }

  return 0;
}

int mi_reserve_huge_os_pages(size_t pages, double max_secs, size_t* pages_reserved) mi_attr_noexcept {
  MI_UNUSED(max_secs);
  _mi_warning_message("mi_reserve_huge_os_pages is deprecated: use mi_reserve_huge_os_pages_interleave/at instead\n");
  if (pages_reserved != NULL) *pages_reserved = 0;
  int err = mi_reserve_huge_os_pages_interleave(pages, 0, (size_t)(max_secs * 1000.0));
  if (err==0 && pages_reserved!=NULL) *pages_reserved = pages;
  return err;
}
<|MERGE_RESOLUTION|>--- conflicted
+++ resolved
@@ -237,22 +237,14 @@
   }
 
   // set the dirty bits (todo: no need for an atomic op here?)
-<<<<<<< HEAD
-  if (arena->memid.was_zero && arena->blocks_dirty != NULL) {
-    memid->was_zero = _mi_bitmap_claim_across(arena->blocks_dirty, arena->field_count, needed_bcount, bitmap_index, NULL);
-  }
-=======
-  memid->initially_zero = _mi_bitmap_claim_across(arena->blocks_dirty, arena->field_count, needed_bcount, bitmap_index, NULL);
->>>>>>> 632edf99
+  if (arena->memid.initially_zero && arena->blocks_dirty != NULL) {
+    memid->initially_zero = _mi_bitmap_claim_across(arena->blocks_dirty, arena->field_count, needed_bcount, bitmap_index, NULL);
+  }
 
   // set commit state
   if (arena->blocks_committed == NULL) {
     // always committed
-<<<<<<< HEAD
-    memid->was_committed = true;    
-=======
     memid->initially_committed = true;
->>>>>>> 632edf99
   }
   else if (commit) {
     // commit requested, but the range may not be committed as a whole: ensure it is committed now
@@ -271,11 +263,7 @@
   }
   else {
     // no need to commit, but check if already fully committed
-<<<<<<< HEAD
-    memid->was_committed = _mi_bitmap_is_claimed_across(arena->blocks_committed, arena->field_count, needed_bcount, bitmap_index);    
-=======
     memid->initially_committed = _mi_bitmap_is_claimed_across(arena->blocks_committed, arena->field_count, needed_bcount, bitmap_index);
->>>>>>> 632edf99
   }
   
   return p;
