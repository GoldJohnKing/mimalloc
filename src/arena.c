/* ----------------------------------------------------------------------------
Copyright (c) 2019-2024, Microsoft Research, Daan Leijen
This is free software; you can redistribute it and/or modify it under the
terms of the MIT license. A copy of the license can be found in the file
"LICENSE" at the root of this distribution.
-----------------------------------------------------------------------------*/

/* ----------------------------------------------------------------------------
"Arenas" are fixed area's of OS memory from which we can allocate
large blocks (>= MI_ARENA_MIN_BLOCK_SIZE, 4MiB).
In contrast to the rest of mimalloc, the arenas are shared between
threads and need to be accessed using atomic operations.

Arenas are also used to for huge OS page (1GiB) reservations or for reserving
OS memory upfront which can be improve performance or is sometimes needed
on embedded devices. We can also employ this with WASI or `sbrk` systems
to reserve large arenas upfront and be able to reuse the memory more effectively.

The arena allocation needs to be thread safe and we use an atomic bitmap to allocate.
-----------------------------------------------------------------------------*/

#include "mimalloc.h"
#include "mimalloc/internal.h"
#include "bitmap.h"


/* -----------------------------------------------------------
  Arena allocation
----------------------------------------------------------- */

#define MI_ARENA_BIN_COUNT      (MI_BIN_COUNT)
#define MI_ARENA_MIN_SIZE       (MI_BCHUNK_BITS * MI_ARENA_SLICE_SIZE)           // 32 MiB (or 8 MiB on 32-bit)
#define MI_ARENA_MAX_SIZE       (MI_BITMAP_MAX_BIT_COUNT * MI_ARENA_SLICE_SIZE)

// A memory arena descriptor
typedef struct mi_arena_s {
  mi_memid_t          memid;                // memid of the memory area
  mi_subproc_t*       subproc;              // subprocess this arena belongs to (`this 'in' this->subproc->arenas`)

  size_t              slice_count;          // total size of the area in arena slices (of `MI_ARENA_SLICE_SIZE`)
  size_t              info_slices;          // initial slices reserved for the arena bitmaps
  int                 numa_node;            // associated NUMA node
  bool                is_exclusive;         // only allow allocations if specifically for this arena
  _Atomic(mi_msecs_t) purge_expire;         // expiration time when slices can be purged from `slices_purge`.

  mi_bitmap_t*        slices_free;          // is the slice free?
  mi_bitmap_t*        slices_committed;     // is the slice committed? (i.e. accessible)
  mi_bitmap_t*        slices_dirty;         // is the slice potentially non-zero?
  mi_bitmap_t*        slices_purge;         // slices that can be purged
  mi_bitmap_t*        pages;                // all registered pages (abandoned and owned)
  mi_bitmap_t*        pages_abandoned[MI_BIN_COUNT];  // abandoned pages per size bin (a set bit means the start of the page)
                                            // the full queue contains abandoned full pages
  // followed by the bitmaps (whose sizes depend on the arena size)
  // note: when adding bitmaps revise `mi_arena_info_slices_needed`
} mi_arena_t;


/* -----------------------------------------------------------
  Arena id's
----------------------------------------------------------- */

mi_arena_id_t _mi_arena_id_none(void) {
  return NULL;
}

mi_arena_t* _mi_arena_from_id(mi_arena_id_t id) {
  return (mi_arena_t*)id;
}


static bool mi_arena_id_is_suitable(mi_arena_t* arena, mi_arena_t* req_arena) {
  return ((arena == req_arena) ||                        // they match,
          (req_arena == NULL && !arena->is_exclusive));  // or the arena is not exclusive, and we didn't request a specific one
}

bool _mi_arena_memid_is_suitable(mi_memid_t memid, mi_arena_t* request_arena) {
  if (memid.memkind == MI_MEM_ARENA) {
    return mi_arena_id_is_suitable(memid.mem.arena.arena, request_arena);
  }
  else {
    return mi_arena_id_is_suitable(NULL, request_arena);
  }
}

size_t mi_arenas_get_count(mi_subproc_t* subproc) {
  return mi_atomic_load_relaxed(&subproc->arena_count);
}

mi_arena_t* mi_arena_from_index(mi_subproc_t* subproc, size_t idx) {
  mi_assert_internal(idx < mi_arenas_get_count(subproc));
  return mi_atomic_load_ptr_relaxed(mi_arena_t, &subproc->arenas[idx]);
}

static size_t mi_arena_info_slices(mi_arena_t* arena) {
  return arena->info_slices;
}

#if MI_DEBUG > 1
static bool mi_arena_has_page(mi_arena_t* arena, mi_page_t* page) {
  return (page->memid.memkind == MI_MEM_ARENA &&
          page->memid.mem.arena.arena == arena &&
          mi_bitmap_is_setN(arena->pages, page->memid.mem.arena.slice_index, 1));
}
#endif

/* -----------------------------------------------------------
  Util
----------------------------------------------------------- */


// Size of an arena
static size_t mi_arena_size(mi_arena_t* arena) {
  return mi_size_of_slices(arena->slice_count);
}

// Start of the arena memory area
static uint8_t* mi_arena_start(mi_arena_t* arena) {
  return ((uint8_t*)arena);
}

// Start of a slice
uint8_t* mi_arena_slice_start(mi_arena_t* arena, size_t slice_index) {
  return (mi_arena_start(arena) + mi_size_of_slices(slice_index));
}

// Arena area
void* mi_arena_area(mi_arena_id_t arena_id, size_t* size) {
  if (size != NULL) *size = 0;
  mi_arena_t* arena = _mi_arena_from_id(arena_id);
  if (arena == NULL) return NULL;
  if (size != NULL) { *size = mi_size_of_slices(arena->slice_count); }
  return mi_arena_start(arena);
}


// Create an arena memid
static mi_memid_t mi_memid_create_arena(mi_arena_t* arena, size_t slice_index, size_t slice_count) {
  mi_assert_internal(slice_index < UINT32_MAX);
  mi_assert_internal(slice_count < UINT32_MAX);
  mi_assert_internal(slice_count > 0);
  mi_assert_internal(slice_index < arena->slice_count);
  mi_memid_t memid = _mi_memid_create(MI_MEM_ARENA);
  memid.mem.arena.arena = arena;
  memid.mem.arena.slice_index = (uint32_t)slice_index;
  memid.mem.arena.slice_count = (uint32_t)slice_count;
  return memid;
}

// get the arena and slice span
static mi_arena_t* mi_arena_from_memid(mi_memid_t memid, size_t* slice_index, size_t* slice_count) {
  mi_assert_internal(memid.memkind == MI_MEM_ARENA);
  mi_arena_t* arena = memid.mem.arena.arena;
  if (slice_index) *slice_index = memid.mem.arena.slice_index;
  if (slice_count) *slice_count = memid.mem.arena.slice_count;
  return arena;
}

static mi_arena_t* mi_page_arena(mi_page_t* page, size_t* slice_index, size_t* slice_count) {
  // todo: maybe store the arena* directly in the page?
  return mi_arena_from_memid(page->memid, slice_index, slice_count);
}

static size_t mi_memid_size(mi_memid_t memid) {
  if (memid.memkind == MI_MEM_ARENA) {
    return memid.mem.arena.slice_count * MI_ARENA_SLICE_SIZE;
  }
  else if (mi_memid_is_os(memid) || memid.memkind == MI_MEM_EXTERNAL) {
    return memid.mem.os.size;
  }
  else {
    return 0;
  }
}

/* -----------------------------------------------------------
  Arena Allocation
----------------------------------------------------------- */

static mi_decl_noinline void* mi_arena_try_alloc_at(
  mi_arena_t* arena, size_t slice_count, bool commit, size_t tseq, mi_memid_t* memid)
{
  size_t slice_index;
  if (!mi_bitmap_try_find_and_clearN(arena->slices_free, slice_count, tseq, &slice_index)) return NULL;

  // claimed it!
  void* p = mi_arena_slice_start(arena, slice_index);
  *memid = mi_memid_create_arena(arena, slice_index, slice_count);
  memid->is_pinned = arena->memid.is_pinned;

  // set the dirty bits and track which slices become accessible
  size_t touched_slices = slice_count;
  if (arena->memid.initially_zero) {
    size_t already_dirty = 0;
    memid->initially_zero = mi_bitmap_setN(arena->slices_dirty, slice_index, slice_count, &already_dirty);
    mi_assert_internal(already_dirty <= touched_slices);
    touched_slices -= already_dirty;
  }

  // set commit state
  if (commit) {
    memid->initially_committed = true;

    // commit requested, but the range may not be committed as a whole: ensure it is committed now
    if (!mi_bitmap_is_setN(arena->slices_committed, slice_index, slice_count)) {
      // not fully committed: commit the full range and set the commit bits
      // we set the bits first since we own these slices (they are no longer free)
      size_t already_committed_count = 0;
      mi_bitmap_setN(arena->slices_committed, slice_index, slice_count, &already_committed_count);
      // adjust the stats so we don't double count the commits
      //if (already_committed_count > 0) {
      //  mi_subproc_stat_adjust_decrease(arena->subproc, committed, mi_size_of_slices(already_committed_count), true /* on alloc */);
      //}
      // now actually commit
      bool commit_zero = false;
      if (!_mi_os_commit_ex(p, mi_size_of_slices(slice_count), &commit_zero, mi_size_of_slices(slice_count - already_committed_count))) {
        memid->initially_committed = false;
      }
      else {
        // committed
        if (commit_zero) { memid->initially_zero = true; }
        #if MI_DEBUG > 1
        if (memid->initially_zero) {
          if (!mi_mem_is_zero(p, mi_size_of_slices(slice_count))) {
            _mi_error_message(EFAULT, "interal error: arena allocation was not zero-initialized!\n");
            memid->initially_zero = false;
          }
        }
        #endif
      }
    }
    else {
      // already fully commited.
      // if the OS has overcommit, and this is the first time we access these pages, then
      // count the commit now (as at arena reserve we didn't count those commits as these are on-demand)
      if (_mi_os_has_overcommit() && touched_slices > 0) {
        mi_subproc_stat_increase( arena->subproc, committed, mi_size_of_slices(touched_slices));
      }
    }
    // tool support
    if (memid->initially_zero) {
      mi_track_mem_defined(p, slice_count * MI_ARENA_SLICE_SIZE);
    }
    else {
      mi_track_mem_undefined(p, slice_count * MI_ARENA_SLICE_SIZE);
    }
  }
  else {
    // no need to commit, but check if already fully committed
    // commit requested, but the range may not be committed as a whole: ensure it is committed now
    memid->initially_committed = mi_bitmap_is_setN(arena->slices_committed, slice_index, slice_count);
    if (!memid->initially_committed) {
      // partly committed.. adjust stats
      size_t already_committed_count = 0;
      mi_bitmap_setN(arena->slices_committed, slice_index, slice_count, &already_committed_count);
      mi_bitmap_clearN(arena->slices_committed, slice_index, slice_count);
      mi_os_stat_decrease(committed, mi_size_of_slices(already_committed_count));
    }
  }

  mi_assert_internal(mi_bitmap_is_clearN(arena->slices_free, slice_index, slice_count));
  if (commit) { mi_assert_internal(mi_bitmap_is_setN(arena->slices_committed, slice_index, slice_count)); }
  mi_assert_internal(mi_bitmap_is_setN(arena->slices_dirty, slice_index, slice_count));

  return p;
}


static int mi_reserve_os_memory_ex2(mi_subproc_t* subproc, size_t size, bool commit, bool allow_large, bool exclusive, mi_arena_id_t* arena_id);

// try to reserve a fresh arena space
static bool mi_arena_reserve(mi_subproc_t* subproc, size_t req_size, bool allow_large, mi_arena_id_t* arena_id)
{
  const size_t arena_count = mi_arenas_get_count(subproc);
  if (arena_count > (MI_MAX_ARENAS - 4)) return false;

  // calc reserve
  size_t arena_reserve = mi_option_get_size(mi_option_arena_reserve);
  if (arena_reserve == 0) return false;

  if (!_mi_os_has_virtual_reserve()) {
    arena_reserve = arena_reserve/4;  // be conservative if virtual reserve is not supported (for WASM for example)
  }
  arena_reserve = _mi_align_up(arena_reserve, MI_ARENA_SLICE_SIZE);

  if (arena_count >= 1 && arena_count <= 128) {
    // scale up the arena sizes exponentially every 4 entries
    const size_t multiplier = (size_t)1 << _mi_clamp(arena_count/4, 0, 16);
    size_t reserve = 0;
    if (!mi_mul_overflow(multiplier, arena_reserve, &reserve)) {
      arena_reserve = reserve;
    }
  }

  // check arena bounds
  const size_t min_reserve = MI_ARENA_MIN_SIZE;
  const size_t max_reserve = MI_ARENA_MAX_SIZE;   // 16 GiB
  if (arena_reserve < min_reserve) {
    arena_reserve = min_reserve;
  }
  else if (arena_reserve > max_reserve) {
    arena_reserve = max_reserve;
  }

  if (arena_reserve < req_size) return false;  // should be able to at least handle the current allocation size

  // commit eagerly?
  bool arena_commit = false;
  const bool overcommit = _mi_os_has_overcommit();
  if (mi_option_get(mi_option_arena_eager_commit) == 2) { arena_commit = overcommit; }
  else if (mi_option_get(mi_option_arena_eager_commit) == 1) { arena_commit = true; }

  // on an OS with overcommit (Linux) we don't count the commit yet as it is on-demand. Once a slice
  // is actually allocated for the first time it will be counted.
  const bool adjust = (overcommit && arena_commit);
  if (adjust) {
    mi_subproc_stat_adjust_decrease( subproc, committed, arena_reserve, true /* on alloc */);
  }
  // and try to reserve the arena
  int err = mi_reserve_os_memory_ex2(subproc, arena_reserve, arena_commit, allow_large, false /* exclusive? */, arena_id);
  if (err != 0) {
    if (adjust) { mi_subproc_stat_adjust_increase( subproc, committed, arena_reserve, true); } // roll back
    // failed, try a smaller size?
    const size_t small_arena_reserve = (MI_SIZE_BITS == 32 ? 128*MI_MiB : 1*MI_GiB);
    if (adjust) { mi_subproc_stat_adjust_decrease( subproc, committed, arena_reserve, true); }
    if (arena_reserve > small_arena_reserve) {
      // try again
      err = mi_reserve_os_memory_ex(small_arena_reserve, arena_commit, allow_large, false /* exclusive? */, arena_id);
      if (err != 0 && adjust) { mi_subproc_stat_adjust_increase( subproc, committed, arena_reserve, true); } // roll back
    }
  }
  return (err==0);
}




/* -----------------------------------------------------------
  Arena iteration
----------------------------------------------------------- */

static inline bool mi_arena_is_suitable(mi_arena_t* arena, mi_arena_t* req_arena, int numa_node, bool allow_pinned) {
  if (!allow_pinned && arena->memid.is_pinned) return false;
  if (!mi_arena_id_is_suitable(arena, req_arena)) return false;
  if (req_arena == NULL) { // if not specific, check numa affinity
    const bool numa_suitable = (numa_node < 0 || arena->numa_node < 0 || arena->numa_node == numa_node);
    if (!numa_suitable) return false;
  }
  return true;
}

#define mi_forall_arenas(subproc, req_arena, tseq, name_arena) { \
  const size_t _arena_count = mi_arenas_get_count(subproc); \
  const size_t _arena_cycle = (_arena_count == 0 ? 0 : _arena_count - 1); /* first search the arenas below the last one */ \
  /* always start searching in the arena's below the max */ \
  size_t _start = (_arena_cycle <= 1 ? 0 : (tseq % _arena_cycle)); \
  for (size_t _i = 0; _i < _arena_count; _i++) { \
    mi_arena_t* name_arena; \
    if (req_arena != NULL) { \
      name_arena = req_arena; /* if there is a specific req_arena, only search that one */\
      if (_i > 0) break;       /* only once */ \
    } \
    else { \
      size_t _idx; \
      if (_i < _arena_cycle) { \
        _idx = _i + _start; \
        if (_idx >= _arena_cycle) { _idx -= _arena_cycle; } /* adjust so we rotate through the cycle */ \
      } \
      else { \
        _idx = _i; /* remaining arena's */ \
      } \
      name_arena = mi_arena_from_index(subproc,_idx); \
    } \
    if (name_arena != NULL) \
    {

#define mi_forall_arenas_end()  \
    } \
  } \
  }

#define mi_forall_suitable_arenas(subproc, req_arena, tseq, allow_large, name_arena) \
  mi_forall_arenas(subproc, req_arena,tseq,name_arena) { \
    if (mi_arena_is_suitable(name_arena, req_arena, -1 /* todo: numa node */, allow_large)) { \

#define mi_forall_suitable_arenas_end() \
  }} \
  mi_forall_arenas_end()

/* -----------------------------------------------------------
  Arena allocation
----------------------------------------------------------- */

// allocate slices from the arenas
static mi_decl_noinline void* mi_arenas_try_find_free(
  mi_subproc_t* subproc, size_t slice_count, size_t alignment,
  bool commit, bool allow_large, mi_arena_t* req_arena, size_t tseq, mi_memid_t* memid)
{
  mi_assert_internal(slice_count <= mi_slice_count_of_size(MI_ARENA_MAX_OBJ_SIZE));
  mi_assert(alignment <= MI_ARENA_SLICE_ALIGN);
  if (alignment > MI_ARENA_SLICE_ALIGN) return NULL;

  // search arena's
  mi_forall_suitable_arenas(subproc, req_arena, tseq, allow_large, arena)
  {
    void* p = mi_arena_try_alloc_at(arena, slice_count, commit, tseq, memid);
    if (p != NULL) return p;
  }
  mi_forall_suitable_arenas_end();
  return NULL;
}

// Allocate slices from the arena's -- potentially allocating a fresh arena
static mi_decl_noinline void* mi_arenas_try_alloc(
  mi_subproc_t* subproc,
  size_t slice_count, size_t alignment,
  bool commit, bool allow_large,
  mi_arena_t* req_arena, size_t tseq, mi_memid_t* memid)
{
  mi_assert(slice_count <= MI_ARENA_MAX_OBJ_SLICES);
  mi_assert(alignment <= MI_ARENA_SLICE_ALIGN);
  void* p;

  // try to find free slices in the arena's
  p = mi_arenas_try_find_free(subproc, slice_count, alignment, commit, allow_large, req_arena, tseq, memid);
  if (p != NULL) return p;

  // did we need a specific arena?
  if (req_arena != NULL) return NULL;

  // don't create arena's while preloading (todo: or should we?)
  if (_mi_preloading()) return NULL;

  // otherwise, try to reserve a new arena -- but one thread at a time.. (todo: allow 2 or 4 to reduce contention?)
  const size_t arena_count = mi_arenas_get_count(subproc);
  mi_lock(&subproc->arena_reserve_lock) {
    if (arena_count == mi_arenas_get_count(subproc)) {
      // we are the first to enter the lock, reserve a fresh arena
      mi_arena_id_t arena_id = 0;
      mi_arena_reserve(subproc, mi_size_of_slices(slice_count), allow_large, &arena_id);
    }
    else {
      // another thread already reserved a new arena
    }
  }
  // try once more to allocate in the new arena
  mi_assert_internal(req_arena == NULL);
  p = mi_arenas_try_find_free(subproc, slice_count, alignment, commit, allow_large, req_arena, tseq, memid);
  if (p != NULL) return p;

  return NULL;
}

// Allocate from the OS (if allowed)
static void* mi_arena_os_alloc_aligned(
  size_t size, size_t alignment, size_t align_offset,
  bool commit, bool allow_large,
  mi_arena_id_t req_arena_id, mi_memid_t* memid)
{
  // if we cannot use OS allocation, return NULL
  if (mi_option_is_enabled(mi_option_disallow_os_alloc) || req_arena_id != _mi_arena_id_none()) {
    errno = ENOMEM;
    return NULL;
  }

  if (align_offset > 0) {
    return _mi_os_alloc_aligned_at_offset(size, alignment, align_offset, commit, allow_large, memid);
  }
  else {
    return _mi_os_alloc_aligned(size, alignment, commit, allow_large, memid);
  }
}


// Allocate large sized memory
void* _mi_arenas_alloc_aligned( mi_subproc_t* subproc,
  size_t size, size_t alignment, size_t align_offset,
  bool commit, bool allow_large,
  mi_arena_t* req_arena, size_t tseq, mi_memid_t* memid)
{
  mi_assert_internal(memid != NULL);
  mi_assert_internal(size > 0);

  // *memid = _mi_memid_none();
  // const int numa_node = _mi_os_numa_node(&tld->os); // current numa node

  // try to allocate in an arena if the alignment is small enough and the object is not too small (as for heap meta data)
  if (!mi_option_is_enabled(mi_option_disallow_arena_alloc) &&           // is arena allocation allowed?
      size >= MI_ARENA_MIN_OBJ_SIZE && size <= MI_ARENA_MAX_OBJ_SIZE &&  // and not too small/large
      alignment <= MI_ARENA_SLICE_ALIGN && align_offset == 0)            // and good alignment
  {
    const size_t slice_count = mi_slice_count_of_size(size);
    void* p = mi_arenas_try_alloc(subproc,slice_count, alignment, commit, allow_large, req_arena, tseq, memid);
    if (p != NULL) return p;
  }

  // fall back to the OS
  void* p = mi_arena_os_alloc_aligned(size, alignment, align_offset, commit, allow_large, req_arena, memid);
  return p;
}

void* _mi_arenas_alloc(mi_subproc_t* subproc, size_t size, bool commit, bool allow_large, mi_arena_t* req_arena, size_t tseq, mi_memid_t* memid)
{
  return _mi_arenas_alloc_aligned(subproc, size, MI_ARENA_SLICE_SIZE, 0, commit, allow_large, req_arena, tseq, memid);
}



/* -----------------------------------------------------------
  Arena page allocation
----------------------------------------------------------- */

static bool mi_arena_try_claim_abandoned(size_t slice_index, mi_arena_t* arena, mi_heaptag_t heap_tag, bool* keep_abandoned) {
  // found an abandoned page of the right size
  mi_page_t* const page  = (mi_page_t*)mi_arena_slice_start(arena, slice_index);
  // can we claim ownership?
  if (!mi_page_try_claim_ownership(page)) {
    // there was a concurrent free ..
    // we need to keep it in the abandoned map as the free will call `mi_arena_page_unabandon`,
    // and wait for readers (us!) to finish. This is why it is very important to set the abandoned
    // bit again (or otherwise the unabandon will never stop waiting).
    *keep_abandoned = true;
    return false;
  }
  if (heap_tag != page->heap_tag) {
    // wrong heap_tag.. we need to unown again
    // note: this normally never happens unless heaptags are actually used.
    // (an unown might free the page, and depending on that we can keep it in the abandoned map or not)
    // note: a minor wrinkle: the page will still be mapped but the abandoned map entry is (temporarily) clear at this point.
    //       so we cannot check in `mi_arenas_free` for this invariant to hold.
    const bool freed = _mi_page_unown(page);
    *keep_abandoned = !freed;
    return false;
  }
  // yes, we can reclaim it, keep the abandoned map entry clear
  *keep_abandoned = false;
  return true;
}

static mi_page_t* mi_arenas_page_try_find_abandoned(mi_subproc_t* subproc, size_t slice_count, size_t block_size, mi_arena_t* req_arena, mi_heaptag_t heaptag, size_t tseq)
{
  MI_UNUSED(slice_count);
  const size_t bin = _mi_bin(block_size);
  mi_assert_internal(bin < MI_BIN_COUNT);

  // any abandoned in our size class?
  mi_assert_internal(subproc != NULL);
  if (mi_atomic_load_relaxed(&subproc->abandoned_count[bin]) == 0) {
    return NULL;
  }

  // search arena's
  const bool allow_large = true;
  mi_forall_suitable_arenas(subproc, req_arena, tseq, allow_large, arena)
  {
    size_t slice_index;
    mi_bitmap_t* const bitmap = arena->pages_abandoned[bin];

    if (mi_bitmap_try_find_and_claim(bitmap, tseq, &slice_index, &mi_arena_try_claim_abandoned, arena, heaptag)) {
      // found an abandoned page of the right size
      // and claimed ownership.
      mi_page_t* page = (mi_page_t*)mi_arena_slice_start(arena, slice_index);
      mi_assert_internal(mi_page_is_owned(page));
      mi_assert_internal(mi_page_is_abandoned(page));
      mi_assert_internal(mi_arena_has_page(arena,page));
      mi_atomic_decrement_relaxed(&subproc->abandoned_count[bin]);
      mi_subproc_stat_decrease( arena->subproc, pages_abandoned, 1);
      mi_subproc_stat_counter_increase(arena->subproc, pages_reclaim_on_alloc, 1);

      _mi_page_free_collect(page, false);  // update `used` count
      mi_assert_internal(mi_bitmap_is_clearN(arena->slices_free, slice_index, slice_count));
      mi_assert_internal(page->slice_committed > 0 || mi_bitmap_is_setN(arena->slices_committed, slice_index, slice_count));
      mi_assert_internal(mi_bitmap_is_setN(arena->slices_dirty, slice_index, slice_count));
      mi_assert_internal(_mi_is_aligned(page, MI_PAGE_ALIGN));
      mi_assert_internal(_mi_ptr_page(page)==page);
      mi_assert_internal(_mi_ptr_page(mi_page_start(page))==page);
      mi_assert_internal(mi_page_block_size(page) == block_size);
      mi_assert_internal(!mi_page_is_full(page));
      return page;
    }
  }
  mi_forall_suitable_arenas_end();
  return NULL;
}

// Allocate a fresh page
static mi_page_t* mi_arenas_page_alloc_fresh(mi_subproc_t* subproc, size_t slice_count, size_t block_size, size_t block_alignment,
                                            mi_arena_t* req_arena, size_t tseq, bool commit)
{
  const bool allow_large = (MI_SECURE < 2); // 2 = guard page at end of each arena page
  const bool os_align = (block_alignment > MI_PAGE_MAX_OVERALLOC_ALIGN);
  const size_t page_alignment = MI_ARENA_SLICE_ALIGN;

  // try to allocate from free space in arena's
  mi_memid_t memid = _mi_memid_none();
  mi_page_t* page = NULL;
  const size_t alloc_size = mi_size_of_slices(slice_count);
  if (!mi_option_is_enabled(mi_option_disallow_arena_alloc) && // allowed to allocate from arena's?
      !os_align &&                            // not large alignment
      slice_count <= MI_ARENA_MAX_OBJ_SLICES) // and not too large
  {
    page = (mi_page_t*)mi_arenas_try_alloc(subproc, slice_count, page_alignment, commit, allow_large, req_arena, tseq, &memid);
    if (page != NULL) {
      mi_assert_internal(mi_bitmap_is_clearN(memid.mem.arena.arena->pages, memid.mem.arena.slice_index, memid.mem.arena.slice_count));
      mi_bitmap_set(memid.mem.arena.arena->pages, memid.mem.arena.slice_index);
    }
  }

  // otherwise fall back to the OS
  if (page == NULL) {
    if (os_align) {
      // note: slice_count already includes the page
      mi_assert_internal(slice_count >= mi_slice_count_of_size(block_size) + mi_slice_count_of_size(page_alignment));
      page = (mi_page_t*)mi_arena_os_alloc_aligned(alloc_size, block_alignment, page_alignment /* align offset */, commit, allow_large, req_arena, &memid);
    }
    else {
      page = (mi_page_t*)mi_arena_os_alloc_aligned(alloc_size, page_alignment, 0 /* align offset */, commit, allow_large, req_arena, &memid);
    }
  }

  if (page == NULL) return NULL;
  mi_assert_internal(_mi_is_aligned(page, MI_PAGE_ALIGN));
  mi_assert_internal(!os_align || _mi_is_aligned((uint8_t*)page + page_alignment, block_alignment));

  // guard page at the end of mimalloc page?
  #if MI_SECURE < 2
  const size_t page_noguard_size = alloc_size;
  #else
  mi_assert(alloc_size > _mi_os_secure_guard_page_size());
  const size_t page_noguard_size = alloc_size - _mi_os_secure_guard_page_size();
  if (memid.initially_committed) {
    _mi_os_secure_guard_page_set_at((uint8_t*)page + page_noguard_size, memid.is_pinned);
  }
  #endif

  // claimed free slices: initialize the page partly
  if (!memid.initially_zero && memid.initially_committed) {
    mi_track_mem_undefined(page, slice_count * MI_ARENA_SLICE_SIZE);
    _mi_memzero_aligned(page, sizeof(*page));
  }
  else if (memid.initially_committed) {
    mi_track_mem_defined(page, slice_count * MI_ARENA_SLICE_SIZE);
  }
  #if MI_DEBUG > 1
  if (memid.initially_zero && memid.initially_committed) {
    if (!mi_mem_is_zero(page, page_noguard_size)) {
      _mi_error_message(EFAULT, "internal error: page memory was not zero initialized.\n");
      memid.initially_zero = false;
      _mi_memzero_aligned(page, sizeof(*page));
    }
  }
  #endif
  mi_assert(MI_PAGE_INFO_SIZE >= mi_page_info_size());

  size_t block_start;
  #if MI_GUARDED
  // in a guarded build, we align pages with blocks a multiple of an OS page size, to the OS page size
  // this ensures that all blocks in such pages are OS page size aligned (which is needed for the guard pages)
  const size_t os_page_size = _mi_os_page_size();
  mi_assert_internal(MI_PAGE_ALIGN >= os_page_size);
  if (!os_align && block_size % os_page_size == 0 && block_size > os_page_size /* at least 2 or more */ ) {
    block_start = _mi_align_up(mi_page_info_size(), os_page_size);
  }
  else
  #endif
  if (os_align) {
    block_start = MI_PAGE_ALIGN;
  }
  else if (_mi_is_power_of_two(block_size) && block_size <= MI_PAGE_MAX_START_BLOCK_ALIGN2) {
    // naturally align all power-of-2 blocks
    block_start = _mi_align_up(mi_page_info_size(), block_size);
  }
  else {
    // otherwise start after the info
    block_start = mi_page_info_size();
  }
  const size_t reserved    = (os_align ? 1 : (page_noguard_size - block_start) / block_size);
  mi_assert_internal(reserved > 0 && reserved <= UINT16_MAX);

  // commit first block?
  size_t commit_size = 0;
  if (!memid.initially_committed) {
    commit_size = _mi_align_up(block_start + block_size, MI_PAGE_MIN_COMMIT_SIZE);
    if (commit_size > page_noguard_size) { commit_size = page_noguard_size; }
    bool is_zero;
    _mi_os_commit(page, commit_size, &is_zero);
    if (!memid.initially_zero && !is_zero) {
      _mi_memzero_aligned(page, commit_size);
    }
  }

  // initialize
  page->reserved = (uint16_t)reserved;
  page->page_start = (uint8_t*)page + block_start;
  page->block_size = block_size;
  page->slice_committed = commit_size;
  page->memid = memid;
  page->free_is_zero = memid.initially_zero;
  if (block_size > 0 && _mi_is_power_of_two(block_size)) {
    page->block_size_shift = (uint8_t)mi_ctz(block_size);
  }
  else {
    page->block_size_shift = 0;
  }
  // and own it
  mi_page_try_claim_ownership(page);

  // register in the page map
  _mi_page_map_register(page);
  mi_assert_internal(_mi_ptr_page(page)==page);
  mi_assert_internal(_mi_ptr_page(mi_page_start(page))==page);
  mi_assert_internal(mi_page_block_size(page) == block_size);
  mi_assert_internal(mi_page_is_abandoned(page));
  mi_assert_internal(mi_page_is_owned(page));
  return page;
}

// Allocate a regular small/medium/large page.
static mi_page_t* mi_arenas_page_regular_alloc(mi_heap_t* heap, size_t slice_count, size_t block_size) {
  mi_arena_t* req_arena = heap->exclusive_arena;
  mi_tld_t* const tld = heap->tld;

  // 1. look for an abandoned page
  mi_page_t* page = mi_arenas_page_try_find_abandoned(tld->subproc, slice_count, block_size, req_arena, heap->tag, tld->thread_seq);
  if (page != NULL) {
    return page;  // return as abandoned
  }

  // 2. find a free block, potentially allocating a new arena
  const long commit_on_demand = mi_option_get(mi_option_page_commit_on_demand);
  const bool commit = (slice_count <= mi_slice_count_of_size(MI_PAGE_MIN_COMMIT_SIZE) ||  // always commit small pages
                       (commit_on_demand == 2 && _mi_os_has_overcommit()) || (commit_on_demand == 0));
  page = mi_arenas_page_alloc_fresh(tld->subproc, slice_count, block_size, 1, req_arena, tld->thread_seq, commit);
  if (page != NULL) {
    mi_assert_internal(page->memid.memkind != MI_MEM_ARENA || page->memid.mem.arena.slice_count == slice_count);
    _mi_page_init(heap, page);
    return page;
  }

  return NULL;
}

// Allocate a page containing one block (very large, or with large alignment)
static mi_page_t* mi_arenas_page_singleton_alloc(mi_heap_t* heap, size_t block_size, size_t block_alignment) {
  mi_arena_t* req_arena = heap->exclusive_arena;
  mi_tld_t* const tld = heap->tld;
  const bool os_align = (block_alignment > MI_PAGE_MAX_OVERALLOC_ALIGN);
  const size_t info_size = (os_align ? MI_PAGE_ALIGN : mi_page_info_size());
  #if MI_SECURE < 2
  const size_t slice_count = mi_slice_count_of_size(info_size + block_size);
  #else
  const size_t slice_count = mi_slice_count_of_size(_mi_align_up(info_size + block_size, _mi_os_secure_guard_page_size()) + _mi_os_secure_guard_page_size());
  #endif

  mi_page_t* page = mi_arenas_page_alloc_fresh(tld->subproc, slice_count, block_size, block_alignment, req_arena, tld->thread_seq, true /* commit singletons always */);
  if (page == NULL) return NULL;

  mi_assert(page->reserved == 1);
  _mi_page_init(heap, page);

  return page;
}


mi_page_t* _mi_arenas_page_alloc(mi_heap_t* heap, size_t block_size, size_t block_alignment) {
  mi_page_t* page;
  if mi_unlikely(block_alignment > MI_PAGE_MAX_OVERALLOC_ALIGN) {
    mi_assert_internal(_mi_is_power_of_two(block_alignment));
    page = mi_arenas_page_singleton_alloc(heap, block_size, block_alignment);
  }
  else if (block_size <= MI_SMALL_MAX_OBJ_SIZE) {
    page = mi_arenas_page_regular_alloc(heap, mi_slice_count_of_size(MI_SMALL_PAGE_SIZE), block_size);
  }
  else if (block_size <= MI_MEDIUM_MAX_OBJ_SIZE) {
    page = mi_arenas_page_regular_alloc(heap, mi_slice_count_of_size(MI_MEDIUM_PAGE_SIZE), block_size);
  }
  //else if (block_size <= MI_LARGE_MAX_OBJ_SIZE) {
  //  page = mi_arenas_page_regular_alloc(heap, mi_slice_count_of_size(MI_LARGE_PAGE_SIZE), block_size);
  // }
  else {
    page = mi_arenas_page_singleton_alloc(heap, block_size, block_alignment);
  }
  // mi_assert_internal(page == NULL || _mi_page_segment(page)->subproc == tld->subproc);
  mi_assert_internal(_mi_is_aligned(page, MI_PAGE_ALIGN));
  mi_assert_internal(_mi_ptr_page(page)==page);
  mi_assert_internal(_mi_ptr_page(mi_page_start(page))==page);
  mi_assert_internal(block_alignment <= MI_PAGE_MAX_OVERALLOC_ALIGN || _mi_is_aligned(mi_page_start(page), block_alignment));

  return page;
}

void _mi_arenas_page_free(mi_page_t* page) {
  mi_assert_internal(_mi_is_aligned(page, MI_PAGE_ALIGN));
  mi_assert_internal(_mi_ptr_page(page)==page);
  mi_assert_internal(mi_page_is_owned(page));
  mi_assert_internal(mi_page_all_free(page));
  mi_assert_internal(mi_page_is_abandoned(page));
  mi_assert_internal(page->next==NULL && page->prev==NULL);

  #if MI_DEBUG>1
  if (page->memid.memkind==MI_MEM_ARENA && !mi_page_is_full(page)) {
    size_t bin = _mi_bin(mi_page_block_size(page));
    size_t slice_index;
    size_t slice_count;
    mi_arena_t* arena = mi_page_arena(page, &slice_index, &slice_count);

    mi_assert_internal(mi_bitmap_is_clearN(arena->slices_free, slice_index, slice_count));
    mi_assert_internal(page->slice_committed > 0 || mi_bitmap_is_setN(arena->slices_committed, slice_index, slice_count));
    mi_assert_internal(mi_bitmap_is_clearN(arena->pages_abandoned[bin], slice_index, 1));
    mi_assert_internal(mi_bitmap_is_setN(page->memid.mem.arena.arena->pages, page->memid.mem.arena.slice_index, 1));
    // note: we cannot check for `!mi_page_is_abandoned_and_mapped` since that may
    // be (temporarily) not true if the free happens while trying to reclaim
    // see `mi_arana_try_claim_abandoned`
  }
  #endif

  // recommit guard page at the end?
  // we must do this since we may later allocate large spans over this page and cannot have a guard page in between
  #if MI_SECURE >= 2
  if (!page->memid.is_pinned) {
    _mi_os_secure_guard_page_reset_before((uint8_t*)page + mi_memid_size(page->memid));
  }
  #endif

  // unregister page
  _mi_page_map_unregister(page);
  if (page->memid.memkind == MI_MEM_ARENA) {
    mi_arena_t* arena = page->memid.mem.arena.arena;
    mi_bitmap_clear(arena->pages, page->memid.mem.arena.slice_index);
    if (page->slice_committed > 0) {
      // if committed on-demand, set the commit bits to account commit properly
      mi_assert_internal(mi_memid_size(page->memid) >= page->slice_committed);
      const size_t total_slices = page->slice_committed / MI_ARENA_SLICE_SIZE;  // conservative
      //mi_assert_internal(mi_bitmap_is_clearN(arena->slices_committed, page->memid.mem.arena.slice_index, total_slices));
      mi_assert_internal(page->memid.mem.arena.slice_count >= total_slices);
      if (total_slices > 0) {
        mi_bitmap_setN(arena->slices_committed, page->memid.mem.arena.slice_index, total_slices, NULL);
      }
      // any left over?
      const size_t extra = page->slice_committed % MI_ARENA_SLICE_SIZE;
      if (extra > 0) {
        // pretend it was decommitted already
        mi_os_stat_decrease(committed, extra);
      }
    }
    else {
      mi_assert_internal(mi_bitmap_is_setN(arena->slices_committed, page->memid.mem.arena.slice_index, page->memid.mem.arena.slice_count));
    }
  }
  _mi_arenas_free(page, mi_memid_size(page->memid), page->memid);
}

/* -----------------------------------------------------------
  Arena abandon
----------------------------------------------------------- */

void _mi_arenas_page_abandon(mi_page_t* page) {
  mi_assert_internal(_mi_is_aligned(page, MI_PAGE_ALIGN));
  mi_assert_internal(_mi_ptr_page(page)==page);
  mi_assert_internal(mi_page_is_owned(page));
  mi_assert_internal(mi_page_is_abandoned(page));
  mi_assert_internal(!mi_page_all_free(page));
  mi_assert_internal(page->next==NULL && page->prev == NULL);

  if (page->memid.memkind==MI_MEM_ARENA && !mi_page_is_full(page)) {
    // make available for allocations
    size_t bin = _mi_bin(mi_page_block_size(page));
    size_t slice_index;
    size_t slice_count;
    mi_arena_t* arena = mi_page_arena(page, &slice_index, &slice_count);
    mi_assert_internal(!mi_page_is_singleton(page));
    mi_assert_internal(mi_bitmap_is_clearN(arena->slices_free, slice_index, slice_count));
    mi_assert_internal(page->slice_committed > 0 || mi_bitmap_is_setN(arena->slices_committed, slice_index, slice_count));
    mi_assert_internal(mi_bitmap_is_setN(arena->slices_dirty, slice_index, slice_count));

    mi_page_set_abandoned_mapped(page);
    const bool wasclear = mi_bitmap_set(arena->pages_abandoned[bin], slice_index);
    MI_UNUSED(wasclear); mi_assert_internal(wasclear);
    mi_atomic_increment_relaxed(&arena->subproc->abandoned_count[bin]);
    mi_subproc_stat_increase(arena->subproc, pages_abandoned, 1);
  }
  else {
    // page is full (or a singleton), or the page is OS/externally allocated
    // leave as is; it will be reclaimed when an object is free'd in the page
    mi_subproc_t* subproc = _mi_subproc();
    // but for non-arena pages, add to the subproc list so these can be visited
    if (page->memid.memkind != MI_MEM_ARENA && mi_option_is_enabled(mi_option_visit_abandoned)) {
      mi_lock(&subproc->os_abandoned_pages_lock) {
        // push in front
        page->prev = NULL;
        page->next = subproc->os_abandoned_pages;
        if (page->next != NULL) { page->next->prev = page; }
        subproc->os_abandoned_pages = page;
      }
    }
    mi_subproc_stat_increase(_mi_subproc(), pages_abandoned, 1);
  }
  _mi_page_unown(page);
}

bool _mi_arenas_page_try_reabandon_to_mapped(mi_page_t* page) {
  mi_assert_internal(_mi_is_aligned(page, MI_PAGE_ALIGN));
  mi_assert_internal(_mi_ptr_page(page)==page);
  mi_assert_internal(mi_page_is_owned(page));
  mi_assert_internal(mi_page_is_abandoned(page));
  mi_assert_internal(!mi_page_is_abandoned_mapped(page));
  mi_assert_internal(!mi_page_is_full(page));
  mi_assert_internal(!mi_page_all_free(page));
  mi_assert_internal(!mi_page_is_singleton(page));
  if (mi_page_is_full(page) || mi_page_is_abandoned_mapped(page) || page->memid.memkind != MI_MEM_ARENA) {
    return false;
  }
  else {
    mi_subproc_t* subproc = _mi_subproc();
    mi_subproc_stat_counter_increase( subproc, pages_reabandon_full, 1);
    mi_subproc_stat_adjust_decrease( subproc, pages_abandoned, 1, true /* on alloc */);  // adjust as we are not abandoning fresh
    _mi_arenas_page_abandon(page);
    return true;
  }
}

// called from `mi_free` if trying to unabandon an abandoned page
void _mi_arenas_page_unabandon(mi_page_t* page) {
  mi_assert_internal(_mi_is_aligned(page, MI_PAGE_ALIGN));
  mi_assert_internal(_mi_ptr_page(page)==page);
  mi_assert_internal(mi_page_is_owned(page));
  mi_assert_internal(mi_page_is_abandoned(page));

  if (mi_page_is_abandoned_mapped(page)) {
    mi_assert_internal(page->memid.memkind==MI_MEM_ARENA);
    // remove from the abandoned map
    size_t bin = _mi_bin(mi_page_block_size(page));
    size_t slice_index;
    size_t slice_count;
    mi_arena_t* arena = mi_page_arena(page, &slice_index, &slice_count);

    mi_assert_internal(mi_bitmap_is_clearN(arena->slices_free, slice_index, slice_count));
    mi_assert_internal(page->slice_committed > 0 || mi_bitmap_is_setN(arena->slices_committed, slice_index, slice_count));

    // this busy waits until a concurrent reader (from alloc_abandoned) is done
    mi_bitmap_clear_once_set(arena->pages_abandoned[bin], slice_index);
    mi_page_clear_abandoned_mapped(page);
    mi_atomic_decrement_relaxed(&arena->subproc->abandoned_count[bin]);
    mi_subproc_stat_decrease(arena->subproc, pages_abandoned, 1);
  }
  else {
    // page is full (or a singleton), page is OS allocated
    mi_subproc_t* subproc = _mi_subproc();
    mi_subproc_stat_decrease(_mi_subproc(), pages_abandoned, 1);
    // if not an arena page, remove from the subproc os pages list
    if (page->memid.memkind != MI_MEM_ARENA && mi_option_is_enabled(mi_option_visit_abandoned)) {
      mi_lock(&subproc->os_abandoned_pages_lock) {
        if (page->prev != NULL) { page->prev->next = page->next; }
        if (page->next != NULL) { page->next->prev = page->prev; }
        if (subproc->os_abandoned_pages == page) { subproc->os_abandoned_pages = page->next; }
        page->next = NULL;
        page->prev = NULL;
      }
    }
  }
}


/* -----------------------------------------------------------
  Arena free
----------------------------------------------------------- */
static void mi_arena_schedule_purge(mi_arena_t* arena, size_t slice_index, size_t slices);
static void mi_arenas_try_purge(bool force, bool visit_all, mi_tld_t* tld);

void _mi_arenas_free(void* p, size_t size, mi_memid_t memid) {
  if (p==NULL) return;
  if (size==0) return;

  // need to set all memory to undefined as some parts may still be marked as no_access (like padding etc.)
  mi_track_mem_undefined(p, size);

  if (mi_memkind_is_os(memid.memkind)) {
    // was a direct OS allocation, pass through
    _mi_os_free(p, size, memid);
  }
  else if (memid.memkind == MI_MEM_ARENA) {
    // allocated in an arena
    size_t slice_count;
    size_t slice_index;
    mi_arena_t* arena = mi_arena_from_memid(memid, &slice_index, &slice_count);
    mi_assert_internal((size%MI_ARENA_SLICE_SIZE)==0);
    mi_assert_internal((slice_count*MI_ARENA_SLICE_SIZE)==size);
    mi_assert_internal(mi_arena_slice_start(arena,slice_index) <= (uint8_t*)p);
    mi_assert_internal(mi_arena_slice_start(arena,slice_index) + mi_size_of_slices(slice_count) > (uint8_t*)p);
    // checks
    if (arena == NULL) {
      _mi_error_message(EINVAL, "trying to free from an invalid arena: %p, size %zu, memid: 0x%zx\n", p, size, memid);
      return;
    }
    mi_assert_internal(slice_index < arena->slice_count);
    mi_assert_internal(slice_index >= mi_arena_info_slices(arena));
    if (slice_index < mi_arena_info_slices(arena) || slice_index > arena->slice_count) {
      _mi_error_message(EINVAL, "trying to free from an invalid arena block: %p, size %zu, memid: 0x%zx\n", p, size, memid);
      return;
    }

    // potentially decommit
    if (!arena->memid.is_pinned /* && !arena->memid.initially_committed */) { // todo: allow decommit even if initially committed?
      // (delay) purge the page
      mi_arena_schedule_purge(arena, slice_index, slice_count);
    }

    // and make it available to others again
    bool all_inuse = mi_bitmap_setN(arena->slices_free, slice_index, slice_count, NULL);
    if (!all_inuse) {
      _mi_error_message(EAGAIN, "trying to free an already freed arena block: %p, size %zu\n", mi_arena_slice_start(arena,slice_index), mi_size_of_slices(slice_count));
      return;
    };
  }
  else if (memid.memkind == MI_MEM_META) {
    _mi_meta_free(p, size, memid);
  }
  else {
    // arena was none, external, or static; nothing to do
    mi_assert_internal(mi_memid_needs_no_free(memid));
  }

  // try to purge expired decommits
  // mi_arenas_try_purge(false, false, NULL);
}

// Purge the arenas; if `force_purge` is true, amenable parts are purged even if not yet expired
void _mi_arenas_collect(bool force_purge, bool visit_all, mi_tld_t* tld) {
  mi_arenas_try_purge(force_purge, visit_all, tld);
}


// Is a pointer contained in the given arena area?
bool mi_arena_contains(mi_arena_id_t arena_id, const void* p) {
  mi_arena_t* arena = _mi_arena_from_id(arena_id);
  return (mi_arena_start(arena) <= (const uint8_t*)p &&
          mi_arena_start(arena) + mi_size_of_slices(arena->slice_count) >(const uint8_t*)p);
}

// Is a pointer inside any of our arenas?
bool _mi_arenas_contain(const void* p) {
  mi_subproc_t* subproc = _mi_subproc();
  const size_t max_arena = mi_arenas_get_count(subproc);
  for (size_t i = 0; i < max_arena; i++) {
    mi_arena_t* arena = mi_atomic_load_ptr_acquire(mi_arena_t, &subproc->arenas[i]);
    if (arena != NULL && mi_arena_contains(arena,p)) {
      return true;
    }
  }
  return false;
}



/* -----------------------------------------------------------
  Remove an arena.
----------------------------------------------------------- */

// destroy owned arenas; this is unsafe and should only be done using `mi_option_destroy_on_exit`
// for dynamic libraries that are unloaded and need to release all their allocated memory.
static void mi_arenas_unsafe_destroy(mi_subproc_t* subproc) {
  const size_t max_arena = mi_arenas_get_count(subproc);
  size_t new_max_arena = 0;
  for (size_t i = 0; i < max_arena; i++) {
    mi_arena_t* arena = mi_atomic_load_ptr_acquire(mi_arena_t, &subproc->arenas[i]);
    if (arena != NULL) {
      // mi_lock_done(&arena->abandoned_visit_lock);
      mi_atomic_store_ptr_release(mi_arena_t, &subproc->arenas[i], NULL);
      if (mi_memkind_is_os(arena->memid.memkind)) {
        _mi_os_free(mi_arena_start(arena), mi_arena_size(arena), arena->memid);
      }
    }
  }

  // try to lower the max arena.
  size_t expected = max_arena;
  mi_atomic_cas_strong_acq_rel(&subproc->arena_count, &expected, new_max_arena);
}


// destroy owned arenas; this is unsafe and should only be done using `mi_option_destroy_on_exit`
// for dynamic libraries that are unloaded and need to release all their allocated memory.
void _mi_arenas_unsafe_destroy_all(mi_tld_t* tld) {
  mi_arenas_unsafe_destroy(_mi_subproc());
  _mi_arenas_collect(true /* force purge */, true /* visit all*/, tld);  // purge non-owned arenas
}


/* -----------------------------------------------------------
  Add an arena.
----------------------------------------------------------- */

static bool mi_arenas_add(mi_subproc_t* subproc, mi_arena_t* arena, mi_arena_id_t* arena_id) {
  mi_assert_internal(arena != NULL);
  mi_assert_internal(arena->slice_count > 0);
  if (arena_id != NULL) { *arena_id = NULL; }

  // first try to find a NULL entry
  const size_t count = mi_arenas_get_count(subproc);
  size_t i;
  for (i = 0; i < count; i++) {
    if (mi_arena_from_index(subproc,i) == NULL) {
      mi_arena_t* expected = NULL;
      if (mi_atomic_cas_ptr_strong_release(mi_arena_t, &subproc->arenas[i], &expected, arena)) {
        // success
        if (arena_id != NULL) { *arena_id = arena; }
        return true;
      }
    }
  }

  // otherwise increase the max
  i = mi_atomic_increment_acq_rel(&subproc->arena_count);
  if (i >= MI_MAX_ARENAS) {
    mi_atomic_decrement_acq_rel(&subproc->arena_count);
    arena->subproc = NULL;
    return false;
  }

  mi_subproc_stat_counter_increase(arena->subproc, arena_count, 1);
  mi_atomic_store_ptr_release(mi_arena_t,&subproc->arenas[i], arena);
  if (arena_id != NULL) { *arena_id = arena; }
  return true;
}

static size_t mi_arena_info_slices_needed(size_t slice_count, size_t* bitmap_base) {
  if (slice_count == 0) slice_count = MI_BCHUNK_BITS;
  mi_assert_internal((slice_count % MI_BCHUNK_BITS) == 0);
  const size_t base_size = _mi_align_up(sizeof(mi_arena_t), MI_BCHUNK_SIZE);
  const size_t bitmaps_count = 5 + MI_ARENA_BIN_COUNT; // free, commit, dirty, purge, pages, and abandoned
  const size_t bitmaps_size = bitmaps_count * mi_bitmap_size(slice_count,NULL);
  const size_t size = base_size + bitmaps_size;

  const size_t os_page_size = _mi_os_page_size();
  const size_t info_size = _mi_align_up(size, os_page_size) + _mi_os_secure_guard_page_size();
  const size_t info_slices = mi_slice_count_of_size(info_size);

  if (bitmap_base != NULL) *bitmap_base = base_size;
  return info_slices;
}

static mi_bitmap_t* mi_arena_bitmap_init(size_t slice_count, uint8_t** base) {
  mi_bitmap_t* bitmap = (mi_bitmap_t*)(*base);
  *base = (*base) + mi_bitmap_init(bitmap, slice_count, true /* already zero */);
  return bitmap;
}


static bool mi_manage_os_memory_ex2(mi_subproc_t* subproc, void* start, size_t size, int numa_node, bool exclusive, mi_memid_t memid, mi_arena_id_t* arena_id) mi_attr_noexcept
{
<<<<<<< HEAD
  mi_assert(_mi_is_aligned(start,MI_ARENA_SLICE_SIZE));
  mi_assert(start!=NULL);
  if (start==NULL) return false;
  if (!_mi_is_aligned(start,MI_ARENA_SLICE_SIZE)) {
    // todo: use alignment in memid to align to slice size first?
    _mi_warning_message("cannot use OS memory since it is not aligned to %zu KiB (address %p)", MI_ARENA_SLICE_SIZE/MI_KiB, start);
    return false;
  }

  if (arena_id != NULL) { *arena_id = _mi_arena_id_none(); }

  const size_t slice_count = _mi_align_down(size / MI_ARENA_SLICE_SIZE, MI_BCHUNK_BITS);
  if (slice_count > MI_BITMAP_MAX_BIT_COUNT) {  // 16 GiB for now
    // todo: allow larger areas (either by splitting it up in arena's or having larger arena's)
    _mi_warning_message("cannot use OS memory since it is too large (size %zu MiB, maximum is %zu MiB)", size/MI_MiB, mi_size_of_slices(MI_BITMAP_MAX_BIT_COUNT)/MI_MiB);
    return false;
  }
  size_t bitmap_base;
  const size_t info_slices = mi_arena_info_slices_needed(slice_count, &bitmap_base);
  if (slice_count < info_slices+1) {
    _mi_warning_message("cannot use OS memory since it is not large enough (size %zu KiB, minimum required is %zu KiB)", size/MI_KiB, mi_size_of_slices(info_slices+1)/MI_KiB);
    return false;
  }

  mi_arena_t* arena = (mi_arena_t*)start;

  // commit & zero if needed
  if (!memid.initially_committed) {
    // leave a guard OS page decommitted at the end
    _mi_os_commit(arena, mi_size_of_slices(info_slices) - _mi_os_secure_guard_page_size(), NULL);
  }
  else {
    // if MI_SECURE, set a guard page at the end
    _mi_os_secure_guard_page_set_before((uint8_t*)arena + mi_size_of_slices(info_slices), memid.is_pinned);
  }
  if (!memid.initially_zero) {
    _mi_memzero(arena, mi_size_of_slices(info_slices) - _mi_os_secure_guard_page_size());
  }

  // init
  arena->subproc      = subproc;
  arena->memid        = memid;
  arena->is_exclusive = exclusive;
  arena->slice_count  = slice_count;
  arena->info_slices  = info_slices;
=======
  if (arena_id != NULL) *arena_id = _mi_arena_id_none();
  if (size < MI_ARENA_BLOCK_SIZE) {
    _mi_warning_message("the arena size is too small (memory at %p with size %zu)\n", start, size);
    return false;
  }
  if (is_large) {
    mi_assert_internal(memid.initially_committed && memid.is_pinned);
  }
  if (!_mi_is_aligned(start, MI_SEGMENT_ALIGN)) {
    void* const aligned_start = mi_align_up_ptr(start, MI_SEGMENT_ALIGN);
    const size_t diff = (uint8_t*)aligned_start - (uint8_t*)start;
    if (diff >= size || (size - diff) < MI_ARENA_BLOCK_SIZE) {
      _mi_warning_message("after alignment, the size of the arena becomes too small (memory at %p with size %zu)\n", start, size);
      return false;
    }
    start = aligned_start;
    size = size - diff;
  }

  const size_t bcount = size / MI_ARENA_BLOCK_SIZE;
  const size_t fields = _mi_divide_up(bcount, MI_BITMAP_FIELD_BITS);
  const size_t bitmaps = (memid.is_pinned ? 3 : 5);
  const size_t asize  = sizeof(mi_arena_t) + (bitmaps*fields*sizeof(mi_bitmap_field_t));
  mi_memid_t meta_memid;
  mi_arena_t* arena   = (mi_arena_t*)_mi_arena_meta_zalloc(asize, &meta_memid);
  if (arena == NULL) return false;

  // already zero'd due to zalloc
  // _mi_memzero(arena, asize);
  arena->id = _mi_arena_id_none();
  arena->memid = memid;
  arena->exclusive = exclusive;
  arena->meta_size = asize;
  arena->meta_memid = meta_memid;
  arena->block_count = bcount;
  arena->field_count = fields;
  arena->start = (uint8_t*)start;
>>>>>>> e8c27072
  arena->numa_node    = numa_node; // TODO: or get the current numa node if -1? (now it allows anyone to allocate on -1)
  arena->purge_expire = 0;
  // mi_lock_init(&arena->abandoned_visit_lock);

  // init bitmaps
  uint8_t* base = mi_arena_start(arena) + bitmap_base;
  arena->slices_free = mi_arena_bitmap_init(slice_count,&base);
  arena->slices_committed = mi_arena_bitmap_init(slice_count,&base);
  arena->slices_dirty = mi_arena_bitmap_init(slice_count,&base);
  arena->slices_purge = mi_arena_bitmap_init(slice_count, &base);
  arena->pages = mi_arena_bitmap_init(slice_count, &base);
  for( size_t i = 0; i < MI_ARENA_BIN_COUNT; i++) {
    arena->pages_abandoned[i] = mi_arena_bitmap_init(slice_count,&base);
  }
  mi_assert_internal(mi_size_of_slices(info_slices) >= (size_t)(base - mi_arena_start(arena)));

  // reserve our meta info (and reserve slices outside the memory area)
  mi_bitmap_unsafe_setN(arena->slices_free, info_slices /* start */, arena->slice_count - info_slices);
  if (memid.initially_committed) {
    mi_bitmap_unsafe_setN(arena->slices_committed, 0, arena->slice_count);
  }
  else {
    mi_bitmap_setN(arena->slices_committed, 0, info_slices, NULL);
  }
  if (!memid.initially_zero) {
    mi_bitmap_unsafe_setN(arena->slices_dirty, 0, arena->slice_count);
  }
  else {
    mi_bitmap_setN(arena->slices_dirty, 0, info_slices, NULL);
  }

  return mi_arenas_add(subproc, arena, arena_id);
}


bool mi_manage_os_memory_ex(void* start, size_t size, bool is_committed, bool is_pinned, bool is_zero, int numa_node, bool exclusive, mi_arena_id_t* arena_id) mi_attr_noexcept {
  mi_memid_t memid = _mi_memid_create(MI_MEM_EXTERNAL);
  memid.mem.os.base = start;
  memid.mem.os.size = size;
  memid.initially_committed = is_committed;
  memid.initially_zero = is_zero;
  memid.is_pinned = is_pinned;
  return mi_manage_os_memory_ex2(_mi_subproc(), start, size, numa_node, exclusive, memid, arena_id);
}

// Reserve a range of regular OS memory
static int mi_reserve_os_memory_ex2(mi_subproc_t* subproc, size_t size, bool commit, bool allow_large, bool exclusive, mi_arena_id_t* arena_id) {
  if (arena_id != NULL) *arena_id = _mi_arena_id_none();
  size = _mi_align_up(size, MI_ARENA_SLICE_SIZE); // at least one slice
  mi_memid_t memid;
  void* start = _mi_os_alloc_aligned(size, MI_ARENA_SLICE_ALIGN, commit, allow_large, &memid);
  if (start == NULL) return ENOMEM;
  if (!mi_manage_os_memory_ex2(subproc, start, size, -1 /* numa node */, exclusive, memid, arena_id)) {
    _mi_os_free_ex(start, size, commit, memid);
    _mi_verbose_message("failed to reserve %zu KiB memory\n", _mi_divide_up(size, 1024));
    return ENOMEM;
  }
  _mi_verbose_message("reserved %zu KiB memory%s\n", _mi_divide_up(size, 1024), memid.is_pinned ? " (in large os pages)" : "");
  // mi_debug_show_arenas(true, true, false);

  return 0;
}

// Reserve a range of regular OS memory
int mi_reserve_os_memory_ex(size_t size, bool commit, bool allow_large, bool exclusive, mi_arena_id_t* arena_id) mi_attr_noexcept {
  return mi_reserve_os_memory_ex2(_mi_subproc(), size, commit, allow_large, exclusive, arena_id);
}

// Manage a range of regular OS memory
bool mi_manage_os_memory(void* start, size_t size, bool is_committed, bool is_large, bool is_zero, int numa_node) mi_attr_noexcept {
  return mi_manage_os_memory_ex(start, size, is_committed, is_large, is_zero, numa_node, false /* exclusive? */, NULL);
}

// Reserve a range of regular OS memory
int mi_reserve_os_memory(size_t size, bool commit, bool allow_large) mi_attr_noexcept {
  return mi_reserve_os_memory_ex(size, commit, allow_large, false, NULL);
}


/* -----------------------------------------------------------
  Debugging
----------------------------------------------------------- */
static size_t mi_debug_show_bfield(mi_bfield_t field, char* buf, size_t* k) {
  size_t bit_set_count = 0;
  for (int bit = 0; bit < MI_BFIELD_BITS; bit++) {
    bool is_set = ((((mi_bfield_t)1 << bit) & field) != 0);
    if (is_set) bit_set_count++;
    buf[*k++] = (is_set ? 'x' : '.');
  }
  return bit_set_count;
}

typedef enum mi_ansi_color_e {
  MI_BLACK = 30,
  MI_MAROON,
  MI_DARKGREEN,
  MI_ORANGE,
  MI_NAVY,
  MI_PURPLE,
  MI_TEAL,
  MI_GRAY,
  MI_DARKGRAY = 90,
  MI_RED,
  MI_GREEN,
  MI_YELLOW,
  MI_BLUE,
  MI_MAGENTA,
  MI_CYAN,
  MI_WHITE
} mi_ansi_color_t;

static void mi_debug_color(char* buf, size_t* k, mi_ansi_color_t color) {
  buf[*k] = '\x1b';
  buf[*k+1] = '[';
  buf[*k+2] = (char)(((int)color / 10) + '0');
  buf[*k+3] = (char)(((int)color % 10) + '0');
  buf[*k+4] = 'm';
  *k += 5;
}

static int mi_page_commit_usage(mi_page_t* page) {
  // if (mi_page_size(page) <= MI_PAGE_MIN_COMMIT_SIZE) return 100;
  const size_t committed_size = mi_page_committed(page);
  const size_t used_size = page->used * mi_page_block_size(page);
  return (int)(used_size * 100 / committed_size);
}

static size_t mi_debug_show_page_bfield(mi_bfield_t field, char* buf, size_t* k, mi_arena_t* arena, size_t slice_index, long* pbit_of_page, mi_ansi_color_t* pcolor_of_page ) {
  size_t bit_set_count = 0;
  long bit_of_page = *pbit_of_page;
  mi_ansi_color_t color = *pcolor_of_page;
  mi_ansi_color_t prev_color = MI_GRAY;
  for (int bit = 0; bit < MI_BFIELD_BITS; bit++, bit_of_page--) {
    bool is_set = ((((mi_bfield_t)1 << bit) & field) != 0);
    void* start = mi_arena_slice_start(arena, slice_index + bit);
    char c = ' ';
    if (is_set) {
      mi_assert_internal(bit_of_page <= 0);
      bit_set_count++;
      c = 'p';
      color = MI_GRAY;
      mi_page_t* page = (mi_page_t*)start;
      if (mi_page_is_abandoned_mapped(page)) { c = 'a'; }
      else if (mi_page_is_abandoned(page)) { c = (mi_page_is_singleton(page) ? 's' : 'f'); }
      int commit_usage = mi_page_commit_usage(page);
      if (commit_usage < 25) { color = MI_MAROON; }
      else if (commit_usage < 50) { color = MI_ORANGE; }
      else if (commit_usage < 75) { color = MI_TEAL; }
      else color = MI_DARKGREEN;
      bit_of_page = (long)page->memid.mem.arena.slice_count;
    }
    else {
      c = '?';
      if (bit_of_page > 0) { c = '-'; }
      else if (_mi_meta_is_meta_page(start)) { c = 'm'; color = MI_GRAY; }
      else if (slice_index + bit < arena->info_slices) { c = 'i'; color = MI_GRAY; }
      // else if (mi_bitmap_is_setN(arena->pages_purge, slice_index + bit, NULL)) { c = '*'; }
      else if (mi_bitmap_is_set(arena->slices_free, slice_index+bit)) {
        if (mi_bitmap_is_set(arena->slices_purge, slice_index + bit)) { c = '~'; color = MI_ORANGE; }
        else if (mi_bitmap_is_setN(arena->slices_committed, slice_index + bit, 1)) { c = '_'; color = MI_GRAY; }
        else { c = '.'; color = MI_GRAY; }
      }
      if (bit==MI_BFIELD_BITS-1 && bit_of_page > 1) { c = '>'; }
    }
    if (color != prev_color) {
      mi_debug_color(buf, k, color);
      prev_color = color;
    }
    buf[*k] = c; *k += 1;
  }
  mi_debug_color(buf, k, MI_GRAY);  
  *pbit_of_page = bit_of_page;
  *pcolor_of_page = color;
  return bit_set_count;
}

#define MI_FIELDS_PER_LINE  (4)

static size_t mi_debug_show_bitmap(const char* header, size_t slice_count, mi_bitmap_t* bitmap, bool invert, mi_arena_t* arena) {
  _mi_output_message("\x1B[37m%s (use/commit: \x1B[31m0 - 25%%\x1B[33m - 50%%\x1B[36m - 75%%\x1B[32m - 100%%\x1B[0m)\n", header);
  size_t bit_count = 0;
  size_t bit_set_count = 0;
  for (size_t i = 0; i < mi_bitmap_chunk_count(bitmap) && bit_count < slice_count; i++) {
    char buf[10*MI_BCHUNK_BITS + 64]; _mi_memzero(buf, sizeof(buf));
    size_t k = 0;
    mi_bchunk_t* chunk = &bitmap->chunks[i];

    if (i<10)        { buf[k++] = ('0' + (char)i); buf[k++] = ' '; buf[k++] = ' '; }
    else if (i<100)  { buf[k++] = ('0' + (char)(i/10)); buf[k++] = ('0' + (char)(i%10)); buf[k++] = ' '; }
    else if (i<1000) { buf[k++] = ('0' + (char)(i/100)); buf[k++] = ('0' + (char)((i%100)/10)); buf[k++] = ('0' + (char)(i%10)); }

    long bit_of_page = 0;
    mi_ansi_color_t color_of_page = MI_GRAY;
    for (size_t j = 0; j < MI_BCHUNK_FIELDS; j++) {
      if (j > 0 && (j % MI_FIELDS_PER_LINE) == 0) {
        _mi_output_message("  %s\n\x1B[37m", buf);
        _mi_memzero(buf, sizeof(buf));
        k = 0; buf[k++] = ' '; buf[k++] = ' ';  buf[k++] = ' ';
      }
      if (bit_count < slice_count) {
        mi_bfield_t bfield = chunk->bfields[j];
        if (invert) bfield = ~bfield;
        size_t xcount = (arena!=NULL ? mi_debug_show_page_bfield(bfield, buf, &k, arena, bit_count, &bit_of_page, &color_of_page)
                                     : mi_debug_show_bfield(bfield, buf, &k));
        if (invert) xcount = MI_BFIELD_BITS - xcount;
        bit_set_count += xcount;
        buf[k++] = ' ';
      }
      else {
        _mi_memset(buf + k, 'o', MI_BFIELD_BITS);
        k += MI_BFIELD_BITS;
      }
      bit_count += MI_BFIELD_BITS;
    }
    _mi_output_message("  %s\n\x1B[37m", buf);
  }
  _mi_output_message("\x1B[0m  total ('x'): %zu\n", bit_set_count);
  return bit_set_count;
}

void mi_debug_show_arenas(bool show_pages) mi_attr_noexcept {
  mi_subproc_t* subproc = _mi_subproc();
  size_t max_arenas = mi_arenas_get_count(subproc);
  //size_t free_total = 0;
  //size_t slice_total = 0;
  //size_t abandoned_total = 0;
  size_t page_total = 0;
  for (size_t i = 0; i < max_arenas; i++) {
    mi_arena_t* arena = mi_atomic_load_ptr_acquire(mi_arena_t, &subproc->arenas[i]);
    if (arena == NULL) break;
    mi_assert(arena->subproc == subproc);
    // slice_total += arena->slice_count;
    _mi_output_message("arena %zu at %p: %zu slices (%zu MiB)%s, subproc: %p\n", i, arena, arena->slice_count, mi_size_of_slices(arena->slice_count)/MI_MiB, (arena->memid.is_pinned ? ", pinned" : ""), arena->subproc);
    //if (show_inuse) {
    //  free_total += mi_debug_show_bitmap("in-use slices", arena->slice_count, arena->slices_free, true, NULL);
    //}
    //if (show_committed) {
    //  mi_debug_show_bitmap("committed slices", arena->slice_count, arena->slices_committed, false, NULL);
    //}
    // todo: abandoned slices
    //if (show_purge) {
    //  purge_total += mi_debug_show_bitmap("purgeable slices", arena->slice_count, arena->slices_purge, false, NULL);
    //}
    if (show_pages) {
      page_total += mi_debug_show_bitmap("pages (p:page, a:abandoned, f:full-abandoned, s:singleton-abandoned, i:arena-info, m:heap-meta-data, ~:free-purgable, _:free-committed, .:free-reserved)", arena->slice_count, arena->pages, false, arena);
    }
  }
  // if (show_inuse)     _mi_output_message("total inuse slices    : %zu\n", slice_total - free_total);
  // if (show_abandoned) _mi_verbose_message("total abandoned slices: %zu\n", abandoned_total);
  if (show_pages)     _mi_output_message("total pages in arenas: %zu\n", page_total);
}


/* -----------------------------------------------------------
  Reserve a huge page arena.
----------------------------------------------------------- */
// reserve at a specific numa node
int mi_reserve_huge_os_pages_at_ex(size_t pages, int numa_node, size_t timeout_msecs, bool exclusive, mi_arena_id_t* arena_id) mi_attr_noexcept {
  if (arena_id != NULL) *arena_id = NULL;
  if (pages==0) return 0;
  if (numa_node < -1) numa_node = -1;
  if (numa_node >= 0) numa_node = numa_node % _mi_os_numa_node_count();
  size_t hsize = 0;
  size_t pages_reserved = 0;
  mi_memid_t memid;
  void* p = _mi_os_alloc_huge_os_pages(pages, numa_node, timeout_msecs, &pages_reserved, &hsize, &memid);
  if (p==NULL || pages_reserved==0) {
    _mi_warning_message("failed to reserve %zu GiB huge pages\n", pages);
    return ENOMEM;
  }
  _mi_verbose_message("numa node %i: reserved %zu GiB huge pages (of the %zu GiB requested)\n", numa_node, pages_reserved, pages);

  if (!mi_manage_os_memory_ex2(_mi_subproc(), p, hsize, numa_node, exclusive, memid, arena_id)) {
    _mi_os_free(p, hsize, memid);
    return ENOMEM;
  }
  return 0;
}

int mi_reserve_huge_os_pages_at(size_t pages, int numa_node, size_t timeout_msecs) mi_attr_noexcept {
  return mi_reserve_huge_os_pages_at_ex(pages, numa_node, timeout_msecs, false, NULL);
}

// reserve huge pages evenly among the given number of numa nodes (or use the available ones as detected)
int mi_reserve_huge_os_pages_interleave(size_t pages, size_t numa_nodes, size_t timeout_msecs) mi_attr_noexcept {
  if (pages == 0) return 0;

  // pages per numa node
  size_t numa_count = (numa_nodes > 0 ? numa_nodes : _mi_os_numa_node_count());
  if (numa_count <= 0) numa_count = 1;
  const size_t pages_per = pages / numa_count;
  const size_t pages_mod = pages % numa_count;
  const size_t timeout_per = (timeout_msecs==0 ? 0 : (timeout_msecs / numa_count) + 50);

  // reserve evenly among numa nodes
  for (size_t numa_node = 0; numa_node < numa_count && pages > 0; numa_node++) {
    size_t node_pages = pages_per;  // can be 0
    if (numa_node < pages_mod) node_pages++;
    int err = mi_reserve_huge_os_pages_at(node_pages, (int)numa_node, timeout_per);
    if (err) return err;
    if (pages < node_pages) {
      pages = 0;
    }
    else {
      pages -= node_pages;
    }
  }

  return 0;
}

int mi_reserve_huge_os_pages(size_t pages, double max_secs, size_t* pages_reserved) mi_attr_noexcept {
  MI_UNUSED(max_secs);
  _mi_warning_message("mi_reserve_huge_os_pages is deprecated: use mi_reserve_huge_os_pages_interleave/at instead\n");
  if (pages_reserved != NULL) *pages_reserved = 0;
  int err = mi_reserve_huge_os_pages_interleave(pages, 0, (size_t)(max_secs * 1000.0));
  if (err==0 && pages_reserved!=NULL) *pages_reserved = pages;
  return err;
}





/* -----------------------------------------------------------
  Arena purge
----------------------------------------------------------- */

static long mi_arena_purge_delay(void) {
  // <0 = no purging allowed, 0=immediate purging, >0=milli-second delay
  return (mi_option_get(mi_option_purge_delay) * mi_option_get(mi_option_arena_purge_mult));
}

// reset or decommit in an arena and update the commit bitmap
// assumes we own the area (i.e. slices_free is claimed by us)
// returns if the memory is no longer committed (versus reset which keeps the commit)
static bool mi_arena_purge(mi_arena_t* arena, size_t slice_index, size_t slice_count) {
  mi_assert_internal(!arena->memid.is_pinned);
  mi_assert_internal(mi_bitmap_is_clearN(arena->slices_free, slice_index, slice_count)); // we own it?

  const size_t size = mi_size_of_slices(slice_count);
  void* const p = mi_arena_slice_start(arena, slice_index);
  //const bool all_committed = mi_bitmap_is_setN(arena->slices_committed, slice_index, slice_count);
  size_t already_committed;
  mi_bitmap_setN(arena->slices_committed, slice_index, slice_count, &already_committed); // pretend all committed.. (as we lack a clearN call that counts the already set bits..)
  const bool all_committed = (already_committed == slice_count);
  const bool needs_recommit = _mi_os_purge_ex(p, size, all_committed /* allow reset? */, mi_size_of_slices(already_committed));

  if (needs_recommit) {
    // no longer committed
    mi_bitmap_clearN(arena->slices_committed, slice_index, slice_count);
    // we just counted in the purge to decommit all, but the some part was not committed so adjust that here
    // mi_os_stat_decrease(committed, mi_size_of_slices(slice_count - already_committed));
  }
  else if (!all_committed) {
    // we cannot assume any of these are committed any longer (even with reset since we did setN and may have marked uncommitted slices as committed)
    mi_bitmap_clearN(arena->slices_committed, slice_index, slice_count);
    // we adjust the commit count as parts will be re-committed
    // mi_os_stat_decrease(committed, mi_size_of_slices(already_committed));
  }

  return needs_recommit;
}


// Schedule a purge. This is usually delayed to avoid repeated decommit/commit calls.
// Note: assumes we (still) own the area as we may purge immediately
static void mi_arena_schedule_purge(mi_arena_t* arena, size_t slice_index, size_t slice_count) {
  const long delay = mi_arena_purge_delay();
  if (arena->memid.is_pinned || delay < 0 || _mi_preloading()) return;  // is purging allowed at all?

  mi_assert_internal(mi_bitmap_is_clearN(arena->slices_free, slice_index, slice_count)); // we still own it?
  if (delay == 0) {
    // purge directly
    mi_arena_purge(arena, slice_index, slice_count);
  }
  else {
    // schedule purge
    const mi_msecs_t expire = _mi_clock_now() + delay;
    mi_msecs_t expire0 = 0;
    if (mi_atomic_casi64_strong_acq_rel(&arena->purge_expire, &expire0, expire)) {
      // expiration was not yet set
      // maybe set the global arenas expire as well (if it wasn't set already)
      mi_assert_internal(expire0==0);
      mi_atomic_casi64_strong_acq_rel(&arena->subproc->purge_expire, &expire0, expire);
    }
    else {
      // already an expiration was set
    }
    mi_bitmap_setN(arena->slices_purge, slice_index, slice_count, NULL);
  }
}

typedef struct mi_purge_visit_info_s {
  mi_msecs_t now;
  mi_msecs_t delay;
  bool all_purged;
  bool any_purged;
} mi_purge_visit_info_t;

static bool mi_arena_try_purge_range(mi_arena_t* arena, size_t slice_index, size_t slice_count) {
  if (mi_bitmap_try_clearN(arena->slices_free, slice_index, slice_count)) {
    // purge
    bool decommitted = mi_arena_purge(arena, slice_index, slice_count); MI_UNUSED(decommitted);
    mi_assert_internal(!decommitted || mi_bitmap_is_clearN(arena->slices_committed, slice_index, slice_count));
    // and reset the free range
    mi_bitmap_setN(arena->slices_free, slice_index, slice_count, NULL);
    return true;
  }
  else {
    // was allocated again already
    return false;
  }
}

static bool mi_arena_try_purge_visitor(size_t slice_index, size_t slice_count, mi_arena_t* arena, void* arg) {
  mi_purge_visit_info_t* vinfo = (mi_purge_visit_info_t*)arg;
  // try to purge: first claim the free blocks
  if (mi_arena_try_purge_range(arena, slice_index, slice_count)) {
    vinfo->any_purged = true;
    vinfo->all_purged = true;
  }
  else {
    // failed to claim the full range, try per slice instead
    for (size_t i = 0; i < slice_count; i++) {
      const bool purged = mi_arena_try_purge_range(arena, slice_index + i, 1);
      vinfo->any_purged = vinfo->any_purged || purged;
      vinfo->all_purged = vinfo->all_purged && purged;
    }
  }
  // don't clear the purge bits as that is done atomically be the _bitmap_forall_set_ranges
  // mi_bitmap_clearN(arena->slices_purge, slice_index, slice_count);
  return true; // continue
}

// returns true if anything was purged
static bool mi_arena_try_purge(mi_arena_t* arena, mi_msecs_t now, bool force)
{
  // check pre-conditions
  if (arena->memid.is_pinned) return false;

  // expired yet?
  mi_msecs_t expire = mi_atomic_loadi64_relaxed(&arena->purge_expire);
  if (!force && (expire == 0 || expire > now)) return false;

  // reset expire
  mi_atomic_store_release(&arena->purge_expire, (mi_msecs_t)0);
  mi_subproc_stat_counter_increase(arena->subproc, arena_purges, 1);

  // go through all purge info's  (with max MI_BFIELD_BITS ranges at a time)
  // this also clears those ranges atomically (so any newly freed blocks will get purged next
  // time around)
  mi_purge_visit_info_t vinfo = { now, mi_arena_purge_delay(), true /*all?*/, false /*any?*/};
  _mi_bitmap_forall_setc_ranges(arena->slices_purge, &mi_arena_try_purge_visitor, arena, &vinfo);

  return vinfo.any_purged;
}


static void mi_arenas_try_purge(bool force, bool visit_all, mi_tld_t* tld)
{
  // try purge can be called often so try to only run when needed
  const long delay = mi_arena_purge_delay();
  if (_mi_preloading() || delay <= 0) return;  // nothing will be scheduled

  // check if any arena needs purging?
  mi_subproc_t* subproc = tld->subproc;
  const mi_msecs_t now = _mi_clock_now();
  const mi_msecs_t arenas_expire = mi_atomic_load_acquire(&subproc->purge_expire);
  if (!visit_all && !force && (arenas_expire == 0 || arenas_expire > now)) return;

  const size_t max_arena = mi_arenas_get_count(subproc);
  if (max_arena == 0) return;

  // allow only one thread to purge at a time (todo: allow concurrent purging?)
  static mi_atomic_guard_t purge_guard;
  mi_atomic_guard(&purge_guard)
  {
    // increase global expire: at most one purge per delay cycle
    if (arenas_expire > now) { mi_atomic_store_release(&subproc->purge_expire, now + (delay/10)); }
    const size_t arena_start = tld->thread_seq % max_arena;
    size_t max_purge_count = (visit_all ? max_arena : (max_arena/4)+1);
    bool all_visited = true;
    bool any_purged = false;
    for (size_t _i = 0; _i < max_arena; _i++) {
      size_t i = _i + arena_start;
      if (i >= max_arena) { i -= max_arena; }
      mi_arena_t* arena = mi_arena_from_index(subproc,i);
      if (arena != NULL) {
        if (mi_arena_try_purge(arena, now, force)) {
          any_purged = true;
          if (max_purge_count <= 1) {
            all_visited = false;
            break;
          }
          max_purge_count--;
        }
      }
    }
    if (all_visited && !any_purged) {
      mi_atomic_store_release(&subproc->purge_expire, 0);
    }
  }
}

/* -----------------------------------------------------------
  Visit abandoned pages
----------------------------------------------------------- */

typedef struct mi_abandoned_page_visit_info_s {
  int heap_tag;
  mi_block_visit_fun* visitor;
  void* arg;
  bool visit_blocks;
} mi_abandoned_page_visit_info_t;

static bool abandoned_page_visit(mi_page_t* page, mi_abandoned_page_visit_info_t* vinfo) {
  if (page->heap_tag != vinfo->heap_tag) { return true; } // continue
  mi_heap_area_t area;
  _mi_heap_area_init(&area, page);
  if (!vinfo->visitor(NULL, &area, NULL, area.block_size, vinfo->arg)) {
    return false;
  }
  if (vinfo->visit_blocks) {
    return _mi_heap_area_visit_blocks(&area, page, vinfo->visitor, vinfo->arg);
  }
  else {
    return true;
  }
}

static bool abandoned_page_visit_at(size_t slice_index, size_t slice_count, mi_arena_t* arena, void* arg) {
  MI_UNUSED(slice_count);
  mi_abandoned_page_visit_info_t* vinfo = (mi_abandoned_page_visit_info_t*)arg;
  mi_page_t* page = (mi_page_t*)mi_arena_slice_start(arena, slice_index);
  mi_assert_internal(mi_page_is_abandoned_mapped(page));
  return abandoned_page_visit(page, vinfo);
}

// Visit all abandoned pages in this subproc.
bool mi_abandoned_visit_blocks(mi_subproc_id_t subproc_id, int heap_tag, bool visit_blocks, mi_block_visit_fun* visitor, void* arg) {
  mi_abandoned_page_visit_info_t visit_info = { heap_tag, visitor, arg, visit_blocks };
  MI_UNUSED(subproc_id); MI_UNUSED(heap_tag); MI_UNUSED(visit_blocks); MI_UNUSED(visitor); MI_UNUSED(arg);

  // visit abandoned pages in the arenas
  // we don't have to claim because we assume we are the only thread running (in this subproc).
  // (but we could atomically claim as well by first doing abandoned_reclaim and afterwards reabandoning).
  bool ok = true;
  mi_subproc_t* subproc = _mi_subproc_from_id(subproc_id);
  mi_forall_arenas(subproc, NULL, 0, arena) {
    mi_assert_internal(arena->subproc == subproc);
    for (size_t bin = 0; ok && bin < MI_BIN_COUNT; bin++) {
      // todo: if we had a single abandoned page map as well, this can be faster.
      if (mi_atomic_load_relaxed(&subproc->abandoned_count[bin]) > 0) {
        ok = _mi_bitmap_forall_set(arena->pages_abandoned[bin], &abandoned_page_visit_at, arena, &visit_info);
      }
    }
  }
  mi_forall_arenas_end();
  if (!ok) return false;

  // visit abandoned pages in OS allocated memory
  // (technically we don't need the lock as we assume we are the only thread running in this subproc)
  mi_lock(&subproc->os_abandoned_pages_lock) {
    for (mi_page_t* page = subproc->os_abandoned_pages; ok && page != NULL; page = page->next) {
      ok = abandoned_page_visit(page, &visit_info);
    }
  }

  return ok;
}


/* -----------------------------------------------------------
  Unloading and reloading an arena.
----------------------------------------------------------- */
static bool mi_arena_page_register(size_t slice_index, size_t slice_count, mi_arena_t* arena, void* arg) {
  MI_UNUSED(arg); MI_UNUSED(slice_count);
  mi_assert_internal(slice_count == 1);
  mi_page_t* page = (mi_page_t*)mi_arena_slice_start(arena, slice_index);
  mi_assert_internal(mi_bitmap_is_setN(page->memid.mem.arena.arena->pages, page->memid.mem.arena.slice_index, 1));
  _mi_page_map_register(page);
  mi_assert_internal(_mi_ptr_page(page)==page);
  return true;
}

static bool mi_arena_pages_reregister(mi_arena_t* arena) {
  return _mi_bitmap_forall_set(arena->pages, &mi_arena_page_register, arena, NULL);
}

mi_decl_export bool mi_arena_unload(mi_arena_id_t arena_id, void** base, size_t* accessed_size, size_t* full_size) {
  mi_arena_t* arena = _mi_arena_from_id(arena_id);
  if (arena==NULL) {
    return false;
  }
  else if (!arena->is_exclusive) {
    _mi_warning_message("cannot unload a non-exclusive arena (id %zu at %p)\n", arena_id, arena);
    return false;
  }
  else if (arena->memid.memkind != MI_MEM_EXTERNAL) {
    _mi_warning_message("can only unload managed arena's for external memory (id %zu at %p)\n", arena_id, arena);
    return false;
  }

  // find accessed size
  size_t asize;
  // scan the commit map for the highest entry
  size_t idx;
  if (mi_bitmap_bsr(arena->slices_committed, &idx)) {
    asize = (idx + 1)* MI_ARENA_SLICE_SIZE;
  }
  else {
    asize = mi_arena_info_slices(arena) * MI_ARENA_SLICE_SIZE;
  }
  if (base != NULL) { *base = (void*)arena; }
  if (full_size != NULL) { *full_size = arena->memid.mem.os.size;  }
  if (accessed_size != NULL) { *accessed_size = asize; }

  // unregister the pages
  _mi_page_map_unregister_range(arena, asize);

  // set the entry to NULL
  mi_subproc_t* subproc = arena->subproc;
  const size_t count = mi_arenas_get_count(subproc);
  for(size_t i = 0; i < count; i++) {
    if (mi_arena_from_index(subproc, i) == arena) {
      mi_atomic_store_ptr_release(mi_arena_t, &subproc->arenas[i], NULL);
      if (i + 1 == count) { // try adjust the count?
        size_t expected = count;
        mi_atomic_cas_strong_acq_rel(&subproc->arena_count, &expected, count-1);
      }
      break;
    }
  }
  return true;
}

mi_decl_export bool mi_arena_reload(void* start, size_t size, mi_arena_id_t* arena_id) {
  // assume the memory area is already containing the arena
  if (arena_id != NULL) { *arena_id = _mi_arena_id_none(); }
  if (start == NULL || size == 0) return false;
  mi_arena_t* arena = (mi_arena_t*)start;
  mi_memid_t memid = arena->memid;
  if (memid.memkind != MI_MEM_EXTERNAL) {
    _mi_warning_message("can only reload arena's from external memory (%p)\n", arena);
    return false;
  }
  if (memid.mem.os.base != start) {
    _mi_warning_message("the reloaded arena base address differs from the external memory (arena: %p, external: %p)\n", arena, start);
    return false;
  }
  if (memid.mem.os.size != size) {
    _mi_warning_message("the reloaded arena size differs from the external memory (arena size: %zu, external size: %zu)\n", arena->memid.mem.os.size, size);
    return false;
  }
  if (!arena->is_exclusive) {
    _mi_warning_message("the reloaded arena is not exclusive\n");
    return false;
  }

  arena->is_exclusive = true;
  arena->subproc = _mi_subproc();
  if (!mi_arenas_add(arena->subproc, arena, arena_id)) {
    return false;
  }
  mi_arena_pages_reregister(arena);
  return true;
}

<|MERGE_RESOLUTION|>--- conflicted
+++ resolved
@@ -1147,18 +1147,22 @@
 
 static bool mi_manage_os_memory_ex2(mi_subproc_t* subproc, void* start, size_t size, int numa_node, bool exclusive, mi_memid_t memid, mi_arena_id_t* arena_id) mi_attr_noexcept
 {
-<<<<<<< HEAD
   mi_assert(_mi_is_aligned(start,MI_ARENA_SLICE_SIZE));
   mi_assert(start!=NULL);
+  if (arena_id != NULL) { *arena_id = _mi_arena_id_none(); }
   if (start==NULL) return false;
   if (!_mi_is_aligned(start,MI_ARENA_SLICE_SIZE)) {
-    // todo: use alignment in memid to align to slice size first?
-    _mi_warning_message("cannot use OS memory since it is not aligned to %zu KiB (address %p)", MI_ARENA_SLICE_SIZE/MI_KiB, start);
-    return false;
-  }
-
-  if (arena_id != NULL) { *arena_id = _mi_arena_id_none(); }
-
+    // we can align the start since the memid tracks the real base of the memory.
+    void* const aligned_start = _mi_align_up_ptr(start, MI_ARENA_SLICE_SIZE);
+    const size_t diff = (uint8_t*)aligned_start - (uint8_t*)start;
+    if (diff >= size || (size - diff) < MI_ARENA_SLICE_SIZE) {
+      _mi_warning_message("after alignment, the size of the arena becomes too small (memory at %p with size %zu)\n", start, size);
+      return false;
+    }
+    start = aligned_start;
+    size = size - diff;
+  }
+  
   const size_t slice_count = _mi_align_down(size / MI_ARENA_SLICE_SIZE, MI_BCHUNK_BITS);
   if (slice_count > MI_BITMAP_MAX_BIT_COUNT) {  // 16 GiB for now
     // todo: allow larger areas (either by splitting it up in arena's or having larger arena's)
@@ -1193,45 +1197,6 @@
   arena->is_exclusive = exclusive;
   arena->slice_count  = slice_count;
   arena->info_slices  = info_slices;
-=======
-  if (arena_id != NULL) *arena_id = _mi_arena_id_none();
-  if (size < MI_ARENA_BLOCK_SIZE) {
-    _mi_warning_message("the arena size is too small (memory at %p with size %zu)\n", start, size);
-    return false;
-  }
-  if (is_large) {
-    mi_assert_internal(memid.initially_committed && memid.is_pinned);
-  }
-  if (!_mi_is_aligned(start, MI_SEGMENT_ALIGN)) {
-    void* const aligned_start = mi_align_up_ptr(start, MI_SEGMENT_ALIGN);
-    const size_t diff = (uint8_t*)aligned_start - (uint8_t*)start;
-    if (diff >= size || (size - diff) < MI_ARENA_BLOCK_SIZE) {
-      _mi_warning_message("after alignment, the size of the arena becomes too small (memory at %p with size %zu)\n", start, size);
-      return false;
-    }
-    start = aligned_start;
-    size = size - diff;
-  }
-
-  const size_t bcount = size / MI_ARENA_BLOCK_SIZE;
-  const size_t fields = _mi_divide_up(bcount, MI_BITMAP_FIELD_BITS);
-  const size_t bitmaps = (memid.is_pinned ? 3 : 5);
-  const size_t asize  = sizeof(mi_arena_t) + (bitmaps*fields*sizeof(mi_bitmap_field_t));
-  mi_memid_t meta_memid;
-  mi_arena_t* arena   = (mi_arena_t*)_mi_arena_meta_zalloc(asize, &meta_memid);
-  if (arena == NULL) return false;
-
-  // already zero'd due to zalloc
-  // _mi_memzero(arena, asize);
-  arena->id = _mi_arena_id_none();
-  arena->memid = memid;
-  arena->exclusive = exclusive;
-  arena->meta_size = asize;
-  arena->meta_memid = meta_memid;
-  arena->block_count = bcount;
-  arena->field_count = fields;
-  arena->start = (uint8_t*)start;
->>>>>>> e8c27072
   arena->numa_node    = numa_node; // TODO: or get the current numa node if -1? (now it allows anyone to allocate on -1)
   arena->purge_expire = 0;
   // mi_lock_init(&arena->abandoned_visit_lock);
