/* ----------------------------------------------------------------------------
Copyright (c) 2018-2022, Microsoft Research, Daan Leijen
This is free software; you can redistribute it and/or modify it under the
terms of the MIT license. A copy of the license can be found in the file
"LICENSE" at the root of this distribution.
-----------------------------------------------------------------------------*/
#ifndef _DEFAULT_SOURCE
#define _DEFAULT_SOURCE   // for realpath() on Linux
#endif

#include "mimalloc.h"
#include "mimalloc/internal.h"
#include "mimalloc/atomic.h"
#include "mimalloc/prim.h"   // _mi_prim_thread_id()

#include <string.h>      // memset, strlen (for mi_strdup)
#include <stdlib.h>      // malloc, abort

#define MI_IN_ALLOC_C
#include "alloc-override.c"
#undef MI_IN_ALLOC_C

// ------------------------------------------------------
// Allocation
// ------------------------------------------------------

// Fast allocation in a page: just pop from the free list.
// Fall back to generic allocation only if the list is empty.
extern inline void* _mi_page_malloc(mi_heap_t* heap, mi_page_t* page, size_t size, bool zero) mi_attr_noexcept {
  mi_assert_internal(page->xblock_size==0||mi_page_block_size(page) >= size);
  mi_block_t* const block = page->free;
  if mi_unlikely(block == NULL) {
    return _mi_malloc_generic(heap, size, zero, 0);
  }
  mi_assert_internal(block != NULL && _mi_ptr_page(block) == page);
  // pop from the free list
  page->used++;
  page->free = mi_block_next(page, block);
  mi_assert_internal(page->free == NULL || _mi_ptr_page(page->free) == page);
  #if MI_DEBUG>3
  if (page->free_is_zero) {
    mi_assert_expensive(mi_mem_is_zero(block+1,size - sizeof(*block)));
  }
  #endif

  // allow use of the block internally
  // note: when tracking we need to avoid ever touching the MI_PADDING since
  // that is tracked by valgrind etc. as non-accessible (through the red-zone, see `mimalloc/track.h`)
  mi_track_mem_undefined(block, mi_page_usable_block_size(page));

  // zero the block? note: we need to zero the full block size (issue #63)
  if mi_unlikely(zero) {
    mi_assert_internal(page->xblock_size != 0); // do not call with zero'ing for huge blocks (see _mi_malloc_generic)
    mi_assert_internal(page->xblock_size >= MI_PADDING_SIZE);
    if (page->free_is_zero) {
      block->next = 0;
      mi_track_mem_defined(block, page->xblock_size - MI_PADDING_SIZE);
    }
    else {
      _mi_memzero_aligned(block, page->xblock_size - MI_PADDING_SIZE);
    }
  }

#if (MI_DEBUG>0) && !MI_TRACK_ENABLED && !MI_TSAN
  if (!zero && !mi_page_is_huge(page)) {
    memset(block, MI_DEBUG_UNINIT, mi_page_usable_block_size(page));
  }
#elif (MI_SECURE!=0)
  if (!zero) { block->next = 0; } // don't leak internal data
#endif

#if (MI_STAT>0)
  const size_t bsize = mi_page_usable_block_size(page);
  if (bsize <= MI_MEDIUM_OBJ_SIZE_MAX) {
    mi_heap_stat_increase(heap, normal, bsize);
    mi_heap_stat_counter_increase(heap, normal_count, 1);
#if (MI_STAT>1)
    const size_t bin = _mi_bin(bsize);
    mi_heap_stat_increase(heap, normal_bins[bin], 1);
#endif
  }
#endif

#if MI_PADDING // && !MI_TRACK_ENABLED
  mi_padding_t* const padding = (mi_padding_t*)((uint8_t*)block + mi_page_usable_block_size(page));
  ptrdiff_t delta = ((uint8_t*)padding - (uint8_t*)block - (size - MI_PADDING_SIZE));
  #if (MI_DEBUG>=2)
  mi_assert_internal(delta >= 0 && mi_page_usable_block_size(page) >= (size - MI_PADDING_SIZE + delta));
  #endif
  mi_track_mem_defined(padding,sizeof(mi_padding_t));  // note: re-enable since mi_page_usable_block_size may set noaccess
  padding->canary = (uint32_t)(mi_ptr_encode(page,block,page->keys));
  padding->delta  = (uint32_t)(delta);
  #if MI_PADDING_CHECK
  if (!mi_page_is_huge(page)) {
    uint8_t* fill = (uint8_t*)padding - delta;
    const size_t maxpad = (delta > MI_MAX_ALIGN_SIZE ? MI_MAX_ALIGN_SIZE : delta); // set at most N initial padding bytes
    for (size_t i = 0; i < maxpad; i++) { fill[i] = MI_DEBUG_PADDING; }
  }
  #endif
#endif

  return block;
}

static inline mi_decl_restrict void* mi_heap_malloc_small_zero(mi_heap_t* heap, size_t size, bool zero) mi_attr_noexcept {
  mi_assert(heap != NULL);
  #if MI_DEBUG
  const uintptr_t tid = _mi_thread_id();
  mi_assert(heap->thread_id == 0 || heap->thread_id == tid); // heaps are thread local
  #endif
  mi_assert(size <= MI_SMALL_SIZE_MAX);
  #if (MI_PADDING)
  if (size == 0) { size = sizeof(void*); }
  #endif
  mi_page_t* page = _mi_heap_get_free_small_page(heap, size + MI_PADDING_SIZE);
  void* const p = _mi_page_malloc(heap, page, size + MI_PADDING_SIZE, zero);
  mi_track_malloc(p,size,zero);
  #if MI_STAT>1
  if (p != NULL) {
    if (!mi_heap_is_initialized(heap)) { heap = mi_prim_get_default_heap(); }
    mi_heap_stat_increase(heap, malloc, mi_usable_size(p));
  }
  #endif
  #if MI_DEBUG>3
  if (p != NULL && zero) {
    mi_assert_expensive(mi_mem_is_zero(p, size));
  }
  #endif
  return p;
}

// allocate a small block
mi_decl_nodiscard extern inline mi_decl_restrict void* mi_heap_malloc_small(mi_heap_t* heap, size_t size) mi_attr_noexcept {
  return mi_heap_malloc_small_zero(heap, size, false);
}

mi_decl_nodiscard extern inline mi_decl_restrict void* mi_malloc_small(size_t size) mi_attr_noexcept {
  return mi_heap_malloc_small(mi_prim_get_default_heap(), size);
}

// The main allocation function
extern inline void* _mi_heap_malloc_zero_ex(mi_heap_t* heap, size_t size, bool zero, size_t huge_alignment) mi_attr_noexcept {
  if mi_likely(size <= MI_SMALL_SIZE_MAX) {
    mi_assert_internal(huge_alignment == 0);
    return mi_heap_malloc_small_zero(heap, size, zero);
  }
  else {
    mi_assert(heap!=NULL);
    mi_assert(heap->thread_id == 0 || heap->thread_id == _mi_thread_id());   // heaps are thread local
    void* const p = _mi_malloc_generic(heap, size + MI_PADDING_SIZE, zero, huge_alignment);  // note: size can overflow but it is detected in malloc_generic
    mi_track_malloc(p,size,zero);
    #if MI_STAT>1
    if (p != NULL) {
      if (!mi_heap_is_initialized(heap)) { heap = mi_prim_get_default_heap(); }
      mi_heap_stat_increase(heap, malloc, mi_usable_size(p));
    }
    #endif
    #if MI_DEBUG>3
    if (p != NULL && zero) {
      mi_assert_expensive(mi_mem_is_zero(p, size));
    }
    #endif
    return p;
  }
}

extern inline void* _mi_heap_malloc_zero(mi_heap_t* heap, size_t size, bool zero) mi_attr_noexcept {
  return _mi_heap_malloc_zero_ex(heap, size, zero, 0);
}

mi_decl_nodiscard extern inline mi_decl_restrict void* mi_heap_malloc(mi_heap_t* heap, size_t size) mi_attr_noexcept {
  return _mi_heap_malloc_zero(heap, size, false);
}

mi_decl_nodiscard extern inline mi_decl_restrict void* mi_malloc(size_t size) mi_attr_noexcept {
  return mi_heap_malloc(mi_prim_get_default_heap(), size);
}

// zero initialized small block
mi_decl_nodiscard mi_decl_restrict void* mi_zalloc_small(size_t size) mi_attr_noexcept {
  return mi_heap_malloc_small_zero(mi_prim_get_default_heap(), size, true);
}

mi_decl_nodiscard extern inline mi_decl_restrict void* mi_heap_zalloc(mi_heap_t* heap, size_t size) mi_attr_noexcept {
  return _mi_heap_malloc_zero(heap, size, true);
}

mi_decl_nodiscard mi_decl_restrict void* mi_zalloc(size_t size) mi_attr_noexcept {
  return mi_heap_zalloc(mi_prim_get_default_heap(),size);
}


// ------------------------------------------------------
// Check for double free in secure and debug mode
// This is somewhat expensive so only enabled for secure mode 4
// ------------------------------------------------------

#if (MI_ENCODE_FREELIST && (MI_SECURE>=4 || MI_DEBUG!=0))
// linear check if the free list contains a specific element
static bool mi_list_contains(const mi_page_t* page, const mi_block_t* list, const mi_block_t* elem) {
  while (list != NULL) {
    if (elem==list) return true;
    list = mi_block_next(page, list);
  }
  return false;
}

static mi_decl_noinline bool mi_check_is_double_freex(const mi_page_t* page, const mi_block_t* block) {
  // The decoded value is in the same page (or NULL).
  // Walk the free lists to verify positively if it is already freed
  if (mi_list_contains(page, page->free, block) ||
      mi_list_contains(page, page->local_free, block) ||
      mi_list_contains(page, mi_page_thread_free(page), block))
  {
    _mi_error_message(EAGAIN, "double free detected of block %p with size %zu\n", block, mi_page_block_size(page));
    return true;
  }
  return false;
}

#define mi_track_page(page,access)  { size_t psize; void* pstart = _mi_page_start(_mi_page_segment(page),page,&psize); mi_track_mem_##access( pstart, psize); }

static inline bool mi_check_is_double_free(const mi_page_t* page, const mi_block_t* block) {
  bool is_double_free = false;
  mi_block_t* n = mi_block_nextx(page, block, page->keys); // pretend it is freed, and get the decoded first field
  if (((uintptr_t)n & (MI_INTPTR_SIZE-1))==0 &&  // quick check: aligned pointer?
      (n==NULL || mi_is_in_same_page(block, n))) // quick check: in same page or NULL?
  {
    // Suspicous: decoded value a in block is in the same page (or NULL) -- maybe a double free?
    // (continue in separate function to improve code generation)
    is_double_free = mi_check_is_double_freex(page, block);
  }
  return is_double_free;
}
#else
static inline bool mi_check_is_double_free(const mi_page_t* page, const mi_block_t* block) {
  MI_UNUSED(page);
  MI_UNUSED(block);
  return false;
}
#endif

// ---------------------------------------------------------------------------
// Check for heap block overflow by setting up padding at the end of the block
// ---------------------------------------------------------------------------

#if MI_PADDING // && !MI_TRACK_ENABLED
static bool mi_page_decode_padding(const mi_page_t* page, const mi_block_t* block, size_t* delta, size_t* bsize) {
  *bsize = mi_page_usable_block_size(page);
  const mi_padding_t* const padding = (mi_padding_t*)((uint8_t*)block + *bsize);
  mi_track_mem_defined(padding,sizeof(mi_padding_t));
  *delta = padding->delta;
  uint32_t canary = padding->canary;
  uintptr_t keys[2];
  keys[0] = page->keys[0];
  keys[1] = page->keys[1];
  bool ok = ((uint32_t)mi_ptr_encode(page,block,keys) == canary && *delta <= *bsize);
  mi_track_mem_noaccess(padding,sizeof(mi_padding_t));
  return ok;
}

// Return the exact usable size of a block.
static size_t mi_page_usable_size_of(const mi_page_t* page, const mi_block_t* block) {
  size_t bsize;
  size_t delta;
  bool ok = mi_page_decode_padding(page, block, &delta, &bsize);
  mi_assert_internal(ok); mi_assert_internal(delta <= bsize);
  return (ok ? bsize - delta : 0);
}

// When a non-thread-local block is freed, it becomes part of the thread delayed free
// list that is freed later by the owning heap. If the exact usable size is too small to
// contain the pointer for the delayed list, then shrink the padding (by decreasing delta)
// so it will later not trigger an overflow error in `mi_free_block`.
void _mi_padding_shrink(const mi_page_t* page, const mi_block_t* block, const size_t min_size) {
  size_t bsize;
  size_t delta;
  bool ok = mi_page_decode_padding(page, block, &delta, &bsize);
  mi_assert_internal(ok);
  if (!ok || (bsize - delta) >= min_size) return;  // usually already enough space
  mi_assert_internal(bsize >= min_size);
  if (bsize < min_size) return;  // should never happen
  size_t new_delta = (bsize - min_size);
  mi_assert_internal(new_delta < bsize);
  mi_padding_t* padding = (mi_padding_t*)((uint8_t*)block + bsize);
  mi_track_mem_defined(padding,sizeof(mi_padding_t));
  padding->delta = (uint32_t)new_delta;
  mi_track_mem_noaccess(padding,sizeof(mi_padding_t));
}
#else
static size_t mi_page_usable_size_of(const mi_page_t* page, const mi_block_t* block) {
  MI_UNUSED(block);
  return mi_page_usable_block_size(page);
}

void _mi_padding_shrink(const mi_page_t* page, const mi_block_t* block, const size_t min_size) {
  MI_UNUSED(page);
  MI_UNUSED(block);
  MI_UNUSED(min_size);
}
#endif

#if MI_PADDING && MI_PADDING_CHECK

static bool mi_verify_padding(const mi_page_t* page, const mi_block_t* block, size_t* size, size_t* wrong) {
  size_t bsize;
  size_t delta;
  bool ok = mi_page_decode_padding(page, block, &delta, &bsize);
  *size = *wrong = bsize;
  if (!ok) return false;
  mi_assert_internal(bsize >= delta);
  *size = bsize - delta;
  if (!mi_page_is_huge(page)) {
    uint8_t* fill = (uint8_t*)block + bsize - delta;
    const size_t maxpad = (delta > MI_MAX_ALIGN_SIZE ? MI_MAX_ALIGN_SIZE : delta); // check at most the first N padding bytes
    mi_track_mem_defined(fill, maxpad);
    for (size_t i = 0; i < maxpad; i++) {
      if (fill[i] != MI_DEBUG_PADDING) {
        *wrong = bsize - delta + i;
        ok = false;
        break;
      }
    }
    mi_track_mem_noaccess(fill, maxpad);
  }
  return ok;
}

static void mi_check_padding(const mi_page_t* page, const mi_block_t* block) {
  size_t size;
  size_t wrong;
  if (!mi_verify_padding(page,block,&size,&wrong)) {
    _mi_error_message(EFAULT, "buffer overflow in heap block %p of size %zu: write after %zu bytes\n", block, size, wrong );
  }
}

#else

static void mi_check_padding(const mi_page_t* page, const mi_block_t* block) {
  MI_UNUSED(page);
  MI_UNUSED(block);
}

#endif

// only maintain stats for smaller objects if requested
#if (MI_STAT>0)
static void mi_stat_free(const mi_page_t* page, const mi_block_t* block) {
<<<<<<< HEAD
  #if (MI_STAT < 2)
=======
  #if (MI_STAT < 2)  
>>>>>>> 7ff4607f
  MI_UNUSED(block);
  #endif
  mi_heap_t* const heap = mi_heap_get_default();
  const size_t bsize = mi_page_usable_block_size(page);
  #if (MI_STAT>1)
  const size_t usize = mi_page_usable_size_of(page, block);
  mi_heap_stat_decrease(heap, malloc, usize);
<<<<<<< HEAD
  #endif
=======
  #endif  
>>>>>>> 7ff4607f
  if (bsize <= MI_MEDIUM_OBJ_SIZE_MAX) {
    mi_heap_stat_decrease(heap, normal, bsize);
    #if (MI_STAT > 1)
    mi_heap_stat_decrease(heap, normal_bins[_mi_bin(bsize)], 1);
    #endif
<<<<<<< HEAD
  }
  else if (bsize <= MI_LARGE_OBJ_SIZE_MAX) {
    mi_heap_stat_decrease(heap, large, bsize);
  }
  else {
    mi_heap_stat_decrease(heap, huge, bsize);
  }
=======
  }
  else if (bsize <= MI_LARGE_OBJ_SIZE_MAX) {
    mi_heap_stat_decrease(heap, large, bsize);
  }
  else {
    mi_heap_stat_decrease(heap, huge, bsize);
  }  
>>>>>>> 7ff4607f
}
#else
static void mi_stat_free(const mi_page_t* page, const mi_block_t* block) {
  MI_UNUSED(page); MI_UNUSED(block);
}
#endif

#if MI_HUGE_PAGE_ABANDON
#if (MI_STAT>0)
// maintain stats for huge objects
static void mi_stat_huge_free(const mi_page_t* page) {
  mi_heap_t* const heap = mi_heap_get_default();
  const size_t bsize = mi_page_block_size(page); // to match stats in `page.c:mi_page_huge_alloc`
  if (bsize <= MI_LARGE_OBJ_SIZE_MAX) {
    mi_heap_stat_decrease(heap, large, bsize);
  }
  else {
    mi_heap_stat_decrease(heap, huge, bsize);
  }
}
#else
static void mi_stat_huge_free(const mi_page_t* page) {
  MI_UNUSED(page);
}
#endif
#endif

// ------------------------------------------------------
// Free
// ------------------------------------------------------

// multi-threaded free (or free in huge block if compiled with MI_HUGE_PAGE_ABANDON)
static mi_decl_noinline void _mi_free_block_mt(mi_page_t* page, mi_block_t* block)
{
  // first see if the segment was abandoned and we can reclaim it
  mi_segment_t* const segment = _mi_page_segment(page);
  if (mi_option_is_enabled(mi_option_abandoned_reclaim_on_free) &&
      #if MI_HUGE_PAGE_ABANDON
      segment->page_kind != MI_PAGE_HUGE &&
      #endif
      mi_atomic_load_relaxed(&segment->thread_id) == 0)
  {
    // the segment is abandoned, try to reclaim it into our heap
    mi_heap_t* heap = mi_heap_get_default();
    if (heap->tld != NULL && _mi_segment_attempt_reclaim(heap, segment)) {
      mi_assert_internal(_mi_prim_thread_id() == mi_atomic_load_relaxed(&segment->thread_id));
      mi_free(block);  // recursively free as now it will be a local free in our heap
      return;
    }
  }

  // The padding check may access the non-thread-owned page for the key values.
  // that is safe as these are constant and the page won't be freed (as the block is not freed yet).
  mi_check_padding(page, block);
  _mi_padding_shrink(page, block, sizeof(mi_block_t));       // for small size, ensure we can fit the delayed thread pointers without triggering overflow detection
<<<<<<< HEAD

  // huge page segments are always abandoned and can be freed immediately
=======
  
  // huge page segments are always abandoned and can be freed immediately
  mi_segment_t* segment = _mi_page_segment(page);
>>>>>>> 7ff4607f
  if (segment->kind == MI_SEGMENT_HUGE) {
    #if MI_HUGE_PAGE_ABANDON
    // huge page segments are always abandoned and can be freed immediately
    mi_stat_huge_free(page);
    _mi_segment_huge_page_free(segment, page, block);
    return;
    #else
    // huge pages are special as they occupy the entire segment
    // as these are large we reset the memory occupied by the page so it is available to other threads
    // (as the owning thread needs to actually free the memory later).
    _mi_segment_huge_page_reset(segment, page, block);
    #endif
  }
<<<<<<< HEAD

=======
  
>>>>>>> 7ff4607f
  #if (MI_DEBUG>0) && !MI_TRACK_ENABLED && !MI_TSAN        // note: when tracking, cannot use mi_usable_size with multi-threading
  if (segment->kind != MI_SEGMENT_HUGE) {                  // not for huge segments as we just reset the content
    memset(block, MI_DEBUG_FREED, mi_usable_size(block));
  }
  #endif

  // Try to put the block on either the page-local thread free list, or the heap delayed free list.
  mi_thread_free_t tfreex;
  bool use_delayed;
  mi_thread_free_t tfree = mi_atomic_load_relaxed(&page->xthread_free);
  do {
    use_delayed = (mi_tf_delayed(tfree) == MI_USE_DELAYED_FREE);
    if mi_unlikely(use_delayed) {
      // unlikely: this only happens on the first concurrent free in a page that is in the full list
      tfreex = mi_tf_set_delayed(tfree,MI_DELAYED_FREEING);
    }
    else {
      // usual: directly add to page thread_free list
      mi_block_set_next(page, block, mi_tf_block(tfree));
      tfreex = mi_tf_set_block(tfree,block);
    }
  } while (!mi_atomic_cas_weak_release(&page->xthread_free, &tfree, tfreex));

  if mi_unlikely(use_delayed) {
    // racy read on `heap`, but ok because MI_DELAYED_FREEING is set (see `mi_heap_delete` and `mi_heap_collect_abandon`)
    mi_heap_t* const heap = (mi_heap_t*)(mi_atomic_load_acquire(&page->xheap)); //mi_page_heap(page);
    mi_assert_internal(heap != NULL);
    if (heap != NULL) {
      // add to the delayed free list of this heap. (do this atomically as the lock only protects heap memory validity)
      mi_block_t* dfree = mi_atomic_load_ptr_relaxed(mi_block_t, &heap->thread_delayed_free);
      do {
        mi_block_set_nextx(heap,block,dfree, heap->keys);
      } while (!mi_atomic_cas_ptr_weak_release(mi_block_t,&heap->thread_delayed_free, &dfree, block));
    }

    // and reset the MI_DELAYED_FREEING flag
    tfree = mi_atomic_load_relaxed(&page->xthread_free);
    do {
      tfreex = tfree;
      mi_assert_internal(mi_tf_delayed(tfree) == MI_DELAYED_FREEING);
      tfreex = mi_tf_set_delayed(tfree,MI_NO_DELAYED_FREE);
    } while (!mi_atomic_cas_weak_release(&page->xthread_free, &tfree, tfreex));
  }
}

// regular free
static inline void _mi_free_block(mi_page_t* page, bool local, mi_block_t* block)
{
  // and push it on the free list
  //const size_t bsize = mi_page_block_size(page);
  if mi_likely(local) {
    // owning thread can free a block directly
    if mi_unlikely(mi_check_is_double_free(page, block)) return;
    mi_check_padding(page, block);
    #if (MI_DEBUG>0) && !MI_TRACK_ENABLED && !MI_TSAN
    if (!mi_page_is_huge(page)) {   // huge page content may be already decommitted
      memset(block, MI_DEBUG_FREED, mi_page_block_size(page));
    }
    #endif
    mi_block_set_next(page, block, page->local_free);
    page->local_free = block;
    page->used--;
    if mi_unlikely(mi_page_all_free(page)) {
      _mi_page_retire(page);
    }
    else if mi_unlikely(mi_page_is_in_full(page)) {
      _mi_page_unfull(page);
    }
  }
  else {
    _mi_free_block_mt(page,block);
  }
}


// Adjust a block that was allocated aligned, to the actual start of the block in the page.
mi_block_t* _mi_page_ptr_unalign(const mi_segment_t* segment, const mi_page_t* page, const void* p) {
  mi_assert_internal(page!=NULL && p!=NULL);
  const size_t diff   = (uint8_t*)p - _mi_page_start(segment, page, NULL);
  const size_t adjust = (diff % mi_page_block_size(page));
  return (mi_block_t*)((uintptr_t)p - adjust);
}


void mi_decl_noinline _mi_free_generic(const mi_segment_t* segment, mi_page_t* page, bool is_local, void* p) mi_attr_noexcept {
  mi_block_t* const block = (mi_page_has_aligned(page) ? _mi_page_ptr_unalign(segment, page, p) : (mi_block_t*)p);
  mi_stat_free(page, block);    // stat_free may access the padding
  mi_track_free_size(block, mi_page_usable_size_of(page,block));
  _mi_free_block(page, is_local, block);
}

// Get the segment data belonging to a pointer
// This is just a single `and` in assembly but does further checks in debug mode
// (and secure mode) if this was a valid pointer.
static inline mi_segment_t* mi_checked_ptr_segment(const void* p, const char* msg)
{
  MI_UNUSED(msg);
  mi_assert(p != NULL);

#if (MI_DEBUG>0)
  if mi_unlikely(((uintptr_t)p & (MI_INTPTR_SIZE - 1)) != 0) {
    _mi_error_message(EINVAL, "%s: invalid (unaligned) pointer: %p\n", msg, p);
    return NULL;
  }
#endif

  mi_segment_t* const segment = _mi_ptr_segment(p);
  mi_assert_internal(segment != NULL);

#if (MI_DEBUG>0)
  if mi_unlikely(!mi_is_in_heap_region(p)) {
  #if (MI_INTPTR_SIZE == 8 && defined(__linux__))
    if (((uintptr_t)p >> 40) != 0x7F) { // linux tends to align large blocks above 0x7F000000000 (issue #640)
  #else
    {
  #endif
      _mi_warning_message("%s: pointer might not point to a valid heap region: %p\n"
        "(this may still be a valid very large allocation (over 64MiB))\n", msg, p);
      if mi_likely(_mi_ptr_cookie(segment) == segment->cookie) {
        _mi_warning_message("(yes, the previous pointer %p was valid after all)\n", p);
      }
    }
  }
#endif
#if (MI_DEBUG>0 || MI_SECURE>=4)
  if mi_unlikely(_mi_ptr_cookie(segment) != segment->cookie) {
    _mi_error_message(EINVAL, "%s: pointer does not point to a valid heap space: %p\n", msg, p);
    return NULL;
  }
#endif

  return segment;
}

// Free a block
// fast path written carefully to prevent spilling on the stack
void mi_free(void* p) mi_attr_noexcept
{
  if mi_unlikely(p == NULL) return;
  mi_segment_t* const segment = mi_checked_ptr_segment(p,"mi_free");
  const bool          is_local= (_mi_prim_thread_id() == mi_atomic_load_relaxed(&segment->thread_id));
  mi_page_t* const    page    = _mi_segment_page_of(segment, p);

  if mi_likely(is_local) {                       // thread-local free?
    if mi_likely(page->flags.full_aligned == 0)  // and it is not a full page (full pages need to move from the full bin), nor has aligned blocks (aligned blocks need to be unaligned)
    {
      mi_block_t* const block = (mi_block_t*)p;
      if mi_unlikely(mi_check_is_double_free(page, block)) return;
      mi_check_padding(page, block);
      mi_stat_free(page, block);
      #if (MI_DEBUG>0) && !MI_TRACK_ENABLED  && !MI_TSAN
      memset(block, MI_DEBUG_FREED, mi_page_block_size(page));
      #endif
      mi_track_free_size(p, mi_page_usable_size_of(page,block)); // faster then mi_usable_size as we already know the page and that p is unaligned
      mi_block_set_next(page, block, page->local_free);
      page->local_free = block;
      if mi_unlikely(--page->used == 0) {   // using this expression generates better code than: page->used--; if (mi_page_all_free(page))
        _mi_page_retire(page);
      }
    }
    else {
      // page is full or contains (inner) aligned blocks; use generic path
      _mi_free_generic(segment, page, true, p);
    }
  }
  else {
    // not thread-local; use generic path
    _mi_free_generic(segment, page, false, p);
  }
}

// return true if successful
bool _mi_free_delayed_block(mi_block_t* block) {
  // get segment and page
  const mi_segment_t* const segment = _mi_ptr_segment(block);
  mi_assert_internal(_mi_ptr_cookie(segment) == segment->cookie);
  mi_assert_internal(_mi_thread_id() == segment->thread_id);
  mi_page_t* const page = _mi_segment_page_of(segment, block);

  // Clear the no-delayed flag so delayed freeing is used again for this page.
  // This must be done before collecting the free lists on this page -- otherwise
  // some blocks may end up in the page `thread_free` list with no blocks in the
  // heap `thread_delayed_free` list which may cause the page to be never freed!
  // (it would only be freed if we happen to scan it in `mi_page_queue_find_free_ex`)
  if (!_mi_page_try_use_delayed_free(page, MI_USE_DELAYED_FREE, false /* dont overwrite never delayed */)) {
    return false;
  }

  // collect all other non-local frees to ensure up-to-date `used` count
  _mi_page_free_collect(page, false);

  // and free the block (possibly freeing the page as well since used is updated)
  _mi_free_block(page, true, block);
  return true;
}

// Bytes available in a block
mi_decl_noinline static size_t mi_page_usable_aligned_size_of(const mi_segment_t* segment, const mi_page_t* page, const void* p) mi_attr_noexcept {
  const mi_block_t* block = _mi_page_ptr_unalign(segment, page, p);
  const size_t size = mi_page_usable_size_of(page, block);
  const ptrdiff_t adjust = (uint8_t*)p - (uint8_t*)block;
  mi_assert_internal(adjust >= 0 && (size_t)adjust <= size);
  return (size - adjust);
}

static inline size_t _mi_usable_size(const void* p, const char* msg) mi_attr_noexcept {
  if (p == NULL) return 0;
  const mi_segment_t* const segment = mi_checked_ptr_segment(p, msg);
  const mi_page_t* const page = _mi_segment_page_of(segment, p);
  if mi_likely(!mi_page_has_aligned(page)) {
    const mi_block_t* block = (const mi_block_t*)p;
    return mi_page_usable_size_of(page, block);
  }
  else {
    // split out to separate routine for improved code generation
    return mi_page_usable_aligned_size_of(segment, page, p);
  }
}

mi_decl_nodiscard size_t mi_usable_size(const void* p) mi_attr_noexcept {
  return _mi_usable_size(p, "mi_usable_size");
}


// ------------------------------------------------------
// Allocation extensions
// ------------------------------------------------------

void mi_free_size(void* p, size_t size) mi_attr_noexcept {
  MI_UNUSED_RELEASE(size);
  mi_assert(p == NULL || size <= _mi_usable_size(p,"mi_free_size"));
  mi_free(p);
}

void mi_free_size_aligned(void* p, size_t size, size_t alignment) mi_attr_noexcept {
  MI_UNUSED_RELEASE(alignment);
  mi_assert(((uintptr_t)p % alignment) == 0);
  mi_free_size(p,size);
}

void mi_free_aligned(void* p, size_t alignment) mi_attr_noexcept {
  MI_UNUSED_RELEASE(alignment);
  mi_assert(((uintptr_t)p % alignment) == 0);
  mi_free(p);
}

mi_decl_nodiscard extern inline mi_decl_restrict void* mi_heap_calloc(mi_heap_t* heap, size_t count, size_t size) mi_attr_noexcept {
  size_t total;
  if (mi_count_size_overflow(count,size,&total)) return NULL;
  return mi_heap_zalloc(heap,total);
}

mi_decl_nodiscard mi_decl_restrict void* mi_calloc(size_t count, size_t size) mi_attr_noexcept {
  return mi_heap_calloc(mi_prim_get_default_heap(),count,size);
}

// Uninitialized `calloc`
mi_decl_nodiscard extern mi_decl_restrict void* mi_heap_mallocn(mi_heap_t* heap, size_t count, size_t size) mi_attr_noexcept {
  size_t total;
  if (mi_count_size_overflow(count, size, &total)) return NULL;
  return mi_heap_malloc(heap, total);
}

mi_decl_nodiscard mi_decl_restrict void* mi_mallocn(size_t count, size_t size) mi_attr_noexcept {
  return mi_heap_mallocn(mi_prim_get_default_heap(),count,size);
}

// Expand (or shrink) in place (or fail)
void* mi_expand(void* p, size_t newsize) mi_attr_noexcept {
  #if MI_PADDING
  // we do not shrink/expand with padding enabled
  MI_UNUSED(p); MI_UNUSED(newsize);
  return NULL;
  #else
  if (p == NULL) return NULL;
  const size_t size = _mi_usable_size(p,"mi_expand");
  if (newsize > size) return NULL;
  return p; // it fits
  #endif
}

void* _mi_heap_realloc_zero(mi_heap_t* heap, void* p, size_t newsize, bool zero) mi_attr_noexcept {
  // if p == NULL then behave as malloc.
  // else if size == 0 then reallocate to a zero-sized block (and don't return NULL, just as mi_malloc(0)).
  // (this means that returning NULL always indicates an error, and `p` will not have been freed in that case.)
  const size_t size = _mi_usable_size(p,"mi_realloc"); // also works if p == NULL (with size 0)
  if mi_unlikely(newsize <= size && newsize >= (size / 2) && newsize > 0) {  // note: newsize must be > 0 or otherwise we return NULL for realloc(NULL,0)
    mi_assert_internal(p!=NULL);
    // todo: do not track as the usable size is still the same in the free; adjust potential padding?
    // mi_track_resize(p,size,newsize)
    // if (newsize < size) { mi_track_mem_noaccess((uint8_t*)p + newsize, size - newsize); }
    return p;  // reallocation still fits and not more than 50% waste
  }
  void* newp = mi_heap_malloc(heap,newsize);
  if mi_likely(newp != NULL) {
    if (zero && newsize > size) {
      // also set last word in the previous allocation to zero to ensure any padding is zero-initialized
      const size_t start = (size >= sizeof(intptr_t) ? size - sizeof(intptr_t) : 0);
      _mi_memzero((uint8_t*)newp + start, newsize - start);
    }
    else if (newsize == 0) {
      ((uint8_t*)newp)[0] = 0; // work around for applications that expect zero-reallocation to be zero initialized (issue #725)
    }
    if mi_likely(p != NULL) {
      const size_t copysize = (newsize > size ? size : newsize);
      mi_track_mem_defined(p,copysize);  // _mi_useable_size may be too large for byte precise memory tracking..
      _mi_memcpy(newp, p, copysize);
      mi_free(p); // only free the original pointer if successful
    }
  }
  return newp;
}

mi_decl_nodiscard void* mi_heap_realloc(mi_heap_t* heap, void* p, size_t newsize) mi_attr_noexcept {
  return _mi_heap_realloc_zero(heap, p, newsize, false);
}

mi_decl_nodiscard void* mi_heap_reallocn(mi_heap_t* heap, void* p, size_t count, size_t size) mi_attr_noexcept {
  size_t total;
  if (mi_count_size_overflow(count, size, &total)) return NULL;
  return mi_heap_realloc(heap, p, total);
}


// Reallocate but free `p` on errors
mi_decl_nodiscard void* mi_heap_reallocf(mi_heap_t* heap, void* p, size_t newsize) mi_attr_noexcept {
  void* newp = mi_heap_realloc(heap, p, newsize);
  if (newp==NULL && p!=NULL) mi_free(p);
  return newp;
}

mi_decl_nodiscard void* mi_heap_rezalloc(mi_heap_t* heap, void* p, size_t newsize) mi_attr_noexcept {
  return _mi_heap_realloc_zero(heap, p, newsize, true);
}

mi_decl_nodiscard void* mi_heap_recalloc(mi_heap_t* heap, void* p, size_t count, size_t size) mi_attr_noexcept {
  size_t total;
  if (mi_count_size_overflow(count, size, &total)) return NULL;
  return mi_heap_rezalloc(heap, p, total);
}


mi_decl_nodiscard void* mi_realloc(void* p, size_t newsize) mi_attr_noexcept {
  return mi_heap_realloc(mi_prim_get_default_heap(),p,newsize);
}

mi_decl_nodiscard void* mi_reallocn(void* p, size_t count, size_t size) mi_attr_noexcept {
  return mi_heap_reallocn(mi_prim_get_default_heap(),p,count,size);
}

// Reallocate but free `p` on errors
mi_decl_nodiscard void* mi_reallocf(void* p, size_t newsize) mi_attr_noexcept {
  return mi_heap_reallocf(mi_prim_get_default_heap(),p,newsize);
}

mi_decl_nodiscard void* mi_rezalloc(void* p, size_t newsize) mi_attr_noexcept {
  return mi_heap_rezalloc(mi_prim_get_default_heap(), p, newsize);
}

mi_decl_nodiscard void* mi_recalloc(void* p, size_t count, size_t size) mi_attr_noexcept {
  return mi_heap_recalloc(mi_prim_get_default_heap(), p, count, size);
}



// ------------------------------------------------------
// strdup, strndup, and realpath
// ------------------------------------------------------

// `strdup` using mi_malloc
mi_decl_nodiscard mi_decl_restrict char* mi_heap_strdup(mi_heap_t* heap, const char* s) mi_attr_noexcept {
  if (s == NULL) return NULL;
  size_t n = strlen(s);
  char* t = (char*)mi_heap_malloc(heap,n+1);
  if (t == NULL) return NULL;
  _mi_memcpy(t, s, n);
  t[n] = 0;
  return t;
}

mi_decl_nodiscard mi_decl_restrict char* mi_strdup(const char* s) mi_attr_noexcept {
  return mi_heap_strdup(mi_prim_get_default_heap(), s);
}

// `strndup` using mi_malloc
mi_decl_nodiscard mi_decl_restrict char* mi_heap_strndup(mi_heap_t* heap, const char* s, size_t n) mi_attr_noexcept {
  if (s == NULL) return NULL;
  const char* end = (const char*)memchr(s, 0, n);  // find end of string in the first `n` characters (returns NULL if not found)
  const size_t m = (end != NULL ? (size_t)(end - s) : n);  // `m` is the minimum of `n` or the end-of-string
  mi_assert_internal(m <= n);
  char* t = (char*)mi_heap_malloc(heap, m+1);
  if (t == NULL) return NULL;
  _mi_memcpy(t, s, m);
  t[m] = 0;
  return t;
}

mi_decl_nodiscard mi_decl_restrict char* mi_strndup(const char* s, size_t n) mi_attr_noexcept {
  return mi_heap_strndup(mi_prim_get_default_heap(),s,n);
}

#ifndef __wasi__
// `realpath` using mi_malloc
#ifdef _WIN32
#ifndef PATH_MAX
#define PATH_MAX MAX_PATH
#endif
#include <windows.h>
mi_decl_nodiscard mi_decl_restrict char* mi_heap_realpath(mi_heap_t* heap, const char* fname, char* resolved_name) mi_attr_noexcept {
  // todo: use GetFullPathNameW to allow longer file names
  char buf[PATH_MAX];
  DWORD res = GetFullPathNameA(fname, PATH_MAX, (resolved_name == NULL ? buf : resolved_name), NULL);
  if (res == 0) {
    errno = GetLastError(); return NULL;
  }
  else if (res > PATH_MAX) {
    errno = EINVAL; return NULL;
  }
  else if (resolved_name != NULL) {
    return resolved_name;
  }
  else {
    return mi_heap_strndup(heap, buf, PATH_MAX);
  }
}
#else
/*
#include <unistd.h>  // pathconf
static size_t mi_path_max(void) {
  static size_t path_max = 0;
  if (path_max <= 0) {
    long m = pathconf("/",_PC_PATH_MAX);
    if (m <= 0) path_max = 4096;      // guess
    else if (m < 256) path_max = 256; // at least 256
    else path_max = m;
  }
  return path_max;
}
*/
char* mi_heap_realpath(mi_heap_t* heap, const char* fname, char* resolved_name) mi_attr_noexcept {
  if (resolved_name != NULL) {
    return realpath(fname,resolved_name);
  }
  else {
    char* rname = realpath(fname, NULL);
    if (rname == NULL) return NULL;
    char* result = mi_heap_strdup(heap, rname);
    free(rname);  // use regular free! (which may be redirected to our free but that's ok)
    return result;
  }
  /*
    const size_t n  = mi_path_max();
    char* buf = (char*)mi_malloc(n+1);
    if (buf == NULL) {
      errno = ENOMEM;
      return NULL;
    }
    char* rname  = realpath(fname,buf);
    char* result = mi_heap_strndup(heap,rname,n); // ok if `rname==NULL`
    mi_free(buf);
    return result;
  }
  */
}
#endif

mi_decl_nodiscard mi_decl_restrict char* mi_realpath(const char* fname, char* resolved_name) mi_attr_noexcept {
  return mi_heap_realpath(mi_prim_get_default_heap(),fname,resolved_name);
}
#endif

/*-------------------------------------------------------
C++ new and new_aligned
The standard requires calling into `get_new_handler` and
throwing the bad_alloc exception on failure. If we compile
with a C++ compiler we can implement this precisely. If we
use a C compiler we cannot throw a `bad_alloc` exception
but we call `exit` instead (i.e. not returning).
-------------------------------------------------------*/

#ifdef __cplusplus
#include <new>
static bool mi_try_new_handler(bool nothrow) {
  #if defined(_MSC_VER) || (__cplusplus >= 201103L)
    std::new_handler h = std::get_new_handler();
  #else
    std::new_handler h = std::set_new_handler();
    std::set_new_handler(h);
  #endif
  if (h==NULL) {
    _mi_error_message(ENOMEM, "out of memory in 'new'");
    #if defined(_CPPUNWIND) || defined(__cpp_exceptions)  // exceptions are not always enabled
    if (!nothrow) {
      throw std::bad_alloc();
    }
    #else
    MI_UNUSED(nothrow);
    #endif
    return false;
  }
  else {
    h();
    return true;
  }
}
#else
typedef void (*std_new_handler_t)(void);

#if (defined(__GNUC__) || (defined(__clang__) && !defined(_MSC_VER)))  // exclude clang-cl, see issue #631
std_new_handler_t __attribute__((weak)) _ZSt15get_new_handlerv(void) {
  return NULL;
}
static std_new_handler_t mi_get_new_handler(void) {
  return _ZSt15get_new_handlerv();
}
#else
// note: on windows we could dynamically link to `?get_new_handler@std@@YAP6AXXZXZ`.
static std_new_handler_t mi_get_new_handler() {
  return NULL;
}
#endif

static bool mi_try_new_handler(bool nothrow) {
  std_new_handler_t h = mi_get_new_handler();
  if (h==NULL) {
    _mi_error_message(ENOMEM, "out of memory in 'new'");
    if (!nothrow) {
      abort();  // cannot throw in plain C, use abort
    }
    return false;
  }
  else {
    h();
    return true;
  }
}
#endif

mi_decl_export mi_decl_noinline void* mi_heap_try_new(mi_heap_t* heap, size_t size, bool nothrow ) {
  void* p = NULL;
  while(p == NULL && mi_try_new_handler(nothrow)) {
    p = mi_heap_malloc(heap,size);
  }
  return p;
}

static mi_decl_noinline void* mi_try_new(size_t size, bool nothrow) {
  return mi_heap_try_new(mi_prim_get_default_heap(), size, nothrow);
}


mi_decl_nodiscard mi_decl_restrict void* mi_heap_alloc_new(mi_heap_t* heap, size_t size) {
  void* p = mi_heap_malloc(heap,size);
  if mi_unlikely(p == NULL) return mi_heap_try_new(heap, size, false);
  return p;
}

mi_decl_nodiscard mi_decl_restrict void* mi_new(size_t size) {
  return mi_heap_alloc_new(mi_prim_get_default_heap(), size);
}


mi_decl_nodiscard mi_decl_restrict void* mi_heap_alloc_new_n(mi_heap_t* heap, size_t count, size_t size) {
  size_t total;
  if mi_unlikely(mi_count_size_overflow(count, size, &total)) {
    mi_try_new_handler(false);  // on overflow we invoke the try_new_handler once to potentially throw std::bad_alloc
    return NULL;
  }
  else {
    return mi_heap_alloc_new(heap,total);
  }
}

mi_decl_nodiscard mi_decl_restrict void* mi_new_n(size_t count, size_t size) {
  return mi_heap_alloc_new_n(mi_prim_get_default_heap(), size, count);
}


mi_decl_nodiscard mi_decl_restrict void* mi_new_nothrow(size_t size) mi_attr_noexcept {
  void* p = mi_malloc(size);
  if mi_unlikely(p == NULL) return mi_try_new(size, true);
  return p;
}

mi_decl_nodiscard mi_decl_restrict void* mi_new_aligned(size_t size, size_t alignment) {
  void* p;
  do {
    p = mi_malloc_aligned(size, alignment);
  }
  while(p == NULL && mi_try_new_handler(false));
  return p;
}

mi_decl_nodiscard mi_decl_restrict void* mi_new_aligned_nothrow(size_t size, size_t alignment) mi_attr_noexcept {
  void* p;
  do {
    p = mi_malloc_aligned(size, alignment);
  }
  while(p == NULL && mi_try_new_handler(true));
  return p;
}

mi_decl_nodiscard void* mi_new_realloc(void* p, size_t newsize) {
  void* q;
  do {
    q = mi_realloc(p, newsize);
  } while (q == NULL && mi_try_new_handler(false));
  return q;
}

mi_decl_nodiscard void* mi_new_reallocn(void* p, size_t newcount, size_t size) {
  size_t total;
  if mi_unlikely(mi_count_size_overflow(newcount, size, &total)) {
    mi_try_new_handler(false);  // on overflow we invoke the try_new_handler once to potentially throw std::bad_alloc
    return NULL;
  }
  else {
    return mi_new_realloc(p, total);
  }
}

// ------------------------------------------------------
// ensure explicit external inline definitions are emitted!
// ------------------------------------------------------

#ifdef __cplusplus
void* _mi_externs[] = {
  (void*)&_mi_page_malloc,
  (void*)&_mi_heap_malloc_zero,
  (void*)&_mi_heap_malloc_zero_ex,
  (void*)&mi_malloc,
  (void*)&mi_malloc_small,
  (void*)&mi_zalloc_small,
  (void*)&mi_heap_malloc,
  (void*)&mi_heap_zalloc,
  (void*)&mi_heap_malloc_small,
  // (void*)&mi_heap_alloc_new,
  // (void*)&mi_heap_alloc_new_n
};
#endif<|MERGE_RESOLUTION|>--- conflicted
+++ resolved
@@ -346,11 +346,7 @@
 // only maintain stats for smaller objects if requested
 #if (MI_STAT>0)
 static void mi_stat_free(const mi_page_t* page, const mi_block_t* block) {
-<<<<<<< HEAD
   #if (MI_STAT < 2)
-=======
-  #if (MI_STAT < 2)  
->>>>>>> 7ff4607f
   MI_UNUSED(block);
   #endif
   mi_heap_t* const heap = mi_heap_get_default();
@@ -358,17 +354,12 @@
   #if (MI_STAT>1)
   const size_t usize = mi_page_usable_size_of(page, block);
   mi_heap_stat_decrease(heap, malloc, usize);
-<<<<<<< HEAD
-  #endif
-=======
-  #endif  
->>>>>>> 7ff4607f
+  #endif
   if (bsize <= MI_MEDIUM_OBJ_SIZE_MAX) {
     mi_heap_stat_decrease(heap, normal, bsize);
     #if (MI_STAT > 1)
     mi_heap_stat_decrease(heap, normal_bins[_mi_bin(bsize)], 1);
     #endif
-<<<<<<< HEAD
   }
   else if (bsize <= MI_LARGE_OBJ_SIZE_MAX) {
     mi_heap_stat_decrease(heap, large, bsize);
@@ -376,15 +367,6 @@
   else {
     mi_heap_stat_decrease(heap, huge, bsize);
   }
-=======
-  }
-  else if (bsize <= MI_LARGE_OBJ_SIZE_MAX) {
-    mi_heap_stat_decrease(heap, large, bsize);
-  }
-  else {
-    mi_heap_stat_decrease(heap, huge, bsize);
-  }  
->>>>>>> 7ff4607f
 }
 #else
 static void mi_stat_free(const mi_page_t* page, const mi_block_t* block) {
@@ -440,14 +422,8 @@
   // that is safe as these are constant and the page won't be freed (as the block is not freed yet).
   mi_check_padding(page, block);
   _mi_padding_shrink(page, block, sizeof(mi_block_t));       // for small size, ensure we can fit the delayed thread pointers without triggering overflow detection
-<<<<<<< HEAD
 
   // huge page segments are always abandoned and can be freed immediately
-=======
-  
-  // huge page segments are always abandoned and can be freed immediately
-  mi_segment_t* segment = _mi_page_segment(page);
->>>>>>> 7ff4607f
   if (segment->kind == MI_SEGMENT_HUGE) {
     #if MI_HUGE_PAGE_ABANDON
     // huge page segments are always abandoned and can be freed immediately
@@ -461,11 +437,7 @@
     _mi_segment_huge_page_reset(segment, page, block);
     #endif
   }
-<<<<<<< HEAD
-
-=======
-  
->>>>>>> 7ff4607f
+
   #if (MI_DEBUG>0) && !MI_TRACK_ENABLED && !MI_TSAN        // note: when tracking, cannot use mi_usable_size with multi-threading
   if (segment->kind != MI_SEGMENT_HUGE) {                  // not for huge segments as we just reset the content
     memset(block, MI_DEBUG_FREED, mi_usable_size(block));
