--- conflicted
+++ resolved
@@ -280,37 +280,6 @@
 // ------------------------------------------------------
 // Free
 // ------------------------------------------------------
-
-<<<<<<< HEAD
-=======
-// free huge block from another thread
-static mi_decl_noinline void mi_free_huge_block_mt(mi_segment_t* segment, mi_page_t* page, mi_block_t* block) {
-  // huge page segments are always abandoned and can be freed immediately
-  mi_assert_internal(segment->page_kind==MI_PAGE_HUGE);
-  mi_assert_internal(segment == _mi_page_segment(page));
-  mi_assert_internal(mi_atomic_read_relaxed(&segment->thread_id)==0);
-
-  // claim it and free
-  mi_heap_t* const heap = mi_get_default_heap();
-  // paranoia: if this it the last reference, the cas should always succeed
-  if (mi_atomic_cas_strong(&segment->thread_id, heap->thread_id, 0)) {
-    mi_block_set_next(page, block, page->free);
-    page->free = block;
-    page->used--;
-    page->is_zero = false;
-    mi_assert(page->used == 0);
-    mi_tld_t* const tld = heap->tld;
-    const size_t bsize = mi_page_usable_block_size(page);
-    if (bsize > MI_HUGE_OBJ_SIZE_MAX) {
-      _mi_stat_decrease(&tld->stats.giant, bsize);
-    }
-    else {
-      _mi_stat_decrease(&tld->stats.huge, bsize);
-    }
-    _mi_segment_page_free(page, true, &tld->segments);
-  }
-}
->>>>>>> aa68b8cb
 
 // multi-threaded free
 static mi_decl_noinline void _mi_free_block_mt(mi_page_t* page, mi_block_t* block)
