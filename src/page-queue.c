--- conflicted
+++ resolved
@@ -136,15 +136,11 @@
 }
 #endif
 
-<<<<<<< HEAD
 static inline bool mi_page_is_large_or_huge(const mi_page_t* page) {
   return (mi_page_block_size(page) > MI_MEDIUM_OBJ_SIZE_MAX || mi_page_is_huge(page));
 }
 
-static size_t mi_page_bin(const mi_page_t* page) {
-=======
 size_t _mi_page_bin(const mi_page_t* page) {
->>>>>>> 08c33768
   const size_t bin = (mi_page_is_in_full(page) ? MI_BIN_FULL : (mi_page_is_huge(page) ? MI_BIN_HUGE : mi_bin(mi_page_block_size(page))));
   mi_assert_internal(bin <= MI_BIN_FULL);
   return bin;
