/*----------------------------------------------------------------------------
Copyright (c) 2018-2024, Microsoft Research, Daan Leijen
This is free software; you can redistribute it and/or modify it under the
terms of the MIT license. A copy of the license can be found in the file
"LICENSE" at the root of this distribution.
-----------------------------------------------------------------------------*/

/* -----------------------------------------------------------
  Definition of page queues for each block size
----------------------------------------------------------- */

#ifndef MI_IN_PAGE_C
#error "this file should be included from 'page.c'"
// include to help an IDE
#include "mimalloc.h"     
#include "mimalloc/internal.h"
#include "mimalloc/atomic.h"
#endif

/* -----------------------------------------------------------
  Minimal alignment in machine words (i.e. `sizeof(void*)`)
----------------------------------------------------------- */

#if (MI_MAX_ALIGN_SIZE > 4*MI_INTPTR_SIZE)
  #error "define alignment for more than 4x word size for this platform"
#elif (MI_MAX_ALIGN_SIZE > 2*MI_INTPTR_SIZE)
  #define MI_ALIGN4W   // 4 machine words minimal alignment
#elif (MI_MAX_ALIGN_SIZE > MI_INTPTR_SIZE)
  #define MI_ALIGN2W   // 2 machine words minimal alignment
#else
  // ok, default alignment is 1 word
#endif


/* -----------------------------------------------------------
  Queue query
----------------------------------------------------------- */


static inline bool mi_page_queue_is_huge(const mi_page_queue_t* pq) {
  return (pq->block_size == (MI_MEDIUM_OBJ_SIZE_MAX+sizeof(uintptr_t)));
}

static inline bool mi_page_queue_is_full(const mi_page_queue_t* pq) {
  return (pq->block_size == (MI_MEDIUM_OBJ_SIZE_MAX+(2*sizeof(uintptr_t))));
}

static inline bool mi_page_queue_is_special(const mi_page_queue_t* pq) {
  return (pq->block_size > MI_MEDIUM_OBJ_SIZE_MAX);
}

/* -----------------------------------------------------------
  Bins
----------------------------------------------------------- */

// Return the bin for a given field size.
// Returns MI_BIN_HUGE if the size is too large.
// We use `wsize` for the size in "machine word sizes",
// i.e. byte size == `wsize*sizeof(void*)`.
static inline uint8_t mi_bin(size_t size) {
  size_t wsize = _mi_wsize_from_size(size);
  uint8_t bin;
  if (wsize <= 1) {
    bin = 1;
  }
  #if defined(MI_ALIGN4W)
  else if (wsize <= 4) {
    bin = (uint8_t)((wsize+1)&~1); // round to double word sizes
  }
  #elif defined(MI_ALIGN2W)
  else if (wsize <= 8) {
    bin = (uint8_t)((wsize+1)&~1); // round to double word sizes
  }
  #else
  else if (wsize <= 8) {
    bin = (uint8_t)wsize;
  }
  #endif
  else if (wsize > MI_MEDIUM_OBJ_WSIZE_MAX) {
    bin = MI_BIN_HUGE;
  }
  else {
    #if defined(MI_ALIGN4W)
    if (wsize <= 16) { wsize = (wsize+3)&~3; } // round to 4x word sizes
    #endif
    wsize--;
    // find the highest bit
    uint8_t b = (uint8_t)mi_bsr(wsize);  // note: wsize != 0
    // and use the top 3 bits to determine the bin (~12.5% worst internal fragmentation).
    // - adjust with 3 because we use do not round the first 8 sizes
    //   which each get an exact bin
    bin = ((b << 2) + (uint8_t)((wsize >> (b - 2)) & 0x03)) - 3;
    mi_assert_internal(bin < MI_BIN_HUGE);
  }
  mi_assert_internal(bin > 0 && bin <= MI_BIN_HUGE);
  return bin;
}



/* -----------------------------------------------------------
  Queue of pages with free blocks
----------------------------------------------------------- */

uint8_t _mi_bin(size_t size) {
  return mi_bin(size);
}

size_t _mi_bin_size(uint8_t bin) {
  return _mi_heap_empty.pages[bin].block_size;
}

// Good size for allocation
size_t mi_good_size(size_t size) mi_attr_noexcept {
  if (size <= MI_MEDIUM_OBJ_SIZE_MAX) {
    return _mi_bin_size(mi_bin(size));
  }
  else {
    return _mi_align_up(size,_mi_os_page_size());
  }
}

#if (MI_DEBUG>1)
static bool mi_page_queue_contains(mi_page_queue_t* queue, const mi_page_t* page) {
  mi_assert_internal(page != NULL);
  mi_page_t* list = queue->first;
  while (list != NULL) {
    mi_assert_internal(list->next == NULL || list->next->prev == list);
    mi_assert_internal(list->prev == NULL || list->prev->next == list);
    if (list == page) break;
    list = list->next;
  }
  return (list == page);
}

#endif

#if (MI_DEBUG>1)
static bool mi_heap_contains_queue(const mi_heap_t* heap, const mi_page_queue_t* pq) {
  return (pq >= &heap->pages[0] && pq <= &heap->pages[MI_BIN_FULL]);
}
#endif

static mi_page_queue_t* mi_heap_page_queue_of(mi_heap_t* heap, const mi_page_t* page) {
  mi_assert_internal(heap!=NULL);
  uint8_t bin = (mi_page_is_in_full(page) ? MI_BIN_FULL : (mi_page_is_huge(page) ? MI_BIN_HUGE : mi_bin(mi_page_block_size(page))));
  mi_assert_internal(bin <= MI_BIN_FULL);
  mi_page_queue_t* pq = &heap->pages[bin];
  mi_assert_internal((mi_page_block_size(page) == pq->block_size) ||
                       (mi_page_is_huge(page) && mi_page_queue_is_huge(pq)) ||
                         (mi_page_is_in_full(page) && mi_page_queue_is_full(pq)));
  return pq;
}

static mi_page_queue_t* mi_page_queue_of(const mi_page_t* page) {
  mi_heap_t* heap = mi_page_heap(page);
  mi_page_queue_t* pq = mi_heap_page_queue_of(heap, page);
  mi_assert_expensive(mi_page_queue_contains(pq, page));
  return pq;
}

// The current small page array is for efficiency and for each
// small size (up to 256) it points directly to the page for that
// size without having to compute the bin. This means when the
// current free page queue is updated for a small bin, we need to update a
// range of entries in `_mi_page_small_free`.
static inline void mi_heap_queue_first_update(mi_heap_t* heap, const mi_page_queue_t* pq) {
  mi_assert_internal(mi_heap_contains_queue(heap,pq));
  size_t size = pq->block_size;
  if (size > MI_SMALL_SIZE_MAX) return;

  mi_page_t* page = pq->first;
  if (pq->first == NULL) page = (mi_page_t*)&_mi_page_empty;

  // find index in the right direct page array
  size_t start;
  size_t idx = _mi_wsize_from_size(size);
  mi_page_t** pages_free = heap->pages_free_direct;

  if (pages_free[idx] == page) return;  // already set

  // find start slot
  if (idx<=1) {
    start = 0;
  }
  else {
    // find previous size; due to minimal alignment upto 3 previous bins may need to be skipped
    uint8_t bin = mi_bin(size);
    const mi_page_queue_t* prev = pq - 1;
    while( bin == mi_bin(prev->block_size) && prev > &heap->pages[0]) {
      prev--;
    }
    start = 1 + _mi_wsize_from_size(prev->block_size);
    if (start > idx) start = idx;
  }

  // set size range to the right page
  mi_assert(start <= idx);
  for (size_t sz = start; sz <= idx; sz++) {
    pages_free[sz] = page;
  }
}

/*
static bool mi_page_queue_is_empty(mi_page_queue_t* queue) {
  return (queue->first == NULL);
}
*/

static void mi_page_queue_remove(mi_page_queue_t* queue, mi_page_t* page) {
  mi_assert_internal(page != NULL);
  mi_assert_expensive(mi_page_queue_contains(queue, page));
<<<<<<< HEAD
  mi_assert_internal(page->xblock_size == queue->block_size || (page->xblock_size > MI_MEDIUM_OBJ_SIZE_MAX && mi_page_queue_is_huge(queue))  || (mi_page_is_in_full(page) && mi_page_queue_is_full(queue)));
=======
  mi_assert_internal(mi_page_block_size(page) == queue->block_size || 
                      (mi_page_is_huge(page) && mi_page_queue_is_huge(queue)) || 
                        (mi_page_is_in_full(page) && mi_page_queue_is_full(queue)));
>>>>>>> 006ae2d0
  mi_heap_t* heap = mi_page_heap(page);

  if (page->prev != NULL) page->prev->next = page->next;
  if (page->next != NULL) page->next->prev = page->prev;
  if (page == queue->last)  queue->last = page->prev;
  if (page == queue->first) {
    queue->first = page->next;
    // update first
    mi_assert_internal(mi_heap_contains_queue(heap, queue));
    mi_heap_queue_first_update(heap,queue);
  }
  heap->page_count--;
  page->next = NULL;
  page->prev = NULL;
  // mi_atomic_store_ptr_release(mi_atomic_cast(void*, &page->heap), NULL);
  mi_page_set_in_full(page,false);
}


static void mi_page_queue_push(mi_heap_t* heap, mi_page_queue_t* queue, mi_page_t* page) {
  mi_assert_internal(mi_page_heap(page) == heap);
  mi_assert_internal(!mi_page_queue_contains(queue, page));
  #if MI_HUGE_PAGE_ABANDON
  mi_assert_internal(_mi_page_segment(page)->kind != MI_SEGMENT_HUGE);
  #endif
<<<<<<< HEAD
  mi_assert_internal(page->xblock_size == queue->block_size ||
                      (page->xblock_size > MI_MEDIUM_OBJ_SIZE_MAX) ||
=======
  mi_assert_internal(mi_page_block_size(page) == queue->block_size ||
                      (mi_page_is_huge(page) && mi_page_queue_is_huge(queue)) ||
>>>>>>> 006ae2d0
                        (mi_page_is_in_full(page) && mi_page_queue_is_full(queue)));

  mi_page_set_in_full(page, mi_page_queue_is_full(queue));
  // mi_atomic_store_ptr_release(mi_atomic_cast(void*, &page->heap), heap);
  page->next = queue->first;
  page->prev = NULL;
  if (queue->first != NULL) {
    mi_assert_internal(queue->first->prev == NULL);
    queue->first->prev = page;
    queue->first = page;
  }
  else {
    queue->first = queue->last = page;
  }

  // update direct
  mi_heap_queue_first_update(heap, queue);
  heap->page_count++;
}


static void mi_page_queue_enqueue_from(mi_page_queue_t* to, mi_page_queue_t* from, mi_page_t* page) {
  mi_assert_internal(page != NULL);
  mi_assert_expensive(mi_page_queue_contains(from, page));
  mi_assert_expensive(!mi_page_queue_contains(to, page));
<<<<<<< HEAD

  mi_assert_internal((page->xblock_size == to->block_size && page->xblock_size == from->block_size) ||
                     (page->xblock_size == to->block_size && mi_page_queue_is_full(from)) ||
                     (page->xblock_size == from->block_size && mi_page_queue_is_full(to)) ||
                     (page->xblock_size > MI_LARGE_OBJ_SIZE_MAX && mi_page_queue_is_huge(to)) ||
                     (page->xblock_size > MI_LARGE_OBJ_SIZE_MAX && mi_page_queue_is_full(to)));
=======
  const size_t bsize = mi_page_block_size(page);
  MI_UNUSED(bsize);
  mi_assert_internal((bsize == to->block_size && bsize == from->block_size) ||
                     (bsize == to->block_size && mi_page_queue_is_full(from)) ||
                     (bsize == from->block_size && mi_page_queue_is_full(to)) ||
                     (mi_page_is_huge(page) && mi_page_queue_is_huge(to)) ||
                     (mi_page_is_huge(page) && mi_page_queue_is_full(to)));
>>>>>>> 006ae2d0

  mi_heap_t* heap = mi_page_heap(page);
  if (page->prev != NULL) page->prev->next = page->next;
  if (page->next != NULL) page->next->prev = page->prev;
  if (page == from->last)  from->last = page->prev;
  if (page == from->first) {
    from->first = page->next;
    // update first
    mi_assert_internal(mi_heap_contains_queue(heap, from));
    mi_heap_queue_first_update(heap, from);
  }

  page->prev = to->last;
  page->next = NULL;
  if (to->last != NULL) {
    mi_assert_internal(heap == mi_page_heap(to->last));
    to->last->next = page;
    to->last = page;
  }
  else {
    to->first = page;
    to->last = page;
    mi_heap_queue_first_update(heap, to);
  }

  mi_page_set_in_full(page, mi_page_queue_is_full(to));
}

// Only called from `mi_heap_absorb`.
size_t _mi_page_queue_append(mi_heap_t* heap, mi_page_queue_t* pq, mi_page_queue_t* append) {
  mi_assert_internal(mi_heap_contains_queue(heap,pq));
  mi_assert_internal(pq->block_size == append->block_size);

  if (append->first==NULL) return 0;

  // set append pages to new heap and count
  size_t count = 0;
  for (mi_page_t* page = append->first; page != NULL; page = page->next) {
    // inline `mi_page_set_heap` to avoid wrong assertion during absorption;
    // in this case it is ok to be delayed freeing since both "to" and "from" heap are still alive.
    mi_atomic_store_release(&page->xheap, (uintptr_t)heap);
    // set the flag to delayed free (not overriding NEVER_DELAYED_FREE) which has as a
    // side effect that it spins until any DELAYED_FREEING is finished. This ensures
    // that after appending only the new heap will be used for delayed free operations.
    _mi_page_use_delayed_free(page, MI_USE_DELAYED_FREE, false);
    count++;
  }

  if (pq->last==NULL) {
    // take over afresh
    mi_assert_internal(pq->first==NULL);
    pq->first = append->first;
    pq->last = append->last;
    mi_heap_queue_first_update(heap, pq);
  }
  else {
    // append to end
    mi_assert_internal(pq->last!=NULL);
    mi_assert_internal(append->first!=NULL);
    pq->last->next = append->first;
    append->first->prev = pq->last;
    pq->last = append->last;
  }
  return count;
}<|MERGE_RESOLUTION|>--- conflicted
+++ resolved
@@ -12,7 +12,7 @@
 #ifndef MI_IN_PAGE_C
 #error "this file should be included from 'page.c'"
 // include to help an IDE
-#include "mimalloc.h"     
+#include "mimalloc.h"
 #include "mimalloc/internal.h"
 #include "mimalloc/atomic.h"
 #endif
@@ -141,13 +141,17 @@
 }
 #endif
 
+static inline bool mi_page_is_large_or_huge(mi_page_t* page) {
+  return (mi_page_block_size(page) > MI_MEDIUM_OBJ_SIZE_MAX || mi_page_is_huge(page));
+}
+
 static mi_page_queue_t* mi_heap_page_queue_of(mi_heap_t* heap, const mi_page_t* page) {
   mi_assert_internal(heap!=NULL);
   uint8_t bin = (mi_page_is_in_full(page) ? MI_BIN_FULL : (mi_page_is_huge(page) ? MI_BIN_HUGE : mi_bin(mi_page_block_size(page))));
   mi_assert_internal(bin <= MI_BIN_FULL);
   mi_page_queue_t* pq = &heap->pages[bin];
   mi_assert_internal((mi_page_block_size(page) == pq->block_size) ||
-                       (mi_page_is_huge(page) && mi_page_queue_is_huge(pq)) ||
+                       (mi_page_is_large_or_huge(page) && mi_page_queue_is_huge(pq)) ||
                          (mi_page_is_in_full(page) && mi_page_queue_is_full(pq)));
   return pq;
 }
@@ -210,13 +214,9 @@
 static void mi_page_queue_remove(mi_page_queue_t* queue, mi_page_t* page) {
   mi_assert_internal(page != NULL);
   mi_assert_expensive(mi_page_queue_contains(queue, page));
-<<<<<<< HEAD
-  mi_assert_internal(page->xblock_size == queue->block_size || (page->xblock_size > MI_MEDIUM_OBJ_SIZE_MAX && mi_page_queue_is_huge(queue))  || (mi_page_is_in_full(page) && mi_page_queue_is_full(queue)));
-=======
-  mi_assert_internal(mi_page_block_size(page) == queue->block_size || 
-                      (mi_page_is_huge(page) && mi_page_queue_is_huge(queue)) || 
+  mi_assert_internal(mi_page_block_size(page) == queue->block_size ||
+                      (mi_page_is_large_or_huge(page) && mi_page_queue_is_huge(queue)) ||
                         (mi_page_is_in_full(page) && mi_page_queue_is_full(queue)));
->>>>>>> 006ae2d0
   mi_heap_t* heap = mi_page_heap(page);
 
   if (page->prev != NULL) page->prev->next = page->next;
@@ -242,13 +242,8 @@
   #if MI_HUGE_PAGE_ABANDON
   mi_assert_internal(_mi_page_segment(page)->kind != MI_SEGMENT_HUGE);
   #endif
-<<<<<<< HEAD
-  mi_assert_internal(page->xblock_size == queue->block_size ||
-                      (page->xblock_size > MI_MEDIUM_OBJ_SIZE_MAX) ||
-=======
   mi_assert_internal(mi_page_block_size(page) == queue->block_size ||
-                      (mi_page_is_huge(page) && mi_page_queue_is_huge(queue)) ||
->>>>>>> 006ae2d0
+                      (mi_page_is_large_or_huge(page) && mi_page_queue_is_huge(queue)) ||
                         (mi_page_is_in_full(page) && mi_page_queue_is_full(queue)));
 
   mi_page_set_in_full(page, mi_page_queue_is_full(queue));
@@ -274,22 +269,13 @@
   mi_assert_internal(page != NULL);
   mi_assert_expensive(mi_page_queue_contains(from, page));
   mi_assert_expensive(!mi_page_queue_contains(to, page));
-<<<<<<< HEAD
-
-  mi_assert_internal((page->xblock_size == to->block_size && page->xblock_size == from->block_size) ||
-                     (page->xblock_size == to->block_size && mi_page_queue_is_full(from)) ||
-                     (page->xblock_size == from->block_size && mi_page_queue_is_full(to)) ||
-                     (page->xblock_size > MI_LARGE_OBJ_SIZE_MAX && mi_page_queue_is_huge(to)) ||
-                     (page->xblock_size > MI_LARGE_OBJ_SIZE_MAX && mi_page_queue_is_full(to)));
-=======
   const size_t bsize = mi_page_block_size(page);
   MI_UNUSED(bsize);
   mi_assert_internal((bsize == to->block_size && bsize == from->block_size) ||
                      (bsize == to->block_size && mi_page_queue_is_full(from)) ||
                      (bsize == from->block_size && mi_page_queue_is_full(to)) ||
-                     (mi_page_is_huge(page) && mi_page_queue_is_huge(to)) ||
-                     (mi_page_is_huge(page) && mi_page_queue_is_full(to)));
->>>>>>> 006ae2d0
+                     (mi_page_is_large_or_huge(page) && mi_page_queue_is_huge(to)) ||
+                     (mi_page_is_large_or_huge(page) && mi_page_queue_is_full(to)));
 
   mi_heap_t* heap = mi_page_heap(page);
   if (page->prev != NULL) page->prev->next = page->next;
