--- conflicted
+++ resolved
@@ -38,17 +38,6 @@
 
 
 static inline bool mi_page_queue_is_huge(const mi_page_queue_t* pq) {
-<<<<<<< HEAD
-  return (pq->block_size == (MI_MEDIUM_OBJ_SIZE_MAX+sizeof(uintptr_t)));
-}
-
-static inline bool mi_page_queue_is_full(const mi_page_queue_t* pq) {
-  return (pq->block_size == (MI_MEDIUM_OBJ_SIZE_MAX+(2*sizeof(uintptr_t))));
-}
-
-static inline bool mi_page_queue_is_special(const mi_page_queue_t* pq) {
-  return (pq->block_size > MI_MEDIUM_OBJ_SIZE_MAX);
-=======
   return (pq->block_size == (MI_LARGE_MAX_OBJ_SIZE+sizeof(uintptr_t)));
 }
 
@@ -58,7 +47,6 @@
 
 static inline bool mi_page_queue_is_special(const mi_page_queue_t* pq) {
   return (pq->block_size > MI_LARGE_MAX_OBJ_SIZE);
->>>>>>> e14cfd25
 }
 
 /* -----------------------------------------------------------
@@ -88,11 +76,7 @@
     bin = (uint8_t)wsize;
   }
   #endif
-<<<<<<< HEAD
-  else if (wsize > MI_MEDIUM_OBJ_WSIZE_MAX) {
-=======
   else if (wsize > MI_LARGE_MAX_OBJ_WSIZE) {
->>>>>>> e14cfd25
     bin = MI_BIN_HUGE;
   }
   else {
@@ -128,13 +112,8 @@
 }
 
 // Good size for allocation
-<<<<<<< HEAD
-size_t mi_good_size(size_t size) mi_attr_noexcept {
-  if (size <= MI_MEDIUM_OBJ_SIZE_MAX) {
-=======
 mi_decl_nodiscard mi_decl_export size_t mi_good_size(size_t size) mi_attr_noexcept {
   if (size <= MI_LARGE_MAX_OBJ_SIZE) {
->>>>>>> e14cfd25
     return _mi_bin_size(mi_bin(size + MI_PADDING_SIZE));
   }
   else {
@@ -237,11 +216,7 @@
   mi_assert_internal(page != NULL);
   mi_assert_expensive(mi_page_queue_contains(queue, page));
   mi_assert_internal(mi_page_block_size(page) == queue->block_size ||
-<<<<<<< HEAD
-                      (mi_page_is_large_or_huge(page) && mi_page_queue_is_huge(queue)) ||
-=======
                       (mi_page_is_huge(page) && mi_page_queue_is_huge(queue)) ||
->>>>>>> e14cfd25
                         (mi_page_is_in_full(page) && mi_page_queue_is_full(queue)));
   mi_heap_t* heap = mi_page_heap(page);
 
