/* ----------------------------------------------------------------------------
Copyright (c) 2019-2024 Microsoft Research, Daan Leijen
This is free software; you can redistribute it and/or modify it under the
terms of the MIT license. A copy of the license can be found in the file
"LICENSE" at the root of this distribution.
-----------------------------------------------------------------------------*/

/* ----------------------------------------------------------------------------
Concurrent bitmap that can set/reset sequences of bits atomically
---------------------------------------------------------------------------- */

#include "mimalloc.h"
#include "mimalloc/internal.h"
#include "mimalloc/bits.h"
#include "bitmap.h"

#ifndef MI_OPT_SIMD
#define MI_OPT_SIMD   0
#endif

/* --------------------------------------------------------------------------------
  bfields
-------------------------------------------------------------------------------- */

static inline size_t mi_bfield_ctz(mi_bfield_t x) {
  return mi_ctz(x);
}

static inline size_t mi_bfield_clz(mi_bfield_t x) {
  return mi_clz(x);
}

static inline size_t mi_bfield_popcount(mi_bfield_t x) {
  return mi_popcount(x);
}

static inline mi_bfield_t mi_bfield_clear_least_bit(mi_bfield_t x) {
  return (x & (x-1));
}

// find the least significant bit that is set (i.e. count trailing zero's)
// return false if `x==0` (with `*idx` undefined) and true otherwise,
// with the `idx` is set to the bit index (`0 <= *idx < MI_BFIELD_BITS`).
static inline bool mi_bfield_find_least_bit(mi_bfield_t x, size_t* idx) {
  return mi_bsf(x,idx);
}

// find the most significant bit that is set.
// return false if `x==0` (with `*idx` undefined) and true otherwise,
// with the `idx` is set to the bit index (`0 <= *idx < MI_BFIELD_BITS`).
static inline bool mi_bfield_find_highest_bit(mi_bfield_t x, size_t* idx) {
  return mi_bsf(x, idx);
}



// find each set bit in a bit field `x` and clear it, until it becomes zero.
static inline bool mi_bfield_foreach_bit(mi_bfield_t* x, size_t* idx) {
  const bool found = mi_bfield_find_least_bit(*x, idx);
  *x = mi_bfield_clear_least_bit(*x);
  return found;
}

static inline mi_bfield_t mi_bfield_zero(void) {
  return 0;
}

static inline mi_bfield_t mi_bfield_one(void) {
  return 1;
}

static inline mi_bfield_t mi_bfield_all_set(void) {
  return ~((mi_bfield_t)0);
}

// mask of `bit_count` bits set shifted to the left by `shiftl`
static inline mi_bfield_t mi_bfield_mask(size_t bit_count, size_t shiftl) {
  mi_assert_internal(bit_count > 0);
  mi_assert_internal(bit_count + shiftl <= MI_BFIELD_BITS);
  const mi_bfield_t mask0 = (bit_count < MI_BFIELD_BITS ? (mi_bfield_one() << bit_count)-1 : mi_bfield_all_set());
  return (mask0 << shiftl);
}


// ------- mi_bfield_atomic_set ---------------------------------------
// the `_set` functions return also the count of bits that were already set (for commit statistics)
// the `_clear` functions return also whether the new bfield is all clear or not (for the chunk_map)

// Set a bit atomically. Returns `true` if the bit transitioned from 0 to 1
static inline bool mi_bfield_atomic_set(_Atomic(mi_bfield_t)*b, size_t idx) {
  mi_assert_internal(idx < MI_BFIELD_BITS);
  const mi_bfield_t mask = mi_bfield_mask(1, idx);;
  const mi_bfield_t old = mi_atomic_or_acq_rel(b, mask);
  return ((old&mask) == 0);
}

// Clear a bit atomically. Returns `true` if the bit transitioned from 1 to 0.
// `all_clear` is set if the new bfield is zero.
static inline bool mi_bfield_atomic_clear(_Atomic(mi_bfield_t)*b, size_t idx, bool* all_clear) {
  mi_assert_internal(idx < MI_BFIELD_BITS);
  const mi_bfield_t mask = mi_bfield_mask(1, idx);;
  mi_bfield_t old = mi_atomic_and_acq_rel(b, ~mask);
  if (all_clear != NULL) { *all_clear = ((old&~mask)==0); }
  return ((old&mask) == mask);
}

// Clear a bit but only when/once it is set. This is used by concurrent free's while
// the page is abandoned and mapped. This can incure a busy wait :-( but it should
// happen almost never (and is accounted for in the stats)
static inline void mi_bfield_atomic_clear_once_set(_Atomic(mi_bfield_t)*b, size_t idx) {
  mi_assert_internal(idx < MI_BFIELD_BITS);
  const mi_bfield_t mask = mi_bfield_mask(1, idx);;
  mi_bfield_t old = mi_atomic_load_relaxed(b);
  do {
    if mi_unlikely((old&mask) == 0) {
      old = mi_atomic_load_acquire(b);
      if ((old&mask)==0) {
        mi_subproc_stat_counter_increase(_mi_subproc(), pages_unabandon_busy_wait, 1);
      }
      while ((old&mask)==0) { // busy wait
        mi_atomic_yield();
        old = mi_atomic_load_acquire(b);
      }
    }
  } while (!mi_atomic_cas_weak_acq_rel(b,&old, (old&~mask)));
  mi_assert_internal((old&mask)==mask);  // we should only clear when it was set
}

// Set a mask set of bits atomically, and return true of the mask bits transitioned from all 0's to 1's.
// `already_set` contains the count of bits that were already set (used when committing ranges to account
// statistics correctly).
static inline bool mi_bfield_atomic_set_mask(_Atomic(mi_bfield_t)*b, mi_bfield_t mask, size_t* already_set) {
  mi_assert_internal(mask != 0);
  mi_bfield_t old = mi_atomic_load_relaxed(b);
  while (!mi_atomic_cas_weak_acq_rel(b, &old, old|mask)) {};  // try to atomically set the mask bits until success
  if (already_set!=NULL) { *already_set = mi_bfield_popcount(old&mask); }
  return ((old&mask) == 0);
}

// Clear a mask set of bits atomically, and return true of the mask bits transitioned from all 1's to 0's
// `all_clear` is set to `true` if the new bfield became zero.
static inline bool mi_bfield_atomic_clear_mask(_Atomic(mi_bfield_t)*b, mi_bfield_t mask, bool* all_clear) {
  mi_assert_internal(mask != 0);
  mi_bfield_t old = mi_atomic_load_relaxed(b);
  while (!mi_atomic_cas_weak_acq_rel(b, &old, old&~mask)) {};  // try to atomically clear the mask bits until success
  if (all_clear != NULL) { *all_clear = ((old&~mask)==0); }
  return ((old&mask) == mask);
}

static inline bool mi_bfield_atomic_setX(_Atomic(mi_bfield_t)*b, size_t* already_set) {
  const mi_bfield_t old = mi_atomic_exchange_release(b, mi_bfield_all_set());
  if (already_set!=NULL) { *already_set = mi_bfield_popcount(old); }
  return (old==0);
}

static inline bool mi_bfield_atomic_clearX(_Atomic(mi_bfield_t)*b, bool* all_clear) {
  const mi_bfield_t old = mi_atomic_exchange_release(b, mi_bfield_zero());
  if (all_clear!=NULL) { *all_clear = true; }
  return (~old==0);
}

// ------- mi_bfield_atomic_try_clear ---------------------------------------


// Tries to clear a mask atomically, and returns true if the mask bits atomically transitioned from mask to 0
// and false otherwise (leaving the bit field as is).
// `all_clear` is set to `true` if the new bfield became zero.
static inline bool mi_bfield_atomic_try_clear_mask(_Atomic(mi_bfield_t)*b, mi_bfield_t mask, bool* all_clear) {
  mi_assert_internal(mask != 0);
  mi_bfield_t old = mi_atomic_load_relaxed(b);
  do {
    if ((old&mask) != mask) {
      // the mask bits are no longer set
      if (all_clear != NULL) { *all_clear = (old==0); }
      return false;
    }
  } while (!mi_atomic_cas_weak_acq_rel(b, &old, old&~mask));  // try to atomically clear the mask bits
  if (all_clear != NULL) { *all_clear = ((old&~mask) == 0); }
  return true;
}


// Tries to clear a bit atomically. Returns `true` if the bit transitioned from 1 to 0
// and `false` otherwise leaving the bfield `b` as-is.
// `all_clear` is set to true if the new bfield became zero (and false otherwise)
static inline bool mi_bfield_atomic_try_clear(_Atomic(mi_bfield_t)*b, size_t idx, bool* all_clear) {
  mi_assert_internal(idx < MI_BFIELD_BITS);
  const mi_bfield_t mask = mi_bfield_one()<<idx;
  return mi_bfield_atomic_try_clear_mask(b, mask, all_clear);
}


// Tries to clear a byte atomically, and returns true if the byte atomically transitioned from 0xFF to 0
// `all_clear` is set to true if the new bfield became zero (and false otherwise)
static inline bool mi_bfield_atomic_try_clear8(_Atomic(mi_bfield_t)*b, size_t idx, bool* all_clear) {
  mi_assert_internal(idx < MI_BFIELD_BITS);
  mi_assert_internal((idx%8)==0);
  const mi_bfield_t mask = ((mi_bfield_t)0xFF)<<idx;
  return mi_bfield_atomic_try_clear_mask(b, mask, all_clear);
}

// Try to clear a full field of bits atomically, and return true all bits transitioned from all 1's to 0's.
// and false otherwise leaving the bit field as-is.
// `all_clear` is set to true if the new bfield became zero (which is always the case if successful).
static inline bool mi_bfield_atomic_try_clearX(_Atomic(mi_bfield_t)*b, bool* all_clear) {
  mi_bfield_t old = mi_bfield_all_set();
  if (mi_atomic_cas_strong_acq_rel(b, &old, mi_bfield_zero())) {
    if (all_clear != NULL) { *all_clear = true; }
    return true;
  }
  else return false;
}


// ------- mi_bfield_atomic_is_set ---------------------------------------

// Check if a bit is set
static inline bool mi_bfield_atomic_is_set(_Atomic(mi_bfield_t)*b, const size_t idx) {
  const mi_bfield_t x = mi_atomic_load_relaxed(b);
  return ((x & mi_bfield_mask(1,idx)) != 0);
}

// Check if a bit is clear
static inline bool mi_bfield_atomic_is_clear(_Atomic(mi_bfield_t)*b, const size_t idx) {
  const mi_bfield_t x = mi_atomic_load_relaxed(b);
  return ((x & mi_bfield_mask(1, idx)) == 0);
}

// Check if a bit is xset
static inline bool mi_bfield_atomic_is_xset(mi_xset_t set, _Atomic(mi_bfield_t)*b, const size_t idx) {
  if (set) return mi_bfield_atomic_is_set(b, idx);
      else return mi_bfield_atomic_is_clear(b, idx);
}

// Check if all bits corresponding to a mask are set.
static inline bool mi_bfield_atomic_is_set_mask(_Atomic(mi_bfield_t)* b, mi_bfield_t mask) {
  mi_assert_internal(mask != 0);
  const mi_bfield_t x = mi_atomic_load_relaxed(b);
  return ((x & mask) == mask);
}

// Check if all bits corresponding to a mask are clear.
static inline bool mi_bfield_atomic_is_clear_mask(_Atomic(mi_bfield_t)* b, mi_bfield_t mask) {
  mi_assert_internal(mask != 0);
  const mi_bfield_t x = mi_atomic_load_relaxed(b);
  return ((x & mask) == 0);
}

// Check if all bits corresponding to a mask are set/cleared.
static inline bool mi_bfield_atomic_is_xset_mask(mi_xset_t set, _Atomic(mi_bfield_t)* b, mi_bfield_t mask) {
  mi_assert_internal(mask != 0);
  if (set) return mi_bfield_atomic_is_set_mask(b, mask);
      else return mi_bfield_atomic_is_clear_mask(b, mask);
}



/* --------------------------------------------------------------------------------
 bitmap chunks
-------------------------------------------------------------------------------- */

// ------- mi_bchunk_set ---------------------------------------

// Set a single bit
static inline bool mi_bchunk_set(mi_bchunk_t* chunk, size_t cidx, size_t* already_set) {
  mi_assert_internal(cidx < MI_BCHUNK_BITS);
  const size_t i = cidx / MI_BFIELD_BITS;
  const size_t idx = cidx % MI_BFIELD_BITS;
  const bool was_clear = mi_bfield_atomic_set(&chunk->bfields[i], idx);
  if (already_set != NULL) { *already_set = (was_clear ? 0 : 1); }
  return was_clear;
}

// Set `0 < n <= MI_BFIELD_BITS`, and return true of the mask bits transitioned from all 0's to 1's.
// `already_set` contains the count of bits that were already set (used when committing ranges to account
// statistics correctly).
// Can cross over two bfields.
static inline bool mi_bchunk_setNX(mi_bchunk_t* chunk, size_t cidx, size_t n, size_t* already_set) {
  mi_assert_internal(cidx < MI_BCHUNK_BITS);
  mi_assert_internal(n > 0 && n <= MI_BFIELD_BITS);
  const size_t i = cidx / MI_BFIELD_BITS;
  const size_t idx = cidx % MI_BFIELD_BITS;
  if mi_likely(idx + n <= MI_BFIELD_BITS) {
    // within one field
    return mi_bfield_atomic_set_mask(&chunk->bfields[i], mi_bfield_mask(n,idx), already_set);
  }
  else {
    // spanning two fields
    const size_t m = MI_BFIELD_BITS - idx;  // bits to clear in the first field
    mi_assert_internal(m < n);
    mi_assert_internal(i < MI_BCHUNK_FIELDS - 1);
    size_t already_set1;
    const bool all_set1 = mi_bfield_atomic_set_mask(&chunk->bfields[i], mi_bfield_mask(m, idx), &already_set1);
    mi_assert_internal(n - m > 0);
    mi_assert_internal(n - m < MI_BFIELD_BITS);
    size_t already_set2;
    const bool all_set2 = mi_bfield_atomic_set_mask(&chunk->bfields[i+1], mi_bfield_mask(n - m, 0), &already_set2);
    if (already_set != NULL) { *already_set = already_set1 + already_set2; }
    return (all_set1 && all_set2);
  }
}

// Set a sequence of `n` bits within a chunk.
// Returns true if all bits transitioned from 0 to 1 (or 1 to 0).
mi_decl_noinline static bool mi_bchunk_xsetN_(mi_xset_t set, mi_bchunk_t* chunk, size_t cidx, size_t n, size_t* palready_set, bool* pmaybe_all_clear) {
  mi_assert_internal(cidx + n <= MI_BCHUNK_BITS);
  mi_assert_internal(n>0);
  bool all_transition = true;
  bool maybe_all_clear = true;
  size_t total_already_set = 0;
  size_t idx   = cidx % MI_BFIELD_BITS;
  size_t field = cidx / MI_BFIELD_BITS;
  while (n > 0) {
    size_t m = MI_BFIELD_BITS - idx;   // m is the bits to xset in this field
    if (m > n) { m = n; }
    mi_assert_internal(idx + m <= MI_BFIELD_BITS);
    mi_assert_internal(field < MI_BCHUNK_FIELDS);
    const mi_bfield_t mask = mi_bfield_mask(m, idx);
    size_t already_set = 0;
    bool all_clear = false;
    const bool transition = (set ? mi_bfield_atomic_set_mask(&chunk->bfields[field], mask, &already_set)
                                 : mi_bfield_atomic_clear_mask(&chunk->bfields[field], mask, &all_clear));
    mi_assert_internal((transition && already_set == 0) || (!transition && already_set > 0));
    all_transition = all_transition && transition;
    total_already_set += already_set;
    maybe_all_clear = maybe_all_clear && all_clear;
    // next field
    field++;
    idx = 0;
    mi_assert_internal(m <= n);
    n -= m;
  }
  if (palready_set!=NULL) { *palready_set = total_already_set; }
  if (pmaybe_all_clear!=NULL) { *pmaybe_all_clear = maybe_all_clear; }
  return all_transition;
}

static inline bool mi_bchunk_setN(mi_bchunk_t* chunk, size_t cidx, size_t n, size_t* already_set) {
  mi_assert_internal(n>0 && n <= MI_BCHUNK_BITS);
  if (n==1) return mi_bchunk_set(chunk, cidx, already_set);
  // if (n==8 && (cidx%8) == 0) return mi_bchunk_set8(chunk, cidx, already_set);
  // if (n==MI_BFIELD_BITS) return mi_bchunk_setX(chunk, cidx, already_set);
  if (n<=MI_BFIELD_BITS) return mi_bchunk_setNX(chunk, cidx, n, already_set);
  return mi_bchunk_xsetN_(MI_BIT_SET, chunk, cidx, n, already_set, NULL);
}

// ------- mi_bchunk_clear ---------------------------------------

static inline bool mi_bchunk_clear(mi_bchunk_t* chunk, size_t cidx, bool* all_clear) {
  mi_assert_internal(cidx < MI_BCHUNK_BITS);
  const size_t i = cidx / MI_BFIELD_BITS;
  const size_t idx = cidx % MI_BFIELD_BITS;
  return mi_bfield_atomic_clear(&chunk->bfields[i], idx, all_clear);
}

<<<<<<< HEAD
static inline bool mi_bchunk_clearNX(mi_bchunk_t* chunk, size_t cidx, size_t n, bool* all_clear) {
  mi_assert_internal(cidx < MI_BCHUNK_BITS);
  const size_t i = cidx / MI_BFIELD_BITS;
  const size_t idx = cidx % MI_BFIELD_BITS;
  const mi_bfield_t mask = mi_bfield_mask(n, idx);
  return mi_bfield_atomic_clear_mask(&chunk->bfields[i], mask, all_clear);
}

static inline bool mi_bchunk_clearX(mi_bchunk_t* chunk, size_t cidx, bool* all_clear) {
  mi_assert_internal(cidx < MI_BCHUNK_BITS);
  mi_assert_internal((cidx%MI_BFIELD_BITS)==0);
  const size_t i = cidx / MI_BFIELD_BITS;
  return mi_bfield_atomic_clearX(&chunk->bfields[i], all_clear);
}

static inline bool mi_bchunk_clearN(mi_bchunk_t* chunk, size_t cidx, size_t n, bool* pmaybe_all_clear) {
  mi_assert_internal(n>0 && n <= MI_BCHUNK_BITS);
  if (n==1) return mi_bchunk_clear(chunk, cidx, pmaybe_all_clear);
  if (n==MI_BFIELD_BITS) return mi_bchunk_clearX(chunk, cidx, pmaybe_all_clear);
  if (n <MI_BFIELD_BITS) return mi_bchunk_clearNX(chunk, cidx, n, pmaybe_all_clear);
  return mi_bchunk_xsetN_(MI_BIT_CLEAR, chunk, cidx, n, NULL, pmaybe_all_clear);
=======
static inline bool mi_bchunk_clearN(mi_bchunk_t* chunk, size_t cidx, size_t n, bool* maybe_all_clear) {
  mi_assert_internal(n>0 && n <= MI_BCHUNK_BITS);
  if (n==1) return mi_bchunk_clear(chunk, cidx, maybe_all_clear);
  // if (n==8) return mi_bchunk_clear8(chunk, cidx, maybe_all_clear);
  // if (n==MI_BFIELD_BITS) return mi_bchunk_clearX(chunk, cidx, maybe_all_clear);
  // TODO: implement mi_bchunk_xsetNX instead of setNX
  return mi_bchunk_xsetN_(MI_BIT_CLEAR, chunk, cidx, n, NULL, maybe_all_clear);
>>>>>>> 670ebd03
}


// ------- mi_bchunk_is_xset ---------------------------------------

// Check if a sequence of `n` bits within a chunk are all set/cleared.
// This can cross bfield's
mi_decl_noinline static bool mi_bchunk_is_xsetN_(mi_xset_t set, mi_bchunk_t* chunk, size_t field_idx, size_t idx, size_t n) {
  mi_assert_internal((field_idx*MI_BFIELD_BITS) + idx + n <= MI_BCHUNK_BITS);
  while (n > 0) {
    size_t m = MI_BFIELD_BITS - idx;   // m is the bits to xset in this field
    if (m > n) { m = n; }
    mi_assert_internal(idx + m <= MI_BFIELD_BITS);
    mi_assert_internal(field_idx < MI_BCHUNK_FIELDS);
    const size_t mask = mi_bfield_mask(m, idx);
    if (!mi_bfield_atomic_is_xset_mask(set, &chunk->bfields[field_idx], mask)) {
      return false;
    }
    // next field
    field_idx++;
    idx = 0;
    n -= m;
  }
  return true;
}

// Check if a sequence of `n` bits within a chunk are all set/cleared.
static inline bool mi_bchunk_is_xsetN(mi_xset_t set, mi_bchunk_t* chunk, size_t cidx, size_t n) {
  mi_assert_internal(cidx + n <= MI_BCHUNK_BITS);
  mi_assert_internal(n>0);
  if (n==0) return true;
  const size_t i = cidx / MI_BFIELD_BITS;
  const size_t idx = cidx % MI_BFIELD_BITS;
  if (n==1) { return mi_bfield_atomic_is_xset(set, &chunk->bfields[i], idx); }
  if (idx + n <= MI_BFIELD_BITS) { return mi_bfield_atomic_is_xset_mask(set, &chunk->bfields[i], mi_bfield_mask(n, idx)); }
  return mi_bchunk_is_xsetN_(set, chunk, i, idx, n);
}


// ------- mi_bchunk_try_clear  ---------------------------------------

// Clear `0 < n <= MI_BITFIELD_BITS`. Can cross over a bfield boundary.
static inline bool mi_bchunk_try_clearNX(mi_bchunk_t* chunk, size_t cidx, size_t n, bool* pmaybe_all_clear) {
  mi_assert_internal(cidx < MI_BCHUNK_BITS);
  mi_assert_internal(n <= MI_BFIELD_BITS);
  const size_t i = cidx / MI_BFIELD_BITS;
  const size_t idx = cidx % MI_BFIELD_BITS;
  if mi_likely(idx + n <= MI_BFIELD_BITS) {
    // within one field
    return mi_bfield_atomic_try_clear_mask(&chunk->bfields[i], mi_bfield_mask(n, idx), pmaybe_all_clear);
  }
  else {
    // spanning two fields (todo: use double-word atomic ops?)
    const size_t m = MI_BFIELD_BITS - idx;  // bits to clear in the first field
    mi_assert_internal(m < n);
    mi_assert_internal(i < MI_BCHUNK_FIELDS - 1);
    bool field1_is_clear;
    if (!mi_bfield_atomic_try_clear_mask(&chunk->bfields[i], mi_bfield_mask(m, idx), &field1_is_clear)) return false;
    // try the second field as well
    mi_assert_internal(n - m > 0);
    mi_assert_internal(n - m < MI_BFIELD_BITS);
    bool field2_is_clear;
    if (!mi_bfield_atomic_try_clear_mask(&chunk->bfields[i+1], mi_bfield_mask(n - m, 0), &field2_is_clear)) {
      // we failed to clear the second field, restore the first one
      mi_bfield_atomic_set_mask(&chunk->bfields[i], mi_bfield_mask(m, idx), NULL);
      return false;
    }
    if (pmaybe_all_clear != NULL) { *pmaybe_all_clear = field1_is_clear && field2_is_clear;  }
    return true;
  }
}

// Clear a full aligned bfield.
static inline bool mi_bchunk_try_clearX(mi_bchunk_t* chunk, size_t cidx, bool* pmaybe_all_clear) {
  mi_assert_internal(cidx < MI_BCHUNK_BITS);
  mi_assert_internal((cidx%MI_BFIELD_BITS) == 0);
  const size_t i = cidx / MI_BFIELD_BITS;
  return mi_bfield_atomic_try_clearX(&chunk->bfields[i], pmaybe_all_clear);
}

// Try to atomically clear a sequence of `n` bits within a chunk.
// Returns true if all bits transitioned from 1 to 0,
// and false otherwise leaving all bit fields as is.
// Note: this is the complex one as we need to unwind partial atomic operations if we fail halfway..
// `maybe_all_clear` is set to `true` if all the bfields involved become zero.
mi_decl_noinline static bool mi_bchunk_try_clearN_(mi_bchunk_t* chunk, size_t cidx, size_t n, bool* pmaybe_all_clear) {
  mi_assert_internal(cidx + n <= MI_BCHUNK_BITS);
  mi_assert_internal(n>0);
  if (pmaybe_all_clear != NULL) { *pmaybe_all_clear = true; }
  if (n==0) return true;

  // first field
  const size_t start_idx = cidx % MI_BFIELD_BITS;
  const size_t start_field = cidx / MI_BFIELD_BITS;
  size_t field = start_field;
  size_t m = MI_BFIELD_BITS - start_idx;   // m are the bits to clear in this field
  if (m > n) { m = n; }
  mi_assert_internal(start_idx + m <= MI_BFIELD_BITS);
  mi_assert_internal(start_field < MI_BCHUNK_FIELDS);
  const mi_bfield_t mask_start = mi_bfield_mask(m, start_idx);
  bool maybe_all_clear;
  if (!mi_bfield_atomic_try_clear_mask(&chunk->bfields[field], mask_start, &maybe_all_clear)) return false;

  // done?
  mi_assert_internal(m <= n);
  n -= m;

  // continue with mid fields and last field: if these fail we need to recover by unsetting previous fields
  // mid fields?
  while (n >= MI_BFIELD_BITS) {
    field++;
    mi_assert_internal(field < MI_BCHUNK_FIELDS);
    bool field_is_clear;
    if (!mi_bfield_atomic_try_clearX(&chunk->bfields[field], &field_is_clear)) goto restore;
    maybe_all_clear = maybe_all_clear && field_is_clear;
    n -= MI_BFIELD_BITS;
  }

  // last field?
  if (n > 0) {
    mi_assert_internal(n < MI_BFIELD_BITS);
    field++;
    mi_assert_internal(field < MI_BCHUNK_FIELDS);
    const mi_bfield_t mask_end = mi_bfield_mask(n, 0);
    bool field_is_clear;
    if (!mi_bfield_atomic_try_clear_mask(&chunk->bfields[field], mask_end, &field_is_clear)) goto restore;
    maybe_all_clear = maybe_all_clear && field_is_clear;
  }

  if (pmaybe_all_clear != NULL) { *pmaybe_all_clear = maybe_all_clear; }
  return true;

restore:
  // `field` is the index of the field that failed to set atomically; we need to restore all previous fields
  mi_assert_internal(field > start_field);
  while( field > start_field) {
    field--;
    if (field == start_field) {
      mi_bfield_atomic_set_mask(&chunk->bfields[field], mask_start, NULL);
    }
    else {
      mi_bfield_atomic_setX(&chunk->bfields[field], NULL);  // mid-field: set all bits again
    }
  }
  return false;
}


static inline bool mi_bchunk_try_clearN(mi_bchunk_t* chunk, size_t cidx, size_t n, bool* maybe_all_clear) {
  mi_assert_internal(n>0);
  // if (n==MI_BFIELD_BITS) return mi_bchunk_try_clearX(chunk, cidx, maybe_all_clear);
  if (n<=MI_BFIELD_BITS) return mi_bchunk_try_clearNX(chunk, cidx, n, maybe_all_clear);
  return mi_bchunk_try_clearN_(chunk, cidx, n, maybe_all_clear);
}


// ------- mi_bchunk_try_find_and_clear ---------------------------------------

#if MI_OPT_SIMD && defined(__AVX2__)
static inline __m256i mi_mm256_zero(void) {
  return _mm256_setzero_si256();
}
static inline __m256i mi_mm256_ones(void) {
  return _mm256_set1_epi64x(~0);
}
static inline bool mi_mm256_is_ones(__m256i vec) {
  return _mm256_testc_si256(vec, _mm256_cmpeq_epi32(vec, vec));
}
static inline bool mi_mm256_is_zero( __m256i vec) {
  return _mm256_testz_si256(vec,vec);
}
#endif

static inline bool mi_bchunk_try_find_and_clear_at(mi_bchunk_t* chunk, size_t chunk_idx, size_t* pidx, bool allow_allset) {
  mi_assert_internal(chunk_idx < MI_BCHUNK_FIELDS);
  // note: this must be acquire (and not relaxed), or otherwise the AVX code below can loop forever
  // as the compiler won't reload the registers vec1 and vec2 from memory again.
  const mi_bfield_t b = mi_atomic_load_acquire(&chunk->bfields[chunk_idx]);
  size_t idx;
  if (!allow_allset && (~b == 0)) return false;
  if (mi_bfield_find_least_bit(b, &idx)) {           // find the least bit
    if mi_likely(mi_bfield_atomic_try_clear(&chunk->bfields[chunk_idx], idx, NULL)) {  // clear it atomically
      *pidx = (chunk_idx*MI_BFIELD_BITS) + idx;
      mi_assert_internal(*pidx < MI_BCHUNK_BITS);
      return true;
    }
  }
  return false;
}

// Find least 1-bit in a chunk and try to clear it atomically
// set `*pidx` to the bit index (0 <= *pidx < MI_BCHUNK_BITS) on success.
// This is used to find free slices and abandoned pages and should be efficient.
// todo: try neon version
static inline bool mi_bchunk_try_find_and_clear(mi_bchunk_t* chunk, size_t* pidx) {
  #if MI_OPT_SIMD && defined(__AVX2__) && (MI_BCHUNK_BITS==256)
  while (true) {
    const __m256i vec = _mm256_load_si256((const __m256i*)chunk->bfields);
    const __m256i vcmp = _mm256_cmpeq_epi64(vec, mi_mm256_zero()); // (elem64 == 0 ? 0xFF  : 0)
    const uint32_t mask = ~_mm256_movemask_epi8(vcmp);  // mask of most significant bit of each byte (so each 8 bits are all set or clear)
    // mask is inverted, so each 8-bits is 0xFF iff the corresponding elem64 has a bit set (and thus can be cleared)
    if (mask==0) return false;
    mi_assert_internal((_tzcnt_u32(mask)%8) == 0); // tzcnt == 0, 8, 16, or 24
    const size_t chunk_idx = _tzcnt_u32(mask) / 8;
    if (mi_bchunk_try_find_and_clear_at(chunk, chunk_idx, pidx, true)) return true;
    // try again
    // note: there must be an atomic release/acquire in between or otherwise the registers may not be reloaded
  }
  #elif MI_OPT_SIMD && defined(__AVX2__) && (MI_BCHUNK_BITS==512)
  while (true) {
    size_t chunk_idx = 0;
    #if 0
    // one vector at a time
    __m256i vec = _mm256_load_si256((const __m256i*)chunk->bfields);
    if (mi_mm256_is_zero(vec)) {
      chunk_idx += 4;
      vec = _mm256_load_si256(((const __m256i*)chunk->bfields) + 1);
    }
    const __m256i vcmp = _mm256_cmpeq_epi64(vec, mi_mm256_zero()); // (elem64 == 0 ? 0xFF  : 0)
    const uint32_t mask = ~_mm256_movemask_epi8(vcmp);  // mask of most significant bit of each byte (so each 8 bits are all set or clear)
    // mask is inverted, so each 8-bits is 0xFF iff the corresponding elem64 has a bit set (and thus can be cleared)
    if (mask==0) return false;
    mi_assert_internal((_tzcnt_u32(mask)%8) == 0); // tzcnt == 0, 8, 16, or 24
    chunk_idx += _tzcnt_u32(mask) / 8;
    #else
    // a cache line is 64b so we can just as well load all at the same time
    const __m256i vec1  = _mm256_load_si256((const __m256i*)chunk->bfields);
    const __m256i vec2  = _mm256_load_si256(((const __m256i*)chunk->bfields)+1);
    const __m256i cmpv  = mi_mm256_zero();
    const __m256i vcmp1 = _mm256_cmpeq_epi64(vec1, cmpv); // (elem64 == 0 ? 0xFF  : 0)
    const __m256i vcmp2 = _mm256_cmpeq_epi64(vec2, cmpv); // (elem64 == 0 ? 0xFF  : 0)
    const uint32_t mask1 = ~_mm256_movemask_epi8(vcmp1);  // mask of most significant bit of each byte (so each 8 bits are all set or clear)
    const uint32_t mask2 = ~_mm256_movemask_epi8(vcmp2);  // mask of most significant bit of each byte (so each 8 bits are all set or clear)
    const uint64_t mask = ((uint64_t)mask2 << 32) | mask1;
    // mask is inverted, so each 8-bits is 0xFF iff the corresponding elem64 has a bit set (and thus can be cleared)
    if (mask==0) return false;
    mi_assert_internal((_tzcnt_u64(mask)%8) == 0); // tzcnt == 0, 8, 16, 24 , ..
    chunk_idx = mi_ctz(mask) / 8;
    #endif
    if (mi_bchunk_try_find_and_clear_at(chunk, chunk_idx, pidx, true)) return true;
    // try again
    // note: there must be an atomic release/acquire in between or otherwise the registers may not be reloaded
  }
  #elif MI_OPT_SIMD && (MI_BCHUNK_BITS==512) && MI_ARCH_ARM64
  while(true) {
    // a cache line is 64b so we can just as well load all at the same time (?)
    const uint64x2_t vzero1_lo = vceqzq_u64(vld1q_u64((uint64_t*)chunk->bfields));        // 2x64 bit is_zero
    const uint64x2_t vzero1_hi = vceqzq_u64(vld1q_u64((uint64_t*)chunk->bfields + 2));    // 2x64 bit is_zero
    const uint64x2_t vzero2_lo = vceqzq_u64(vld1q_u64((uint64_t*)chunk->bfields + 4));    // 2x64 bit is_zero
    const uint64x2_t vzero2_hi = vceqzq_u64(vld1q_u64((uint64_t*)chunk->bfields + 6));    // 2x64 bit is_zero
    const uint32x4_t vzero1    = vuzp1q_u32(vreinterpretq_u32_u64(vzero1_lo),vreinterpretq_u32_u64(vzero1_hi)); // unzip even elements: narrow to 4x32 bit is_zero ()
    const uint32x4_t vzero2    = vuzp1q_u32(vreinterpretq_u32_u64(vzero2_lo),vreinterpretq_u32_u64(vzero2_hi)); // unzip even elements: narrow to 4x32 bit is_zero ()
    const uint32x4_t vzero1x   = vreinterpretq_u32_u64(vshrq_n_u64(vreinterpretq_u64_u32(vzero1), 24));        // shift-right 2x32bit elem by 24: lo 16 bits contain the 2 lo bytes
    const uint32x4_t vzero2x   = vreinterpretq_u32_u64(vshrq_n_u64(vreinterpretq_u64_u32(vzero2), 24));
    const uint16x8_t vzero12   = vreinterpretq_u16_u32(vuzp1q_u32(vzero1x,vzero2x));                           // unzip even 32-bit elements into one vector
    const uint8x8_t  vzero     = vmovn_u32(vzero12);                                                           // narrow the bottom 16-bits
    const uint64_t mask = ~vget_lane_u64(vreinterpret_u64_u8(vzero), 0);  // 1 byte for each bfield (0xFF => bfield has a bit set)
    if (mask==0) return false;
    mi_assert_internal((mi_ctz(mask)%8) == 0); // tzcnt == 0, 8, 16, 24 , ..
    const size_t chunk_idx = mi_ctz(mask) / 8;
    if (mi_bchunk_try_find_and_clear_at(chunk, chunk_idx, pidx, true)) return true;
    // try again
    // note: there must be an atomic release/acquire in between or otherwise the registers may not be reloaded
  }
  #else
  // try first to find a field that is not all set (to reduce fragmentation) (not needed for binned bitmaps)
  // for (int i = 0; i < MI_BCHUNK_FIELDS; i++) {
  //   if (mi_bchunk_try_find_and_clear_at(chunk, i, pidx, false /* don't consider allset fields */)) return true;
  // }
  for (int i = 0; i < MI_BCHUNK_FIELDS; i++) {
    if (mi_bchunk_try_find_and_clear_at(chunk, i, pidx, true)) return true;
  }
  return false;
  #endif
}

static inline bool mi_bchunk_try_find_and_clear_1(mi_bchunk_t* chunk, size_t n, size_t* pidx) {
  mi_assert_internal(n==1); MI_UNUSED(n);
  return mi_bchunk_try_find_and_clear(chunk, pidx);
}

#if !(MI_OPT_SIMD && defined(__AVX2__) && (MI_BCHUNK_BITS==512))
static inline bool mi_bchunk_try_find_and_clear8_at(mi_bchunk_t* chunk, size_t chunk_idx, size_t* pidx, bool allow_all_set) {
  const mi_bfield_t b = mi_atomic_load_relaxed(&chunk->bfields[chunk_idx]);
  if (!allow_all_set && (~b == 0)) return false;
  // has_set8 has low bit in each byte set if the byte in x == 0xFF
  const mi_bfield_t has_set8 =
    ((~b - MI_BFIELD_LO_BIT8) &      // high bit set if byte in x is 0xFF or < 0x7F
     (b  & MI_BFIELD_HI_BIT8))       // high bit set if byte in x is >= 0x80
     >> 7;                           // shift high bit to low bit
  size_t idx;
  if (mi_bfield_find_least_bit(has_set8, &idx)) { // find least 1-bit
    mi_assert_internal(idx <= (MI_BFIELD_BITS - 8));
    mi_assert_internal((idx%8)==0);
    if mi_likely(mi_bfield_atomic_try_clear8(&chunk->bfields[chunk_idx], idx, NULL)) {  // unset the byte atomically
      *pidx = (chunk_idx*MI_BFIELD_BITS) + idx;
      mi_assert_internal(*pidx + 8 <= MI_BCHUNK_BITS);
      return true;
    }
  }
  return false;
}
#endif

// find least aligned byte in a chunk with all bits set, and try unset it atomically
// set `*pidx` to its bit index (0 <= *pidx < MI_BCHUNK_BITS) on success.
// Used to find medium size pages in the free blocks.
// todo: try neon version
static mi_decl_noinline bool mi_bchunk_try_find_and_clear8(mi_bchunk_t* chunk, size_t* pidx) {
  #if MI_OPT_SIMD && defined(__AVX2__) && (MI_BCHUNK_BITS==512)
  while (true) {
    // since a cache-line is 64b, load all at once
    const __m256i vec1 = _mm256_load_si256((const __m256i*)chunk->bfields);
    const __m256i vec2 = _mm256_load_si256((const __m256i*)chunk->bfields+1);
    const __m256i cmpv = mi_mm256_ones();
    const __m256i vcmp1 = _mm256_cmpeq_epi8(vec1, cmpv); // (byte == ~0 ? 0xFF : 0)
    const __m256i vcmp2 = _mm256_cmpeq_epi8(vec2, cmpv); // (byte == ~0 ? 0xFF : 0)
    const uint32_t mask1 = _mm256_movemask_epi8(vcmp1);    // mask of most significant bit of each byte
    const uint32_t mask2 = _mm256_movemask_epi8(vcmp2);    // mask of most significant bit of each byte
    const uint64_t mask = ((uint64_t)mask2 << 32) | mask1;
    // mask is inverted, so each bit is 0xFF iff the corresponding byte has a bit set (and thus can be cleared)
    if (mask==0) return false;
    const size_t bidx = _tzcnt_u64(mask);          // byte-idx of the byte in the chunk
    const size_t chunk_idx = bidx / 8;
    const size_t idx = (bidx % 8)*8;
    mi_assert_internal(chunk_idx < MI_BCHUNK_FIELDS);
    if mi_likely(mi_bfield_atomic_try_clear8(&chunk->bfields[chunk_idx], idx, NULL)) {  // clear it atomically
      *pidx = (chunk_idx*MI_BFIELD_BITS) + idx;
      mi_assert_internal(*pidx + 8 <= MI_BCHUNK_BITS);
      return true;
    }
    // try again
    // note: there must be an atomic release/acquire in between or otherwise the registers may not be reloaded  }
  }
  #else
    // first skip allset fields to reduce fragmentation (not needed for binned bitmaps)
    // for(int i = 0; i < MI_BCHUNK_FIELDS; i++) {
    //   if (mi_bchunk_try_find_and_clear8_at(chunk, i, pidx, false /* don't allow allset fields */)) return true;
    // }
    for (int i = 0; i < MI_BCHUNK_FIELDS; i++) {
      if (mi_bchunk_try_find_and_clear8_at(chunk, i, pidx, true /* allow allset fields */)) return true;
    }
    return false;
  #endif
}

static inline bool mi_bchunk_try_find_and_clear_8(mi_bchunk_t* chunk, size_t n, size_t* pidx) {
  mi_assert_internal(n==8); MI_UNUSED(n);
  return mi_bchunk_try_find_and_clear8(chunk, pidx);
}


// find least aligned bfield in a chunk with all bits set, and try unset it atomically
// set `*pidx` to its bit index (0 <= *pidx < MI_BCHUNK_BITS) on success.
// Used to find large size pages in the free blocks.
// todo: try neon version
static mi_decl_noinline  bool mi_bchunk_try_find_and_clearX(mi_bchunk_t* chunk, size_t* pidx) {
  #if MI_OPT_SIMD && defined(__AVX2__) && (MI_BCHUNK_BITS==512)
  while (true) {
    // since a cache-line is 64b, load all at once
    const __m256i vec1 = _mm256_load_si256((const __m256i*)chunk->bfields);
    const __m256i vec2 = _mm256_load_si256((const __m256i*)chunk->bfields+1);
    const __m256i cmpv = mi_mm256_ones();
    const __m256i vcmp1 = _mm256_cmpeq_epi64(vec1, cmpv); // (bfield == ~0 ? -1 : 0)
    const __m256i vcmp2 = _mm256_cmpeq_epi64(vec2, cmpv); // (bfield == ~0 ? -1 : 0)
    const uint32_t mask1 = _mm256_movemask_epi8(vcmp1);    // mask of most significant bit of each byte
    const uint32_t mask2 = _mm256_movemask_epi8(vcmp2);    // mask of most significant bit of each byte
    const uint64_t mask = ((uint64_t)mask2 << 32) | mask1;
    // mask is inverted, so each 8-bits are set iff the corresponding elem64 has all bits set (and thus can be cleared)
    if (mask==0) return false;
    mi_assert_internal((_tzcnt_u64(mask)%8) == 0); // tzcnt == 0, 8, 16, 24 , ..
    const size_t chunk_idx = _tzcnt_u64(mask) / 8;
    mi_assert_internal(chunk_idx < MI_BCHUNK_FIELDS);
    if mi_likely(mi_bfield_atomic_try_clearX(&chunk->bfields[chunk_idx],NULL)) {
      *pidx = chunk_idx*MI_BFIELD_BITS;
      mi_assert_internal(*pidx + MI_BFIELD_BITS <= MI_BCHUNK_BITS);
      return true;
    }
    // try again
    // note: there must be an atomic release/acquire in between or otherwise the registers may not be reloaded
  }
#else
  for (int i = 0; i < MI_BCHUNK_FIELDS; i++) {
    const mi_bfield_t b = mi_atomic_load_relaxed(&chunk->bfields[i]);
    if (~b==0 && mi_bfield_atomic_try_clearX(&chunk->bfields[i], NULL)) {
      *pidx = i*MI_BFIELD_BITS;
      mi_assert_internal(*pidx + MI_BFIELD_BITS <= MI_BCHUNK_BITS);
      return true;
    }
  }
  return false;
#endif
}

static inline bool mi_bchunk_try_find_and_clear_X(mi_bchunk_t* chunk, size_t n, size_t* pidx) {
  mi_assert_internal(n==MI_BFIELD_BITS); MI_UNUSED(n);
  return mi_bchunk_try_find_and_clearX(chunk, pidx);
}

// find a sequence of `n` bits in a chunk with `0 < n <= MI_BFIELD_BITS` with all bits set,
// and try to clear them atomically.
// set `*pidx` to its bit index (0 <= *pidx <= MI_BCHUNK_BITS - n) on success.
// will cross bfield boundaries.
mi_decl_noinline static bool mi_bchunk_try_find_and_clearNX(mi_bchunk_t* chunk, size_t n, size_t* pidx) {
  if (n == 0 || n > MI_BFIELD_BITS) return false;
  const mi_bfield_t mask = mi_bfield_mask(n, 0);
  // for all fields in the chunk
  for (int i = 0; i < MI_BCHUNK_FIELDS; i++) {
    mi_bfield_t b = mi_atomic_load_relaxed(&chunk->bfields[i]);
    size_t idx;
    // is there a range inside the field?
    while (mi_bfield_find_least_bit(b, &idx)) { // find least 1-bit
      if (idx + n > MI_BFIELD_BITS) break; // too short, maybe cross over, or continue with the next field

      const size_t bmask = mask<<idx;
      mi_assert_internal(bmask>>idx == mask);
<<<<<<< HEAD
      if ((b&bmask) == bmask) { // found a match
=======
      if ((b&bmask) == bmask) { // found a match with all bits set, try clearing atomically
>>>>>>> 670ebd03
        if mi_likely(mi_bfield_atomic_try_clear_mask(&chunk->bfields[i], bmask, NULL)) {
          *pidx = (i*MI_BFIELD_BITS) + idx;
          mi_assert_internal(*pidx < MI_BCHUNK_BITS);
          mi_assert_internal(*pidx + n <= MI_BCHUNK_BITS);
          return true;
        }
        else {
          // if we failed to atomically commit, reload b and try again from the start
          b = mi_atomic_load_acquire(&chunk->bfields[i]);
        }
      }
      else {
        // advance
        const size_t ones = mi_bfield_ctz(~(b>>idx));  // skip all ones (since it didn't fit the mask)
        mi_assert_internal(ones>0);
        b = b & ~mi_bfield_mask(ones, idx);            // clear the ones
      }
    }

    // check if we can cross into the next bfield
    if (i < MI_BCHUNK_FIELDS-1) {
      const size_t post = mi_bfield_clz(~b);
      if (post > 0) {
        const size_t pre = mi_bfield_ctz(mi_atomic_load_relaxed(&chunk->bfields[i+1]));
        if (post + pre <= n) {
          // it fits -- try to claim it atomically
          const size_t cidx = (i*MI_BFIELD_BITS) + (MI_BFIELD_BITS - post);
          if (mi_bchunk_try_clearNX(chunk, cidx, n, NULL)) {
            // we cleared all atomically
            *pidx = cidx;
            mi_assert_internal(*pidx < MI_BCHUNK_BITS);
            mi_assert_internal(*pidx + n <= MI_BCHUNK_BITS);
            return true;
          }
        }
      }
    }
  }
  return false;
}

// find a sequence of `n` bits in a chunk with `n < MI_BCHUNK_BITS` with all bits set,
// and try to clear them atomically.
// set `*pidx` to its bit index (0 <= *pidx <= MI_BCHUNK_BITS - n) on success.
// This can cross bfield boundaries.
static mi_decl_noinline bool mi_bchunk_try_find_and_clearN_(mi_bchunk_t* chunk, size_t n, size_t* pidx) {
  if (n == 0 || n > MI_BCHUNK_BITS) return false;  // cannot be more than a chunk

  // we first scan ahead to see if there is a range of `n` set bits, and only then try to clear atomically
  mi_assert_internal(n>0);
  const size_t skip_count = (n-1)/MI_BFIELD_BITS;
  size_t cidx;
  for (size_t i = 0; i < MI_BCHUNK_FIELDS - skip_count; i++)
  {
    size_t m = n;   // bits to go

    // first field
    mi_bfield_t b = mi_atomic_load_relaxed(&chunk->bfields[i]);
    size_t ones = mi_bfield_clz(~b);
    cidx = (i*MI_BFIELD_BITS) + (MI_BFIELD_BITS - ones);  // start index
    if (ones >= m) {
      // we found enough bits!
      m = 0;
    }
    else {
      m -= ones;

      // keep scanning further fields?
      size_t j = 1;   // field count from i
      while (i+j < MI_BCHUNK_FIELDS) {
        mi_assert_internal(m > 0);
        b = mi_atomic_load_relaxed(&chunk->bfields[i+j]);
        ones = mi_bfield_ctz(~b);
        if (ones >= m) {
          // we found enough bits
          m = 0;
          break;
        }
        else if (ones == MI_BFIELD_BITS) {
          // not enough yet, proceed to the next field
          j++;
          m -= MI_BFIELD_BITS;
        }
        else {
          // the range was not enough, start from scratch
          i = i + j - 1;  // no need to re-scan previous fields, except the last one (with clz this time)
          mi_assert_internal(m>0);
          break;
        }
      }
    }

    // did we find a range?
    if (m==0) {
      if (mi_bchunk_try_clearN(chunk, cidx, n, NULL)) {
        // we cleared all atomically
        *pidx = cidx;
        mi_assert_internal(*pidx < MI_BCHUNK_BITS);
        mi_assert_internal(*pidx + n <= MI_BCHUNK_BITS);
        return true;
      }
      // note: if we fail for a small `n` on the first field, we don't rescan that field (as `i` is incremented)
    }
    // otherwise continue searching
  }
  return false;
}


//static inline bool mi_bchunk_try_find_and_clearN(mi_bchunk_t* chunk, size_t n, size_t* pidx) {
//  if (n==1) return mi_bchunk_try_find_and_clear(chunk, pidx);         // small pages
//  if (n==8) return mi_bchunk_try_find_and_clear8(chunk, pidx);        // medium pages
//  // if (n==MI_BFIELD_BITS) return mi_bchunk_try_find_and_clearX(chunk, pidx);  // large pages
//  if (n==0 || n > MI_BCHUNK_BITS) return false;  // cannot be more than a chunk
//  if (n<=MI_BFIELD_BITS) return mi_bchunk_try_find_and_clearNX(chunk, n, pidx);
//  return mi_bchunk_try_find_and_clearN_(chunk, n, pidx);
//}


// ------- mi_bchunk_clear_once_set ---------------------------------------

static inline void mi_bchunk_clear_once_set(mi_bchunk_t* chunk, size_t cidx) {
  mi_assert_internal(cidx < MI_BCHUNK_BITS);
  const size_t i = cidx / MI_BFIELD_BITS;
  const size_t idx = cidx % MI_BFIELD_BITS;
  mi_bfield_atomic_clear_once_set(&chunk->bfields[i], idx);
}


// ------- mi_bitmap_all_are_clear ---------------------------------------


// are all bits in a bitmap chunk clear?
static inline bool mi_bchunk_all_are_clear_relaxed(mi_bchunk_t* chunk) {
  #if MI_OPT_SIMD && defined(__AVX2__) && (MI_BCHUNK_BITS==256)
  const __m256i vec = _mm256_load_si256((const __m256i*)chunk->bfields);
  return mi_mm256_is_zero(vec);
  #elif MI_OPT_SIMD &&  defined(__AVX2__) && (MI_BCHUNK_BITS==512)
  // a 64b cache-line contains the entire chunk anyway so load both at once
  const __m256i vec1 = _mm256_load_si256((const __m256i*)chunk->bfields);
  const __m256i vec2 = _mm256_load_si256(((const __m256i*)chunk->bfields)+1);
  return (mi_mm256_is_zero(_mm256_or_si256(vec1,vec2)));
  #elif MI_OPT_SIMD && (MI_BCHUNK_BITS==512) && MI_ARCH_ARM64
  const uint64x2_t v0 = vld1q_u64((uint64_t*)chunk->bfields);
  const uint64x2_t v1 = vld1q_u64((uint64_t*)chunk->bfields + 2);
  const uint64x2_t v2 = vld1q_u64((uint64_t*)chunk->bfields + 4);
  const uint64x2_t v3 = vld1q_u64((uint64_t*)chunk->bfields + 6);
  const uint64x2_t v  = vorrq_u64(vorrq_u64(v0,v1),vorrq_u64(v2,v3));
  return (vmaxvq_u32(vreinterpretq_u32_u64(v)) == 0);
  #else
  for (int i = 0; i < MI_BCHUNK_FIELDS; i++) {
    if (mi_atomic_load_relaxed(&chunk->bfields[i]) != 0) return false;
  }
  return true;
  #endif
}

// are all bits in a bitmap chunk set?
static inline bool mi_bchunk_all_are_set_relaxed(mi_bchunk_t* chunk) {
#if MI_OPT_SIMD && defined(__AVX2__) && (MI_BCHUNK_BITS==256)
  const __m256i vec = _mm256_load_si256((const __m256i*)chunk->bfields);
  return mi_mm256_is_ones(vec);
#elif MI_OPT_SIMD &&  defined(__AVX2__) && (MI_BCHUNK_BITS==512)
  // a 64b cache-line contains the entire chunk anyway so load both at once
  const __m256i vec1 = _mm256_load_si256((const __m256i*)chunk->bfields);
  const __m256i vec2 = _mm256_load_si256(((const __m256i*)chunk->bfields)+1);
  return (mi_mm256_is_ones(_mm256_and_si256(vec1, vec2)));
#elif MI_OPT_SIMD && (MI_BCHUNK_BITS==512) && MI_ARCH_ARM64
<<<<<<< HEAD
  const uint64x2_t v0 = vld1q_u64((uint64_t*)chunk->bfields); 
  const uint64x2_t v1 = vld1q_u64((uint64_t*)chunk->bfields + 2);    
  const uint64x2_t v2 = vld1q_u64((uint64_t*)chunk->bfields + 4);    
  const uint64x2_t v3 = vld1q_u64((uint64_t*)chunk->bfields + 6);    
  const uint64x2_t v  = vandq_u64(vandq_u64(v0,v1),vandq_u64(v2,v3));    
  return (vminvq_u32(vreinterpretq_u32_u64(v)) == 0xFFFFFFFFUL);     
=======
  const uint64x2_t v0 = vld1q_u64((uint64_t*)chunk->bfields);
  const uint64x2_t v1 = vld1q_u64((uint64_t*)chunk->bfields + 2);
  const uint64x2_t v2 = vld1q_u64((uint64_t*)chunk->bfields + 4);
  const uint64x2_t v3 = vld1q_u64((uint64_t*)chunk->bfields + 6);
  const uint64x2_t v  = vandq_u64(vandq_u64(v0,v1),vandq_u64(v2,v3));
  return (vminvq_u32(vreinterpretq_u32_u64(v)) == 0xFFFFFFFFUL);
>>>>>>> 670ebd03
#else
  for (int i = 0; i < MI_BCHUNK_FIELDS; i++) {
    if (~mi_atomic_load_relaxed(&chunk->bfields[i]) != 0) return false;
  }
  return true;
#endif
}


static bool mi_bchunk_bsr(mi_bchunk_t* chunk, size_t* pidx) {
  for (size_t i = MI_BCHUNK_FIELDS; i > 0; ) {
    i--;
    mi_bfield_t b = mi_atomic_load_relaxed(&chunk->bfields[i]);
    size_t idx;
    if (mi_bsr(b, &idx)) {
      *pidx = (i*MI_BFIELD_BITS) + idx;
      return true;
    }
  }
  return false;
}

/* --------------------------------------------------------------------------------
 bitmap chunkmap
-------------------------------------------------------------------------------- */

static void mi_bitmap_chunkmap_set(mi_bitmap_t* bitmap, size_t chunk_idx) {
  mi_assert(chunk_idx < mi_bitmap_chunk_count(bitmap));
<<<<<<< HEAD
  mi_bchunk_set(&bitmap->chunkmap, chunk_idx);
=======
  mi_bchunk_set(&bitmap->chunkmap, chunk_idx, NULL);
>>>>>>> 670ebd03
}

static bool mi_bitmap_chunkmap_try_clear(mi_bitmap_t* bitmap, size_t chunk_idx) {
  mi_assert(chunk_idx < mi_bitmap_chunk_count(bitmap));
  // check if the corresponding chunk is all clear
  if (!mi_bchunk_all_are_clear_relaxed(&bitmap->chunks[chunk_idx])) return false;
  // clear the chunkmap bit
  mi_bchunk_clear(&bitmap->chunkmap, chunk_idx, NULL);
  // .. but a concurrent set may have happened in between our all-clear test and the clearing of the
  // bit in the mask. We check again to catch this situation.
  if (!mi_bchunk_all_are_clear_relaxed(&bitmap->chunks[chunk_idx])) {
    mi_bchunk_set(&bitmap->chunkmap, chunk_idx, NULL);
    return false;
  }
  return true;
}


/* --------------------------------------------------------------------------------
  bitmap
-------------------------------------------------------------------------------- */

size_t mi_bitmap_size(size_t bit_count, size_t* pchunk_count) {
  mi_assert_internal((bit_count % MI_BCHUNK_BITS) == 0);
  bit_count = _mi_align_up(bit_count, MI_BCHUNK_BITS);
  mi_assert_internal(bit_count <= MI_BITMAP_MAX_BIT_COUNT);
  mi_assert_internal(bit_count > 0);
  const size_t chunk_count = bit_count / MI_BCHUNK_BITS;
  mi_assert_internal(chunk_count >= 1);
  const size_t size = offsetof(mi_bitmap_t,chunks) + (chunk_count * MI_BCHUNK_SIZE);
  mi_assert_internal( (size%MI_BCHUNK_SIZE) == 0 );
  if (pchunk_count != NULL) { *pchunk_count = chunk_count;  }
  return size;
}


// initialize a bitmap to all unset; avoid a mem_zero if `already_zero` is true
// returns the size of the bitmap
size_t mi_bitmap_init(mi_bitmap_t* bitmap, size_t bit_count, bool already_zero) {
  size_t chunk_count;
  const size_t size = mi_bitmap_size(bit_count, &chunk_count);
  if (!already_zero) {
    _mi_memzero_aligned(bitmap, size);
  }
  mi_atomic_store_release(&bitmap->chunk_count, chunk_count);
  mi_assert_internal(mi_atomic_load_relaxed(&bitmap->chunk_count) <= MI_BITMAP_MAX_CHUNK_COUNT);
  return size;
}


// Set a sequence of `n` bits in the bitmap (and can cross chunks). Not atomic so only use if local to a thread.
static void mi_bchunks_unsafe_setN(mi_bchunk_t* chunks, mi_bchunkmap_t* cmap, size_t idx, size_t n) {
  mi_assert_internal(n>0);

  // start chunk and index
  size_t chunk_idx = idx / MI_BCHUNK_BITS;
  const size_t cidx = idx % MI_BCHUNK_BITS;
  const size_t ccount = _mi_divide_up(n, MI_BCHUNK_BITS);

  // first update the chunkmap
  mi_bchunk_setN(cmap, chunk_idx, ccount, NULL);

  // first chunk
  size_t m = MI_BCHUNK_BITS - cidx;
  if (m > n) { m = n; }
  mi_bchunk_setN(&chunks[chunk_idx], cidx, m, NULL);

  // n can be large so use memset for efficiency for all in-between chunks
  chunk_idx++;
  n -= m;
  const size_t mid_chunks = n / MI_BCHUNK_BITS;
  if (mid_chunks > 0) {
    _mi_memset(&chunks[chunk_idx], ~0, mid_chunks * MI_BCHUNK_SIZE);
    chunk_idx += mid_chunks;
    n -= (mid_chunks * MI_BCHUNK_BITS);
  }

  // last chunk
  if (n > 0) {
    mi_assert_internal(n < MI_BCHUNK_BITS);
    mi_assert_internal(chunk_idx < MI_BCHUNK_FIELDS);
    mi_bchunk_setN(&chunks[chunk_idx], 0, n, NULL);
  }
}

// Set a sequence of `n` bits in the bitmap (and can cross chunks). Not atomic so only use if local to a thread.
void mi_bitmap_unsafe_setN(mi_bitmap_t* bitmap, size_t idx, size_t n) {
  mi_assert_internal(n>0);
  mi_assert_internal(idx + n <= mi_bitmap_max_bits(bitmap));
  mi_bchunks_unsafe_setN(&bitmap->chunks[0], &bitmap->chunkmap, idx, n);
}




// ------- mi_bitmap_xset ---------------------------------------

// Set a sequence of `n` bits in the bitmap; returns `true` if atomically transitioned from 0's to 1's (or 1's to 0's).
// `n` cannot cross chunk boundaries (and `n <= MI_BCHUNK_BITS`)!
bool mi_bitmap_setN(mi_bitmap_t* bitmap, size_t idx, size_t n, size_t* already_set) {
  mi_assert_internal(n>0);
  mi_assert_internal(n<=MI_BCHUNK_BITS);

  const size_t chunk_idx = idx / MI_BCHUNK_BITS;
  const size_t cidx = idx % MI_BCHUNK_BITS;
  mi_assert_internal(cidx + n <= MI_BCHUNK_BITS);  // don't cross chunks (for now)
  mi_assert_internal(chunk_idx < mi_bitmap_chunk_count(bitmap));
  if (cidx + n > MI_BCHUNK_BITS) { n = MI_BCHUNK_BITS - cidx; }  // paranoia

  const bool were_allclear = mi_bchunk_setN(&bitmap->chunks[chunk_idx], cidx, n, already_set);
  mi_bitmap_chunkmap_set(bitmap, chunk_idx);   // set afterwards
  return were_allclear;
}

// Clear a sequence of `n` bits in the bitmap; returns `true` if atomically transitioned from 1's to 0's.
// `n` cannot cross chunk boundaries (and `n <= MI_BCHUNK_BITS`)!
bool mi_bitmap_clearN(mi_bitmap_t* bitmap, size_t idx, size_t n) {
  mi_assert_internal(n>0);
  mi_assert_internal(n<=MI_BCHUNK_BITS);

  const size_t chunk_idx = idx / MI_BCHUNK_BITS;
  const size_t cidx = idx % MI_BCHUNK_BITS;
  mi_assert_internal(cidx + n <= MI_BCHUNK_BITS);  // don't cross chunks (for now)
  mi_assert_internal(chunk_idx < mi_bitmap_chunk_count(bitmap));
  if (cidx + n > MI_BCHUNK_BITS) { n = MI_BCHUNK_BITS - cidx; }  // paranoia

  bool maybe_all_clear;
  const bool were_allset = mi_bchunk_clearN(&bitmap->chunks[chunk_idx], cidx, n, &maybe_all_clear);
  if (maybe_all_clear) { mi_bitmap_chunkmap_try_clear(bitmap, chunk_idx); }
  return were_allset;
}


// Set/clear a bit in the bitmap; returns `true` if atomically transitioned from 0 to 1 (or 1 to 0)
bool mi_bitmap_set(mi_bitmap_t* bitmap, size_t idx) {
  return mi_bitmap_setN(bitmap, idx, 1, NULL);
}

bool mi_bitmap_clear(mi_bitmap_t* bitmap, size_t idx) {
  return mi_bitmap_clearN(bitmap, idx, 1);
}



// ------- mi_bitmap_is_xset ---------------------------------------

// Is a sequence of n bits already all set/cleared?
bool mi_bitmap_is_xsetN(mi_xset_t set, mi_bitmap_t* bitmap, size_t idx, size_t n) {
  mi_assert_internal(n>0);
  mi_assert_internal(n<=MI_BCHUNK_BITS);
  mi_assert_internal(idx + n <= mi_bitmap_max_bits(bitmap));

  const size_t chunk_idx = idx / MI_BCHUNK_BITS;
  const size_t cidx = idx % MI_BCHUNK_BITS;
  mi_assert_internal(cidx + n <= MI_BCHUNK_BITS);  // don't cross chunks (for now)
  mi_assert_internal(chunk_idx < mi_bitmap_chunk_count(bitmap));
  if (cidx + n > MI_BCHUNK_BITS) { n = MI_BCHUNK_BITS - cidx; }  // paranoia

  return mi_bchunk_is_xsetN(set, &bitmap->chunks[chunk_idx], cidx, n);
}




/* --------------------------------------------------------------------------------
  Iterate through a bfield
-------------------------------------------------------------------------------- */

// Cycle iteration through a bitfield. This is used to space out threads
// so there is less chance of contention. When searching for a free page we
// like to first search only the accessed part (so we reuse better). This
// high point is called the `cycle`.
//
// We then iterate through the bitfield as:
// first: [start, cycle>
// then : [0, start>
// then : [cycle, MI_BFIELD_BITS>
//
// The start is determined usually as `tseq % cycle` to have each thread
// start at a different spot.
// - We use `popcount` to improve branch prediction (maybe not needed? can we simplify?)
// - The `cycle_mask` is the part `[start, cycle>`.
#define mi_bfield_iterate(bfield,start,cycle,name_idx,SUF) { \
  mi_assert_internal(start <= cycle); \
  mi_assert_internal(start < MI_BFIELD_BITS); \
  mi_assert_internal(cycle <= MI_BFIELD_BITS); \
  mi_bfield_t _cycle_mask##SUF = mi_bfield_mask(cycle - start, start); \
  size_t _bcount##SUF = mi_bfield_popcount(bfield); \
  mi_bfield_t _b##SUF = bfield & _cycle_mask##SUF; /* process [start, cycle> first*/\
  while(_bcount##SUF > 0) { \
    _bcount##SUF--;\
    if (_b##SUF==0) { _b##SUF = bfield & ~_cycle_mask##SUF; } /* process [0,start> + [cycle, MI_BFIELD_BITS> next */ \
    size_t name_idx; \
    bool _found##SUF = mi_bfield_find_least_bit(_b##SUF,&name_idx); \
    mi_assert_internal(_found##SUF); MI_UNUSED(_found##SUF); \
    { \

#define mi_bfield_iterate_end(SUF) \
    } \
    _b##SUF = mi_bfield_clear_least_bit(_b##SUF); \
  } \
}

#define mi_bfield_cycle_iterate(bfield,tseq,cycle,name_idx,SUF) { \
  const size_t _start##SUF = (uint32_t)(tseq) % (uint32_t)(cycle); /* or: 0 to always search from the start? */\
  mi_bfield_iterate(bfield,_start##SUF,cycle,name_idx,SUF)

#define mi_bfield_cycle_iterate_end(SUF) \
  mi_bfield_iterate_end(SUF); }


/* --------------------------------------------------------------------------------
  mi_bitmap_find
  (used to find free pages)
-------------------------------------------------------------------------------- */

typedef bool (mi_bitmap_visit_fun_t)(mi_bitmap_t* bitmap, size_t chunk_idx, size_t n, size_t* idx, void* arg1, void* arg2);

// Go through the bitmap and for every sequence of `n` set bits, call the visitor function.
// If it returns `true` stop the search.
static inline bool mi_bitmap_find(mi_bitmap_t* bitmap, size_t tseq, size_t n, size_t* pidx, mi_bitmap_visit_fun_t* on_find, void* arg1, void* arg2)
{
  const size_t chunkmap_max = _mi_divide_up(mi_bitmap_chunk_count(bitmap), MI_BFIELD_BITS);
  for (size_t i = 0; i < chunkmap_max; i++) {
    // and for each chunkmap entry we iterate over its bits to find the chunks
    const mi_bfield_t cmap_entry = mi_atomic_load_relaxed(&bitmap->chunkmap.bfields[i]);
    size_t hi;
    if (mi_bfield_find_highest_bit(cmap_entry, &hi)) {
      mi_bfield_cycle_iterate(cmap_entry, tseq%8, hi+1, eidx, Y) // reduce the tseq to 8 bins to reduce using extra memory (see `mstress`)
      {
        mi_assert_internal(eidx <= MI_BFIELD_BITS);
        const size_t chunk_idx = i*MI_BFIELD_BITS + eidx;
        mi_assert_internal(chunk_idx < mi_bitmap_chunk_count(bitmap));
        if ((*on_find)(bitmap, chunk_idx, n, pidx, arg1, arg2)) {
          return true;
        }
      }
      mi_bfield_cycle_iterate_end(Y);
    }
  }
  return false;
}


/* --------------------------------------------------------------------------------
  Bitmap: try_find_and_claim  -- used to allocate abandoned pages
  note: the compiler will fully inline the indirect function call
-------------------------------------------------------------------------------- */

typedef struct mi_claim_fun_data_s {
  mi_arena_t*   arena;
  mi_heaptag_t  heap_tag;
} mi_claim_fun_data_t;

static bool mi_bitmap_try_find_and_claim_visit(mi_bitmap_t* bitmap, size_t chunk_idx, size_t n, size_t* pidx, void* arg1, void* arg2)
{
  mi_assert_internal(n==1); MI_UNUSED(n);
  mi_claim_fun_t* claim_fun = (mi_claim_fun_t*)arg1;
  mi_claim_fun_data_t* claim_data = (mi_claim_fun_data_t*)arg2;
  size_t cidx;
  if mi_likely(mi_bchunk_try_find_and_clear(&bitmap->chunks[chunk_idx], &cidx)) {
    const size_t slice_index = (chunk_idx * MI_BCHUNK_BITS) + cidx;
    mi_assert_internal(slice_index < mi_bitmap_max_bits(bitmap));
    bool keep_set = true;
    if ((*claim_fun)(slice_index, claim_data->arena, claim_data->heap_tag, &keep_set)) {
      // success!
      mi_assert_internal(!keep_set);
      *pidx = slice_index;
      return true;
    }
    else {
      // failed to claim it, set abandoned mapping again (unless the page was freed)
      if (keep_set) {
        const bool wasclear = mi_bchunk_set(&bitmap->chunks[chunk_idx], cidx, NULL);
        mi_assert_internal(wasclear); MI_UNUSED(wasclear);
      }
    }
  }
  else {
    // we may find that all are cleared only on a second iteration but that is ok as
    // the chunkmap is a conservative approximation.
    mi_bitmap_chunkmap_try_clear(bitmap, chunk_idx);
  }
  return false;
}

// Find a set bit in the bitmap and try to atomically clear it and claim it.
// (Used to find pages in the pages_abandoned bitmaps.)
mi_decl_nodiscard bool mi_bitmap_try_find_and_claim(mi_bitmap_t* bitmap, size_t tseq, size_t* pidx,
  mi_claim_fun_t* claim, mi_arena_t* arena, mi_heaptag_t heap_tag)
{
  mi_claim_fun_data_t claim_data = { arena, heap_tag };
  return mi_bitmap_find(bitmap, tseq, 1, pidx, &mi_bitmap_try_find_and_claim_visit, (void*)claim, &claim_data);
}


bool mi_bitmap_bsr(mi_bitmap_t* bitmap, size_t* idx) {
  const size_t chunkmap_max = _mi_divide_up(mi_bitmap_chunk_count(bitmap), MI_BFIELD_BITS);
  for (size_t i = chunkmap_max; i > 0; ) {
    i--;
    mi_bfield_t cmap = mi_atomic_load_relaxed(&bitmap->chunkmap.bfields[i]);
    size_t cmap_idx;
    if (mi_bsr(cmap,&cmap_idx)) {
      // highest chunk
      const size_t chunk_idx = i*MI_BFIELD_BITS + cmap_idx;
      size_t cidx;
      if (mi_bchunk_bsr(&bitmap->chunks[chunk_idx], &cidx)) {
        *idx = (chunk_idx * MI_BCHUNK_BITS) + cidx;
        return true;
      }
    }
  }
  return false;
}


// Clear a bit once it is set.
void mi_bitmap_clear_once_set(mi_bitmap_t* bitmap, size_t idx) {
  mi_assert_internal(idx < mi_bitmap_max_bits(bitmap));
  const size_t chunk_idx = idx / MI_BCHUNK_BITS;
  const size_t cidx = idx % MI_BCHUNK_BITS;
  mi_assert_internal(chunk_idx < mi_bitmap_chunk_count(bitmap));
  mi_bchunk_clear_once_set(&bitmap->chunks[chunk_idx], cidx);
}


// Visit all set bits in a bitmap.
// todo: optimize further? maybe use avx512 to directly get all indices using a mask_compressstore?
bool _mi_bitmap_forall_set(mi_bitmap_t* bitmap, mi_forall_set_fun_t* visit, mi_arena_t* arena, void* arg) {
  // for all chunkmap entries
  const size_t chunkmap_max = _mi_divide_up(mi_bitmap_chunk_count(bitmap), MI_BFIELD_BITS);
  for(size_t i = 0; i < chunkmap_max; i++) {
    mi_bfield_t cmap_entry = mi_atomic_load_relaxed(&bitmap->chunkmap.bfields[i]);
    size_t cmap_idx;
    // for each chunk (corresponding to a set bit in a chunkmap entry)
    while (mi_bfield_foreach_bit(&cmap_entry, &cmap_idx)) {
      const size_t chunk_idx = i*MI_BFIELD_BITS + cmap_idx;
      // for each chunk field
      mi_bchunk_t* const chunk = &bitmap->chunks[chunk_idx];
      for (size_t j = 0; j < MI_BCHUNK_FIELDS; j++) {
        const size_t base_idx = (chunk_idx*MI_BCHUNK_BITS) + (j*MI_BFIELD_BITS);
        mi_bfield_t b = mi_atomic_load_relaxed(&chunk->bfields[j]);
        size_t bidx;
        while (mi_bfield_foreach_bit(&b, &bidx)) {
          const size_t idx = base_idx + bidx;
          if (!visit(idx, 1, arena, arg)) return false;
        }
      }
    }
  }
  return true;
}

// Visit all set bits in a bitmap but try to return ranges (within bfields) if possible.
// Also clear those ranges atomically.
// Used by purging to purge larger ranges when possible
// todo: optimize further? maybe use avx512 to directly get all indices using a mask_compressstore?
bool _mi_bitmap_forall_setc_ranges(mi_bitmap_t* bitmap, mi_forall_set_fun_t* visit, mi_arena_t* arena, void* arg) {
  // for all chunkmap entries
  const size_t chunkmap_max = _mi_divide_up(mi_bitmap_chunk_count(bitmap), MI_BFIELD_BITS);
  for (size_t i = 0; i < chunkmap_max; i++) {
    mi_bfield_t cmap_entry = mi_atomic_load_relaxed(&bitmap->chunkmap.bfields[i]);
    size_t cmap_idx;
    // for each chunk (corresponding to a set bit in a chunkmap entry)
    while (mi_bfield_foreach_bit(&cmap_entry, &cmap_idx)) {
      const size_t chunk_idx = i*MI_BFIELD_BITS + cmap_idx;
      // for each chunk field
      mi_bchunk_t* const chunk = &bitmap->chunks[chunk_idx];
      for (size_t j = 0; j < MI_BCHUNK_FIELDS; j++) {
        const size_t base_idx = (chunk_idx*MI_BCHUNK_BITS) + (j*MI_BFIELD_BITS);
        mi_bfield_t b = mi_atomic_exchange_acq_rel(&chunk->bfields[j], 0); // can be relaxed?
        #if MI_DEBUG > 1
        const size_t bpopcount = mi_popcount(b);
        size_t rngcount = 0;
        #endif
        size_t bidx;
        while (mi_bfield_find_least_bit(b, &bidx)) {
          const size_t rng = mi_ctz(~(b>>bidx)); // all the set bits from bidx
          #if MI_DEBUG > 1
          rngcount += rng;
          #endif
          mi_assert_internal(rng>=1 && rng<=MI_BFIELD_BITS);
          const size_t idx = base_idx + bidx;
          mi_assert_internal((idx % MI_BFIELD_BITS) + rng <= MI_BFIELD_BITS);
          mi_assert_internal((idx / MI_BCHUNK_BITS) < mi_bitmap_chunk_count(bitmap));
          if (!visit(idx, rng, arena, arg)) return false;
          // clear rng bits in b
          b = b & ~mi_bfield_mask(rng, bidx);
        }
        mi_assert_internal(rngcount == bpopcount);
      }
    }
  }
  return true;
}



/* --------------------------------------------------------------------------------
  binned bitmap's
-------------------------------------------------------------------------------- */


size_t mi_bbitmap_size(size_t bit_count, size_t* pchunk_count) {
  mi_assert_internal((bit_count % MI_BCHUNK_BITS) == 0);
  bit_count = _mi_align_up(bit_count, MI_BCHUNK_BITS);
  mi_assert_internal(bit_count <= MI_BITMAP_MAX_BIT_COUNT);
  mi_assert_internal(bit_count > 0);
  const size_t chunk_count = bit_count / MI_BCHUNK_BITS;
  mi_assert_internal(chunk_count >= 1);
  const size_t size = offsetof(mi_bbitmap_t,chunks) + (chunk_count * MI_BCHUNK_SIZE);
  mi_assert_internal( (size%MI_BCHUNK_SIZE) == 0 );
  if (pchunk_count != NULL) { *pchunk_count = chunk_count;  }
  return size;
}

// initialize a bitmap to all unset; avoid a mem_zero if `already_zero` is true
// returns the size of the bitmap
size_t mi_bbitmap_init(mi_bbitmap_t* bbitmap, size_t bit_count, bool already_zero) {
  size_t chunk_count;
  const size_t size = mi_bbitmap_size(bit_count, &chunk_count);
  if (!already_zero) {
    _mi_memzero_aligned(bbitmap, size);
  }
  mi_atomic_store_release(&bbitmap->chunk_count, chunk_count);
  mi_assert_internal(mi_atomic_load_relaxed(&bbitmap->chunk_count) <= MI_BITMAP_MAX_CHUNK_COUNT);
  return size;
}

void mi_bbitmap_unsafe_setN(mi_bbitmap_t* bbitmap, size_t idx, size_t n) {
  mi_assert_internal(n>0);
  mi_assert_internal(idx + n <= mi_bbitmap_max_bits(bbitmap));
  mi_bchunks_unsafe_setN(&bbitmap->chunks[0], &bbitmap->chunkmap, idx, n);
}



/* --------------------------------------------------------------------------------
 binned bitmap chunkmap
-------------------------------------------------------------------------------- */

static void mi_bbitmap_chunkmap_set_max(mi_bbitmap_t* bbitmap, size_t chunk_idx) {
  size_t oldmax = mi_atomic_load_relaxed(&bbitmap->chunk_max_accessed);
  if mi_unlikely(chunk_idx > oldmax) {
    mi_atomic_cas_strong_relaxed(&bbitmap->chunk_max_accessed, &oldmax, chunk_idx);
  }
}

static void mi_bbitmap_chunkmap_set(mi_bbitmap_t* bbitmap, size_t chunk_idx, bool check_all_set) {
  mi_assert(chunk_idx < mi_bbitmap_chunk_count(bbitmap));
  if (check_all_set) {
    if (mi_bchunk_all_are_set_relaxed(&bbitmap->chunks[chunk_idx])) {
      // all slices are free in this chunk: return back to the NONE bin
      mi_atomic_store_release(&bbitmap->chunk_bins[chunk_idx], MI_BBIN_NONE);
    }
  }
<<<<<<< HEAD
  mi_bchunk_set(&bbitmap->chunkmap, chunk_idx);
=======
  mi_bchunk_set(&bbitmap->chunkmap, chunk_idx, NULL);
>>>>>>> 670ebd03
  mi_bbitmap_chunkmap_set_max(bbitmap, chunk_idx);
}

static bool mi_bbitmap_chunkmap_try_clear(mi_bbitmap_t* bbitmap, size_t chunk_idx) {
  mi_assert(chunk_idx < mi_bbitmap_chunk_count(bbitmap));
  // check if the corresponding chunk is all clear
  if (!mi_bchunk_all_are_clear_relaxed(&bbitmap->chunks[chunk_idx])) return false;
  // clear the chunkmap bit
  mi_bchunk_clear(&bbitmap->chunkmap, chunk_idx, NULL);
  // .. but a concurrent set may have happened in between our all-clear test and the clearing of the
  // bit in the mask. We check again to catch this situation.
  if (!mi_bchunk_all_are_clear_relaxed(&bbitmap->chunks[chunk_idx])) {
<<<<<<< HEAD
    mi_bchunk_set(&bbitmap->chunkmap, chunk_idx);
=======
    mi_bchunk_set(&bbitmap->chunkmap, chunk_idx, NULL);
>>>>>>> 670ebd03
    return false;
  }
  mi_bbitmap_chunkmap_set_max(bbitmap, chunk_idx);
  return true;
}

// Assign from the NONE bin to a specific size bin
static void mi_bbitmap_set_chunk_bin(mi_bbitmap_t* bbitmap, size_t chunk_idx, mi_bbin_t bin) {
  mi_assert_internal(chunk_idx < mi_bbitmap_chunk_count(bbitmap));
  mi_atomic_store_release(&bbitmap->chunk_bins[chunk_idx], (uint8_t)bin);
}


/* --------------------------------------------------------------------------------
  mi_bbitmap_setN, try_clearN, and is_xsetN
  (used to find free pages)
-------------------------------------------------------------------------------- */

// Set a sequence of `n` bits in the bitmap; returns `true` if atomically transitioned from 0's to 1's (or 1's to 0's).
// `n` cannot cross chunk boundaries (and `n <= MI_BCHUNK_BITS`)!
bool mi_bbitmap_setN(mi_bbitmap_t* bbitmap, size_t idx, size_t n) {
  mi_assert_internal(n>0);
  mi_assert_internal(n<=MI_BCHUNK_BITS);

  const size_t chunk_idx = idx / MI_BCHUNK_BITS;
  const size_t cidx = idx % MI_BCHUNK_BITS;
  mi_assert_internal(cidx + n <= MI_BCHUNK_BITS);  // don't cross chunks (for now)
  mi_assert_internal(chunk_idx < mi_bbitmap_chunk_count(bbitmap));
  if (cidx + n > MI_BCHUNK_BITS) { n = MI_BCHUNK_BITS - cidx; }  // paranoia

  const bool were_allclear = mi_bchunk_setN(&bbitmap->chunks[chunk_idx], cidx, n, NULL);
  mi_bbitmap_chunkmap_set(bbitmap, chunk_idx, true);   // set after
  return were_allclear;
}


// ------- mi_bbitmap_try_clearN ---------------------------------------

bool mi_bbitmap_try_clearN(mi_bbitmap_t* bbitmap, size_t idx, size_t n) {
  mi_assert_internal(n>0);
  mi_assert_internal(n<=MI_BCHUNK_BITS);
  mi_assert_internal(idx + n <= mi_bbitmap_max_bits(bbitmap));

  const size_t chunk_idx = idx / MI_BCHUNK_BITS;
  const size_t cidx = idx % MI_BCHUNK_BITS;
  mi_assert_internal(cidx + n <= MI_BCHUNK_BITS);  // don't cross chunks (for now)
  mi_assert_internal(chunk_idx < mi_bbitmap_chunk_count(bbitmap));
  if (cidx + n > MI_BCHUNK_BITS) return false;
  bool maybe_all_clear;
  const bool cleared = mi_bchunk_try_clearN(&bbitmap->chunks[chunk_idx], cidx, n, &maybe_all_clear);
  if (cleared && maybe_all_clear) { mi_bbitmap_chunkmap_try_clear(bbitmap, chunk_idx); }
  // note: we don't set the size class for an explicit try_clearN (only used by purging)
  return cleared;
}


// ------- mi_bbitmap_is_xset ---------------------------------------

// Is a sequence of n bits already all set/cleared?
bool mi_bbitmap_is_xsetN(mi_xset_t set, mi_bbitmap_t* bbitmap, size_t idx, size_t n) {
  mi_assert_internal(n>0);
  mi_assert_internal(n<=MI_BCHUNK_BITS);
  mi_assert_internal(idx + n <= mi_bbitmap_max_bits(bbitmap));

  const size_t chunk_idx = idx / MI_BCHUNK_BITS;
  const size_t cidx = idx % MI_BCHUNK_BITS;
  mi_assert_internal(cidx + n <= MI_BCHUNK_BITS);  // don't cross chunks (for now)
  mi_assert_internal(chunk_idx < mi_bbitmap_chunk_count(bbitmap));
  if (cidx + n > MI_BCHUNK_BITS) { n = MI_BCHUNK_BITS - cidx; }  // paranoia

  return mi_bchunk_is_xsetN(set, &bbitmap->chunks[chunk_idx], cidx, n);
}




/* --------------------------------------------------------------------------------
  mi_bbitmap_find
  (used to find free pages)
-------------------------------------------------------------------------------- */

typedef bool (mi_bchunk_try_find_and_clear_fun_t)(mi_bchunk_t* chunk, size_t n, size_t* idx);

// Go through the bbitmap and for every sequence of `n` set bits, call the visitor function.
// If it returns `true` stop the search.
//
// This is used for finding free blocks and it is important to be efficient (with 2-level bitscan)
// but also reduce fragmentation (through size bins).
static inline bool mi_bbitmap_try_find_and_clear_generic(mi_bbitmap_t* bbitmap, size_t tseq, size_t n, size_t* pidx, mi_bchunk_try_find_and_clear_fun_t* on_find)
{
  // we space out threads to reduce contention
  const size_t cmap_max_count  = _mi_divide_up(mi_bbitmap_chunk_count(bbitmap),MI_BFIELD_BITS);
  const size_t chunk_acc       = mi_atomic_load_relaxed(&bbitmap->chunk_max_accessed);
  const size_t cmap_acc        = chunk_acc / MI_BFIELD_BITS;
  const size_t cmap_acc_bits   = 1 + (chunk_acc % MI_BFIELD_BITS);

  // create a mask over the chunkmap entries to iterate over them efficiently
  mi_assert_internal(MI_BFIELD_BITS >= MI_BCHUNK_FIELDS);
  const mi_bfield_t cmap_mask  = mi_bfield_mask(cmap_max_count,0);
  const size_t cmap_cycle      = cmap_acc+1;
  const mi_bbin_t bbin = mi_bbin_of(n);
  // visit bins from largest size bin up to the NONE bin
  for(int bin = bbin; bin >= MI_BBIN_SMALL; bin--)  // no need to traverse for MI_BBIN_NONE as anyone can allocate in MI_BBIN_SMALL
  // const mi_bbin_t bin = bbin;
  {
    mi_bfield_cycle_iterate(cmap_mask, tseq, cmap_cycle, cmap_idx, X)
    {
      // don't search into non-accessed memory until we tried other size bins as well
      if (bin > MI_BBIN_SMALL && cmap_idx > cmap_acc) {
        break;
      }

      // and for each chunkmap entry we iterate over its bits to find the chunks
      const mi_bfield_t cmap_entry = mi_atomic_load_relaxed(&bbitmap->chunkmap.bfields[cmap_idx]);
      const size_t cmap_entry_cycle = (cmap_idx != cmap_acc ? MI_BFIELD_BITS : cmap_acc_bits);
      mi_bfield_cycle_iterate(cmap_entry, tseq%8, cmap_entry_cycle, eidx, Y) // reduce the tseq to 8 bins to reduce using extra memory (see `mstress`)
      {
        mi_assert_internal(eidx <= MI_BFIELD_BITS);
        const size_t chunk_idx = cmap_idx*MI_BFIELD_BITS + eidx;
        mi_assert_internal(chunk_idx < mi_bbitmap_chunk_count(bbitmap));
        // only in the current size class!
        const mi_bbin_t chunk_bin = (mi_bbin_t)mi_atomic_load_relaxed(&bbitmap->chunk_bins[chunk_idx]);
        if // (bin >= chunk_bin) {
           ((mi_bbin_t)bin == chunk_bin || (bin <= MI_BBIN_SMALL && chunk_bin <= MI_BBIN_SMALL)) {
          mi_bchunk_t* chunk = &bbitmap->chunks[chunk_idx];
          size_t cidx;
          if ((*on_find)(chunk, n, &cidx)) {
            if (cidx==0 && chunk_bin == MI_BBIN_NONE) { // only the first determines the size bin
              // this chunk is now reserved for the `bbin` size class
              mi_bbitmap_set_chunk_bin(bbitmap, chunk_idx, bbin);
            }
            *pidx = (chunk_idx * MI_BCHUNK_BITS) + cidx;
            mi_assert_internal(*pidx + n <= mi_bbitmap_max_bits(bbitmap));
            return true;
          }
          else {
            /* we may find that all are cleared only on a second iteration but that is ok as the chunkmap is a conservative approximation. */
            mi_bbitmap_chunkmap_try_clear(bbitmap, chunk_idx);
          }
        }
      }
      mi_bfield_cycle_iterate_end(Y);
    }
    mi_bfield_cycle_iterate_end(X);
  }
  return false;
}


/* --------------------------------------------------------------------------------
  mi_bbitmap_try_find_and_clear -- used to find free pages
  note: the compiler will fully inline the indirect function calls
-------------------------------------------------------------------------------- */

bool mi_bbitmap_try_find_and_clear(mi_bbitmap_t* bbitmap, size_t tseq, size_t* pidx) {
  return mi_bbitmap_try_find_and_clear_generic(bbitmap, tseq, 1, pidx, &mi_bchunk_try_find_and_clear_1);
}

bool mi_bbitmap_try_find_and_clear8(mi_bbitmap_t* bbitmap, size_t tseq, size_t* pidx) {
  return mi_bbitmap_try_find_and_clear_generic(bbitmap, tseq, 8, pidx, &mi_bchunk_try_find_and_clear_8);
}

<<<<<<< HEAD
bool mi_bbitmap_try_find_and_clearX(mi_bbitmap_t* bbitmap, size_t tseq, size_t* pidx) {
  return mi_bbitmap_try_find_and_clear_generic(bbitmap, tseq, MI_BFIELD_BITS, pidx, &mi_bchunk_try_find_and_clear_X);
}
=======
// bool mi_bbitmap_try_find_and_clearX(mi_bbitmap_t* bbitmap, size_t tseq, size_t* pidx) {
//   return mi_bbitmap_try_find_and_clear_generic(bbitmap, tseq, MI_BFIELD_BITS, pidx, &mi_bchunk_try_find_and_clear_X);
// }
>>>>>>> 670ebd03

bool mi_bbitmap_try_find_and_clearNX(mi_bbitmap_t* bbitmap, size_t tseq, size_t n, size_t* pidx) {
  mi_assert_internal(n<=MI_BFIELD_BITS);
  return mi_bbitmap_try_find_and_clear_generic(bbitmap, tseq, n, pidx, &mi_bchunk_try_find_and_clearNX);
}

bool mi_bbitmap_try_find_and_clearN_(mi_bbitmap_t* bbitmap, size_t tseq, size_t n, size_t* pidx) {
  mi_assert_internal(n<=MI_BCHUNK_BITS);
  return mi_bbitmap_try_find_and_clear_generic(bbitmap, tseq, n, pidx, &mi_bchunk_try_find_and_clearN_);
}<|MERGE_RESOLUTION|>--- conflicted
+++ resolved
@@ -353,29 +353,6 @@
   return mi_bfield_atomic_clear(&chunk->bfields[i], idx, all_clear);
 }
 
-<<<<<<< HEAD
-static inline bool mi_bchunk_clearNX(mi_bchunk_t* chunk, size_t cidx, size_t n, bool* all_clear) {
-  mi_assert_internal(cidx < MI_BCHUNK_BITS);
-  const size_t i = cidx / MI_BFIELD_BITS;
-  const size_t idx = cidx % MI_BFIELD_BITS;
-  const mi_bfield_t mask = mi_bfield_mask(n, idx);
-  return mi_bfield_atomic_clear_mask(&chunk->bfields[i], mask, all_clear);
-}
-
-static inline bool mi_bchunk_clearX(mi_bchunk_t* chunk, size_t cidx, bool* all_clear) {
-  mi_assert_internal(cidx < MI_BCHUNK_BITS);
-  mi_assert_internal((cidx%MI_BFIELD_BITS)==0);
-  const size_t i = cidx / MI_BFIELD_BITS;
-  return mi_bfield_atomic_clearX(&chunk->bfields[i], all_clear);
-}
-
-static inline bool mi_bchunk_clearN(mi_bchunk_t* chunk, size_t cidx, size_t n, bool* pmaybe_all_clear) {
-  mi_assert_internal(n>0 && n <= MI_BCHUNK_BITS);
-  if (n==1) return mi_bchunk_clear(chunk, cidx, pmaybe_all_clear);
-  if (n==MI_BFIELD_BITS) return mi_bchunk_clearX(chunk, cidx, pmaybe_all_clear);
-  if (n <MI_BFIELD_BITS) return mi_bchunk_clearNX(chunk, cidx, n, pmaybe_all_clear);
-  return mi_bchunk_xsetN_(MI_BIT_CLEAR, chunk, cidx, n, NULL, pmaybe_all_clear);
-=======
 static inline bool mi_bchunk_clearN(mi_bchunk_t* chunk, size_t cidx, size_t n, bool* maybe_all_clear) {
   mi_assert_internal(n>0 && n <= MI_BCHUNK_BITS);
   if (n==1) return mi_bchunk_clear(chunk, cidx, maybe_all_clear);
@@ -383,7 +360,6 @@
   // if (n==MI_BFIELD_BITS) return mi_bchunk_clearX(chunk, cidx, maybe_all_clear);
   // TODO: implement mi_bchunk_xsetNX instead of setNX
   return mi_bchunk_xsetN_(MI_BIT_CLEAR, chunk, cidx, n, NULL, maybe_all_clear);
->>>>>>> 670ebd03
 }
 
 
@@ -800,11 +776,7 @@
 
       const size_t bmask = mask<<idx;
       mi_assert_internal(bmask>>idx == mask);
-<<<<<<< HEAD
-      if ((b&bmask) == bmask) { // found a match
-=======
       if ((b&bmask) == bmask) { // found a match with all bits set, try clearing atomically
->>>>>>> 670ebd03
         if mi_likely(mi_bfield_atomic_try_clear_mask(&chunk->bfields[i], bmask, NULL)) {
           *pidx = (i*MI_BFIELD_BITS) + idx;
           mi_assert_internal(*pidx < MI_BCHUNK_BITS);
@@ -973,21 +945,12 @@
   const __m256i vec2 = _mm256_load_si256(((const __m256i*)chunk->bfields)+1);
   return (mi_mm256_is_ones(_mm256_and_si256(vec1, vec2)));
 #elif MI_OPT_SIMD && (MI_BCHUNK_BITS==512) && MI_ARCH_ARM64
-<<<<<<< HEAD
-  const uint64x2_t v0 = vld1q_u64((uint64_t*)chunk->bfields); 
-  const uint64x2_t v1 = vld1q_u64((uint64_t*)chunk->bfields + 2);    
-  const uint64x2_t v2 = vld1q_u64((uint64_t*)chunk->bfields + 4);    
-  const uint64x2_t v3 = vld1q_u64((uint64_t*)chunk->bfields + 6);    
-  const uint64x2_t v  = vandq_u64(vandq_u64(v0,v1),vandq_u64(v2,v3));    
-  return (vminvq_u32(vreinterpretq_u32_u64(v)) == 0xFFFFFFFFUL);     
-=======
   const uint64x2_t v0 = vld1q_u64((uint64_t*)chunk->bfields);
   const uint64x2_t v1 = vld1q_u64((uint64_t*)chunk->bfields + 2);
   const uint64x2_t v2 = vld1q_u64((uint64_t*)chunk->bfields + 4);
   const uint64x2_t v3 = vld1q_u64((uint64_t*)chunk->bfields + 6);
   const uint64x2_t v  = vandq_u64(vandq_u64(v0,v1),vandq_u64(v2,v3));
   return (vminvq_u32(vreinterpretq_u32_u64(v)) == 0xFFFFFFFFUL);
->>>>>>> 670ebd03
 #else
   for (int i = 0; i < MI_BCHUNK_FIELDS; i++) {
     if (~mi_atomic_load_relaxed(&chunk->bfields[i]) != 0) return false;
@@ -1016,11 +979,7 @@
 
 static void mi_bitmap_chunkmap_set(mi_bitmap_t* bitmap, size_t chunk_idx) {
   mi_assert(chunk_idx < mi_bitmap_chunk_count(bitmap));
-<<<<<<< HEAD
-  mi_bchunk_set(&bitmap->chunkmap, chunk_idx);
-=======
   mi_bchunk_set(&bitmap->chunkmap, chunk_idx, NULL);
->>>>>>> 670ebd03
 }
 
 static bool mi_bitmap_chunkmap_try_clear(mi_bitmap_t* bitmap, size_t chunk_idx) {
@@ -1477,11 +1436,7 @@
       mi_atomic_store_release(&bbitmap->chunk_bins[chunk_idx], MI_BBIN_NONE);
     }
   }
-<<<<<<< HEAD
-  mi_bchunk_set(&bbitmap->chunkmap, chunk_idx);
-=======
   mi_bchunk_set(&bbitmap->chunkmap, chunk_idx, NULL);
->>>>>>> 670ebd03
   mi_bbitmap_chunkmap_set_max(bbitmap, chunk_idx);
 }
 
@@ -1494,11 +1449,7 @@
   // .. but a concurrent set may have happened in between our all-clear test and the clearing of the
   // bit in the mask. We check again to catch this situation.
   if (!mi_bchunk_all_are_clear_relaxed(&bbitmap->chunks[chunk_idx])) {
-<<<<<<< HEAD
-    mi_bchunk_set(&bbitmap->chunkmap, chunk_idx);
-=======
     mi_bchunk_set(&bbitmap->chunkmap, chunk_idx, NULL);
->>>>>>> 670ebd03
     return false;
   }
   mi_bbitmap_chunkmap_set_max(bbitmap, chunk_idx);
@@ -1661,15 +1612,9 @@
   return mi_bbitmap_try_find_and_clear_generic(bbitmap, tseq, 8, pidx, &mi_bchunk_try_find_and_clear_8);
 }
 
-<<<<<<< HEAD
-bool mi_bbitmap_try_find_and_clearX(mi_bbitmap_t* bbitmap, size_t tseq, size_t* pidx) {
-  return mi_bbitmap_try_find_and_clear_generic(bbitmap, tseq, MI_BFIELD_BITS, pidx, &mi_bchunk_try_find_and_clear_X);
-}
-=======
 // bool mi_bbitmap_try_find_and_clearX(mi_bbitmap_t* bbitmap, size_t tseq, size_t* pidx) {
 //   return mi_bbitmap_try_find_and_clear_generic(bbitmap, tseq, MI_BFIELD_BITS, pidx, &mi_bchunk_try_find_and_clear_X);
 // }
->>>>>>> 670ebd03
 
 bool mi_bbitmap_try_find_and_clearNX(mi_bbitmap_t* bbitmap, size_t tseq, size_t n, size_t* pidx) {
   mi_assert_internal(n<=MI_BFIELD_BITS);
