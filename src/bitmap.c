/* ----------------------------------------------------------------------------
Copyright (c) 2019-2024 Microsoft Research, Daan Leijen
This is free software; you can redistribute it and/or modify it under the
terms of the MIT license. A copy of the license can be found in the file
"LICENSE" at the root of this distribution.
-----------------------------------------------------------------------------*/

/* ----------------------------------------------------------------------------
Concurrent bitmap that can set/reset sequences of bits atomically
---------------------------------------------------------------------------- */

#include "mimalloc.h"
#include "mimalloc/internal.h"
#include "mimalloc/bits.h"
#include "bitmap.h"

/* --------------------------------------------------------------------------------
  bfields
-------------------------------------------------------------------------------- */

static inline size_t mi_bfield_ctz(mi_bfield_t x) {
  return mi_ctz(x);
}


static inline size_t mi_bfield_popcount(mi_bfield_t x) {
  return mi_popcount(x);
}

// find the least significant bit that is set (i.e. count trailing zero's)
// return false if `x==0` (with `*idx` undefined) and true otherwise,
// with the `idx` is set to the bit index (`0 <= *idx < MI_BFIELD_BITS`).
static inline bool mi_bfield_find_least_bit(mi_bfield_t x, size_t* idx) {
  return mi_bsf(x,idx);
}

static inline mi_bfield_t mi_bfield_rotate_right(mi_bfield_t x, size_t r) {
  return mi_rotr(x,r);
}

static inline mi_bfield_t mi_bfield_zero(void) {
  return 0;
}

static inline mi_bfield_t mi_bfield_one(void) {
  return 1;
}

static inline mi_bfield_t mi_bfield_all_set(void) {
  return ~((mi_bfield_t)0);
}

static inline mi_bfield_t mi_bfield_mask(size_t bit_count, size_t shiftl) {
  mi_assert_internal(bit_count > 0);
  mi_assert_internal(bit_count + shiftl <= MI_BFIELD_BITS);
  const mi_bfield_t mask0 = (bit_count < MI_BFIELD_BITS ? (mi_bfield_one() << bit_count)-1 : mi_bfield_all_set());
  return (mask0 << shiftl);
}

// ------- mi_bfield_atomic_set ---------------------------------------

// Set a bit atomically. Returns `true` if the bit transitioned from 0 to 1
static inline bool mi_bfield_atomic_set(_Atomic(mi_bfield_t)*b, size_t idx) {
  mi_assert_internal(idx < MI_BFIELD_BITS);
  const mi_bfield_t mask = mi_bfield_one()<<idx;
  const mi_bfield_t old = mi_atomic_or_acq_rel(b, mask);
  return ((old&mask) == 0);
}

// Clear a bit atomically. Returns `true` if the bit transitioned from 1 to 0.
// `all_clear` is set if the new bfield is zero.
static inline bool mi_bfield_atomic_clear(_Atomic(mi_bfield_t)*b, size_t idx, bool* all_clear) {
  mi_assert_internal(idx < MI_BFIELD_BITS);
  const mi_bfield_t mask = mi_bfield_one()<<idx;
  mi_bfield_t old = mi_atomic_and_acq_rel(b, ~mask);
  if (all_clear != NULL) { *all_clear = ((old&~mask)==0); }
  return ((old&mask) == mask);
}

// Clear a bit but only when/once it is set. This is used by concurrent free's while
// the page is abandoned and mapped.
static inline void mi_bfield_atomic_clear_once_set(_Atomic(mi_bfield_t)*b, size_t idx) {
  mi_assert_internal(idx < MI_BFIELD_BITS);
  const mi_bfield_t mask = mi_bfield_one()<<idx;
  mi_bfield_t old = mi_atomic_load_relaxed(b);
  do {
    if mi_unlikely((old&mask) == 0) {
      old = mi_atomic_load_acquire(b);
      if ((old&mask)==0) { _mi_stat_counter_increase(&_mi_stats_main.pages_unabandon_busy_wait, 1); }
      while ((old&mask)==0) { // busy wait
        mi_atomic_yield();
        old = mi_atomic_load_acquire(b);
      }
    }
  } while (!mi_atomic_cas_weak_acq_rel(b,&old, (old&~mask)));
  mi_assert_internal((old&mask)==mask);  // we should only clear when it was set
}


// Set a mask set of bits atomically, and return true of the mask bits transitioned from all 0's to 1's.
static inline bool mi_bfield_atomic_set_mask(_Atomic(mi_bfield_t)*b, mi_bfield_t mask, size_t* already_set) {
  mi_assert_internal(mask != 0);
  mi_bfield_t old = mi_atomic_load_relaxed(b);
  while (!mi_atomic_cas_weak_acq_rel(b, &old, old|mask)) { };  // try to atomically set the mask bits until success
  if (already_set!=NULL) { *already_set = mi_bfield_popcount(old&mask); }
  return ((old&mask) == 0);
}

// Clear a mask set of bits atomically, and return true of the mask bits transitioned from all 1's to 0's
static inline bool mi_bfield_atomic_clear_mask(_Atomic(mi_bfield_t)*b, mi_bfield_t mask, size_t* already_clear) {
  mi_assert_internal(mask != 0);
  mi_bfield_t old = mi_atomic_load_relaxed(b);
  while (!mi_atomic_cas_weak_acq_rel(b, &old, old&~mask)) { };  // try to atomically clear the mask bits until success
  if (already_clear!=NULL) { *already_clear = mi_bfield_popcount(~(old&mask)); }
  return ((old&mask) == mask);
}

// Set/clear a mask set of bits atomically, and return true of the mask bits transitioned from all 0's to 1's (or all 1's to 0's)
static inline bool mi_bfield_atomic_xset_mask(mi_xset_t set, _Atomic(mi_bfield_t)*b, mi_bfield_t mask, size_t* already_xset) {
  mi_assert_internal(mask != 0);
  if (set) {
    return mi_bfield_atomic_set_mask(b, mask, already_xset);
  }
  else {
    return mi_bfield_atomic_clear_mask(b, mask, already_xset);
  }
}

static inline bool mi_bfield_atomic_set8(_Atomic(mi_bfield_t)*b, size_t byte_idx) {
  mi_assert_internal(byte_idx < MI_BFIELD_SIZE);
  const mi_bfield_t mask = ((mi_bfield_t)0xFF)<<(byte_idx*8);
  return mi_bfield_atomic_xset_mask(MI_BIT_SET, b, mask, NULL);
}

static inline bool mi_bfield_atomic_clear8(_Atomic(mi_bfield_t)*b, size_t byte_idx, bool* all_clear) {
  mi_assert_internal(byte_idx < MI_BFIELD_SIZE);
  const mi_bfield_t mask = ((mi_bfield_t)0xFF)<<(byte_idx*8);
  mi_bfield_t old = mi_atomic_load_relaxed(b);
  while (!mi_atomic_cas_weak_acq_rel(b, &old, old&~mask)) {};  // try to atomically clear the mask bits until success
  if (all_clear!=NULL) { *all_clear = ((old&~mask)==0); }
  return ((old&mask) == mask);
}

static inline bool mi_bfield_atomic_setX(_Atomic(mi_bfield_t)*b) {
  const mi_bfield_t old = mi_atomic_exchange_release(b, mi_bfield_all_set());
  return (old==0);
}

static inline bool mi_bfield_atomic_clearX(_Atomic(mi_bfield_t)*b) {
  const mi_bfield_t old = mi_atomic_exchange_release(b, mi_bfield_zero());
  return (~old==0);
}

// ------- mi_bfield_atomic_try_xset ---------------------------------------


// Tries to clear a bit atomically. Returns `true` if the bit transitioned from 1 to 0.
// `all_clear` is set to true if the new bfield is zero (and false otherwise)
static inline bool mi_bfield_atomic_try_clear(_Atomic(mi_bfield_t)*b, size_t idx, bool* all_clear) {
  mi_assert_internal(idx < MI_BFIELD_BITS);
  const mi_bfield_t mask = mi_bfield_one()<<idx;
  const mi_bfield_t old = mi_atomic_and_acq_rel(b, ~mask);
  if (all_clear != NULL) { *all_clear = ((old&~mask)==0); }
  return ((old&mask) == mask);
}

// Tries to  set a mask atomically, and returns true if the mask bits atomically transitioned from 0 to mask
// and false otherwise (leaving the bit field as is).
static inline bool mi_bfield_atomic_try_set_mask(_Atomic(mi_bfield_t)*b, mi_bfield_t mask) {
  mi_assert_internal(mask != 0);
  mi_bfield_t old = mi_atomic_load_relaxed(b);
  do {
    if ((old&mask) != 0) return false; // the mask bits are no longer 0
  } while (!mi_atomic_cas_weak_acq_rel(b, &old, old|mask));  // try to atomically set the mask bits
  return true;
}

// Tries to clear a mask atomically, and returns true if the mask bits atomically transitioned from mask to 0
// and false otherwise (leaving the bit field as is).
static inline bool mi_bfield_atomic_try_clear_mask(_Atomic(mi_bfield_t)*b, mi_bfield_t mask, bool* all_clear) {
  mi_assert_internal(mask != 0);
  mi_bfield_t old = mi_atomic_load_relaxed(b);
  do {
    if ((old&mask) != mask) {
      // the mask bits are no longer set
      if (all_clear != NULL) { *all_clear = (old==0); }
      return false;
    }
  } while (!mi_atomic_cas_weak_acq_rel(b, &old, old&~mask));  // try to atomically clear the mask bits
  if (all_clear != NULL) { *all_clear = ((old&~mask) == 0); }
  return true;
}


// Tries to (un)set a mask atomically, and returns true if the mask bits atomically transitioned from 0 to mask (or mask to 0)
// and false otherwise (leaving the bit field as is).
static inline bool mi_bfield_atomic_try_xset_mask(mi_xset_t set, _Atomic(mi_bfield_t)* b, mi_bfield_t mask, bool* all_clear ) {
  mi_assert_internal(mask != 0);
  if (set) {
    if (all_clear != NULL) { *all_clear = false; }
    return mi_bfield_atomic_try_set_mask(b, mask);
  }
  else {
    return mi_bfield_atomic_try_clear_mask(b, mask, all_clear);
  }
}


// Tries to clear a byte atomically, and returns true if the byte atomically transitioned from 0xFF to 0
static inline bool mi_bfield_atomic_try_clear8(_Atomic(mi_bfield_t)*b, size_t byte_idx, bool* all_clear) {
  mi_assert_internal(byte_idx < MI_BFIELD_SIZE);
  const mi_bfield_t mask = ((mi_bfield_t)0xFF)<<(byte_idx*8);
  return mi_bfield_atomic_try_clear_mask(b, mask, all_clear);
}

// Try to clear a full field of bits atomically, and return true all bits transitioned from all 1's to 0's.
// and false otherwise leaving the bit field as-is.
static inline bool mi_bfield_atomic_try_clearX(_Atomic(mi_bfield_t)*b) {
  mi_bfield_t old = mi_bfield_all_set();
  return mi_atomic_cas_strong_acq_rel(b, &old, mi_bfield_zero());
}


// ------- mi_bfield_atomic_is_set ---------------------------------------


// Check if all bits corresponding to a mask are set.
static inline bool mi_bfield_atomic_is_set_mask(_Atomic(mi_bfield_t)*b, mi_bfield_t mask) {
  mi_assert_internal(mask != 0);
  return ((*b & mask) == mask);
}

// Check if all bits corresponding to a mask are clear.
static inline bool mi_bfield_atomic_is_clear_mask(_Atomic(mi_bfield_t)*b, mi_bfield_t mask) {
  mi_assert_internal(mask != 0);
  return ((*b & mask) == 0);
}


// Check if all bits corresponding to a mask are set/cleared.
static inline bool mi_bfield_atomic_is_xset_mask(mi_xset_t set, _Atomic(mi_bfield_t)*b, mi_bfield_t mask) {
  mi_assert_internal(mask != 0);
  if (set) {
    return mi_bfield_atomic_is_set_mask(b, mask);
  }
  else {
    return mi_bfield_atomic_is_clear_mask(b, mask);
  }
}



/* --------------------------------------------------------------------------------
 bitmap chunks
-------------------------------------------------------------------------------- */

// ------- mi_bchunk_xset ---------------------------------------

static inline bool mi_bchunk_set(mi_bchunk_t* chunk, size_t cidx) {
  mi_assert_internal(cidx < MI_BCHUNK_BITS);
  const size_t i = cidx / MI_BFIELD_BITS;
  const size_t idx = cidx % MI_BFIELD_BITS;
  return mi_bfield_atomic_set(&chunk->bfields[i], idx);
}

static inline bool mi_bchunk_clear(mi_bchunk_t* chunk, size_t cidx, bool* maybe_all_clear) {
  mi_assert_internal(cidx < MI_BCHUNK_BITS);
  const size_t i = cidx / MI_BFIELD_BITS;
  const size_t idx = cidx % MI_BFIELD_BITS;
  return mi_bfield_atomic_clear(&chunk->bfields[i], idx, maybe_all_clear);
}

static inline bool mi_bchunk_set8(mi_bchunk_t* chunk, size_t byte_idx) {
  mi_assert_internal(byte_idx < MI_BCHUNK_SIZE);
  const size_t i    = byte_idx / MI_BFIELD_SIZE;
  const size_t bidx = byte_idx % MI_BFIELD_SIZE;
  return mi_bfield_atomic_set8(&chunk->bfields[i], bidx);
}

static inline bool mi_bchunk_clear8(mi_bchunk_t* chunk, size_t byte_idx, bool* maybe_all_clear) {
  mi_assert_internal(byte_idx < MI_BCHUNK_SIZE);
  const size_t i = byte_idx / MI_BFIELD_SIZE;
  const size_t bidx = byte_idx % MI_BFIELD_SIZE;
  return mi_bfield_atomic_clear8(&chunk->bfields[i], bidx, maybe_all_clear);
}

static inline bool mi_bchunk_setX(mi_bchunk_t* chunk, size_t field_idx) {
  mi_assert_internal(field_idx < MI_BCHUNK_FIELDS);
  return mi_bfield_atomic_setX(&chunk->bfields[field_idx]);
}

static inline bool mi_bchunk_clearX(mi_bchunk_t* chunk, size_t field_idx, bool* maybe_all_clear) {
  mi_assert_internal(field_idx < MI_BCHUNK_FIELDS);
  if (maybe_all_clear != NULL) { *maybe_all_clear = true; }
  return mi_bfield_atomic_clearX(&chunk->bfields[field_idx]);
}

// Set/clear a sequence of `n` bits within a chunk.
// Returns true if all bits transitioned from 0 to 1 (or 1 to 0).
static bool mi_bchunk_xsetN(mi_xset_t set, mi_bchunk_t* chunk, size_t cidx, size_t n, size_t* palready_xset) {
  mi_assert_internal(cidx + n <= MI_BCHUNK_BITS);
  mi_assert_internal(n>0);
  bool all_transition = true;
  size_t total_already_xset = 0;
  size_t idx   = cidx % MI_BFIELD_BITS;
  size_t field = cidx / MI_BFIELD_BITS;
  while (n > 0) {
    size_t m = MI_BFIELD_BITS - idx;   // m is the bits to xset in this field
    if (m > n) { m = n; }
    mi_assert_internal(idx + m <= MI_BFIELD_BITS);
    mi_assert_internal(field < MI_BCHUNK_FIELDS);
    const mi_bfield_t mask = mi_bfield_mask(m, idx);
    size_t already_xset = 0;
    const bool transition = mi_bfield_atomic_xset_mask(set, &chunk->bfields[field], mask, &already_xset);
    mi_assert_internal((transition && already_xset == 0) || (!transition && already_xset > 0));
    all_transition = all_transition && transition;
    total_already_xset += already_xset;
    // next field
    field++;
    idx = 0;
    n -= m;
  }
  if (palready_xset!=NULL) { *palready_xset = total_already_xset; }
  return all_transition;
}

static inline bool mi_bchunk_setN(mi_bchunk_t* chunk, size_t cidx, size_t n, size_t* already_set) {
  return mi_bchunk_xsetN(MI_BIT_SET, chunk, cidx, n, already_set);
}

static inline bool mi_bchunk_clearN(mi_bchunk_t* chunk, size_t cidx, size_t n, size_t* already_clear) {
  return mi_bchunk_xsetN(MI_BIT_CLEAR, chunk, cidx, n, already_clear);
}



// ------- mi_bchunk_is_xset ---------------------------------------

// Check if a sequence of `n` bits within a chunk are all set/cleared.
// This can cross bfield's
mi_decl_noinline static bool mi_bchunk_is_xsetN_(mi_xset_t set, mi_bchunk_t* chunk, size_t field_idx, size_t idx, size_t n) {
  mi_assert_internal((field_idx*MI_BFIELD_BITS) + idx + n <= MI_BCHUNK_BITS);
  while (n > 0) {
    size_t m = MI_BFIELD_BITS - idx;   // m is the bits to xset in this field
    if (m > n) { m = n; }
    mi_assert_internal(idx + m <= MI_BFIELD_BITS);
    mi_assert_internal(field_idx < MI_BCHUNK_FIELDS);
    const size_t mask = mi_bfield_mask(m, idx);
    if (!mi_bfield_atomic_is_xset_mask(set, &chunk->bfields[field_idx], mask)) {
      return false;
    }
    // next field
    field_idx++;
    idx = 0;
    n -= m;
  }
  return true;
}

// Check if a sequence of `n` bits within a chunk are all set/cleared.
static inline bool mi_bchunk_is_xsetN(mi_xset_t set, mi_bchunk_t* chunk, size_t cidx, size_t n) {
  mi_assert_internal(cidx + n <= MI_BCHUNK_BITS);
  mi_assert_internal(n>0);
  if (n==0) return true;
  size_t field = cidx / MI_BFIELD_BITS;
  size_t idx = cidx % MI_BFIELD_BITS;
  if mi_likely(n<=MI_BFIELD_BITS) {
    return mi_bfield_atomic_is_xset_mask(set, &chunk->bfields[field], mi_bfield_mask(n, idx));
  }
  else {
    return mi_bchunk_is_xsetN_(set, chunk, field, idx, n);
  }
}


// ------- mi_bchunk_try_xset ---------------------------------------

// Try to atomically set/clear a sequence of `n` bits within a chunk.
// Returns true if all bits transitioned from 0 to 1 (or 1 to 0),
// and false otherwise leaving all bit fields as is.
static bool mi_bchunk_try_xsetN(mi_xset_t set, mi_bchunk_t* chunk, size_t cidx, size_t n, bool* pmaybe_all_clear) {
  mi_assert_internal(cidx + n <= MI_BCHUNK_BITS);
  mi_assert_internal(n>0);
  if (n==0) return true;
  size_t start_idx = cidx % MI_BFIELD_BITS;
  size_t start_field = cidx / MI_BFIELD_BITS;
  size_t end_field = MI_BCHUNK_FIELDS;
  mi_bfield_t mask_mid = 0;
  mi_bfield_t mask_end = 0;
  bool field_is_clear;
  bool maybe_all_clear = true;
  if (pmaybe_all_clear != NULL) { *pmaybe_all_clear = false; }

  // first field
  size_t field = start_field;
  size_t m = MI_BFIELD_BITS - start_idx;   // m is the bits to xset in this field
  if (m > n) { m = n; }
  mi_assert_internal(start_idx + m <= MI_BFIELD_BITS);
  mi_assert_internal(start_field < MI_BCHUNK_FIELDS);
  const mi_bfield_t mask_start = mi_bfield_mask(m, start_idx);
  if (!mi_bfield_atomic_try_xset_mask(set, &chunk->bfields[field], mask_start, &field_is_clear)) return false;
  maybe_all_clear = maybe_all_clear && field_is_clear;

  // done?
  n -= m;
  if (n==0) {
    if (pmaybe_all_clear != NULL) { *pmaybe_all_clear = maybe_all_clear; }
    return true;
  }

  // continue with mid fields and last field: if these fail we need to recover by unsetting previous fields

  // mid fields
  while (n >= MI_BFIELD_BITS) {
    field++;
    mi_assert_internal(field < MI_BCHUNK_FIELDS);
    mask_mid = mi_bfield_all_set();
    if (!mi_bfield_atomic_try_xset_mask(set, &chunk->bfields[field], mask_mid, &field_is_clear)) goto restore;
    maybe_all_clear = maybe_all_clear && field_is_clear;
    n -= MI_BFIELD_BITS;
  }

  // last field
  if (n > 0) {
    mi_assert_internal(n < MI_BFIELD_BITS);
    field++;
    mi_assert_internal(field < MI_BCHUNK_FIELDS);
    end_field = field;
    mask_end = mi_bfield_mask(n, 0);
    if (!mi_bfield_atomic_try_xset_mask(set, &chunk->bfields[field], mask_end, &field_is_clear)) goto restore;
    maybe_all_clear = maybe_all_clear && field_is_clear;
  }

  if (pmaybe_all_clear != NULL) { *pmaybe_all_clear = maybe_all_clear; }
  return true;

restore:
  // field is on the field that failed to set atomically; we need to restore all previous fields
  mi_assert_internal(field > start_field);
  while( field > start_field) {
    field--;
    const size_t mask = (field == start_field ? mask_start : (field == end_field ? mask_end : mask_mid));
    mi_bfield_atomic_xset_mask(!set, &chunk->bfields[field], mask, NULL);
  }
  return false;
}

// static inline bool mi_bchunk_try_setN(mi_bchunk_t* chunk, size_t cidx, size_t n) {
//   return mi_bchunk_try_xsetN(MI_BIT_SET, chunk, cidx, n, NULL);
// }

static inline bool mi_bchunk_try_clearN(mi_bchunk_t* chunk, size_t cidx, size_t n, bool* maybe_all_clear) {
  return mi_bchunk_try_xsetN(MI_BIT_CLEAR, chunk, cidx, n, maybe_all_clear);
}


// ------- mi_bchunk_try_find_and_clear ---------------------------------------

#if defined(__AVX2__)
static inline __m256i mi_mm256_zero(void) {
  return _mm256_setzero_si256();
}
static inline __m256i mi_mm256_ones(void) {
  return _mm256_set1_epi64x(~0);
}
//static inline bool mi_mm256_is_ones(__m256i vec) {
//  return _mm256_testc_si256(vec, _mm256_cmpeq_epi32(vec, vec));
//}
static inline bool mi_mm256_is_zero( __m256i vec) {
  return _mm256_testz_si256(vec,vec);
}
#endif

// Find least 1-bit in a chunk and try to clear it atomically
// set `*pidx` to the bit index (0 <= *pidx < MI_BCHUNK_BITS) on success.
// This is used to find free slices and abandoned pages and should be efficient.
// todo: try neon version
static inline bool mi_bchunk_try_find_and_clear(mi_bchunk_t* chunk, size_t* pidx) {
  #if defined(__AVX2__) && (MI_BCHUNK_BITS==256)
  while (true) {
    const __m256i vec = _mm256_load_si256((const __m256i*)chunk->bfields);
    const __m256i vcmp = _mm256_cmpeq_epi64(vec, mi_mm256_zero()); // (elem64 == 0 ? 0xFF  : 0)
    const uint32_t mask = ~_mm256_movemask_epi8(vcmp);  // mask of most significant bit of each byte (so each 8 bits are all set or clear)
    // mask is inverted, so each 8-bits is 0xFF iff the corresponding elem64 has a bit set (and thus can be cleared)
    if (mask==0) return false;
    mi_assert_internal((_tzcnt_u32(mask)%8) == 0); // tzcnt == 0, 8, 16, or 24
    const size_t chunk_idx = _tzcnt_u32(mask) / 8;
    mi_assert_internal(chunk_idx < MI_BCHUNK_FIELDS);
    const mi_bfield_t b = mi_atomic_load_relaxed(&chunk->bfields[chunk_idx]);
    size_t cidx;
    if (mi_bfield_find_least_bit(b, &cidx)) {           // find the least bit
      if mi_likely(mi_bfield_atomic_try_clear(&chunk->bfields[chunk_idx], cidx, NULL)) {  // clear it atomically
        *pidx = (chunk_idx*MI_BFIELD_BITS) + cidx;
        mi_assert_internal(*pidx < MI_BCHUNK_BITS);
        return true;
      }
    }
    // try again
  }
  #elif defined(__AVX2__) && (MI_BCHUNK_BITS==512)
  while (true) {
    size_t chunk_idx = 0;
    #if 0
    // one vector at a time
    __m256i vec = _mm256_load_si256((const __m256i*)chunk->bfields);
    if (mi_mm256_is_zero(vec)) {
      chunk_idx += 4;
      vec = _mm256_load_si256(((const __m256i*)chunk->bfields) + 1);
    }
    const __m256i vcmp = _mm256_cmpeq_epi64(vec, mi_mm256_zero()); // (elem64 == 0 ? 0xFF  : 0)
    const uint32_t mask = ~_mm256_movemask_epi8(vcmp);  // mask of most significant bit of each byte (so each 8 bits are all set or clear)
    // mask is inverted, so each 8-bits is 0xFF iff the corresponding elem64 has a bit set (and thus can be cleared)
    if (mask==0) return false;
    mi_assert_internal((_tzcnt_u32(mask)%8) == 0); // tzcnt == 0, 8, 16, or 24
    chunk_idx += _tzcnt_u32(mask) / 8;
    #else
    // a cache line is 64b so we can just as well load all at the same time
    const __m256i vec1  = _mm256_load_si256((const __m256i*)chunk->bfields);
    const __m256i vec2  = _mm256_load_si256(((const __m256i*)chunk->bfields)+1);
    const __m256i cmpv  = mi_mm256_zero();
    const __m256i vcmp1 = _mm256_cmpeq_epi64(vec1, cmpv); // (elem64 == 0 ? 0xFF  : 0)
    const __m256i vcmp2 = _mm256_cmpeq_epi64(vec2, cmpv); // (elem64 == 0 ? 0xFF  : 0)
    const uint32_t mask1 = ~_mm256_movemask_epi8(vcmp1);  // mask of most significant bit of each byte (so each 8 bits are all set or clear)
    const uint32_t mask2 = ~_mm256_movemask_epi8(vcmp2);  // mask of most significant bit of each byte (so each 8 bits are all set or clear)
    const uint64_t mask = ((uint64_t)mask2 << 32) | mask1;
    // mask is inverted, so each 8-bits is 0xFF iff the corresponding elem64 has a bit set (and thus can be cleared)
    if (mask==0) return false;
    mi_assert_internal((_tzcnt_u64(mask)%8) == 0); // tzcnt == 0, 8, 16, 24 , ..
    chunk_idx = _tzcnt_u64(mask) / 8;
    #endif
    mi_assert_internal(chunk_idx < MI_BCHUNK_FIELDS);
    const mi_bfield_t b = mi_atomic_load_relaxed(&chunk->bfields[chunk_idx]);
    size_t cidx;
    if (mi_bfield_find_least_bit(b, &cidx)) {           // find the bit-idx that is clear
      if mi_likely(mi_bfield_atomic_try_clear(&chunk->bfields[chunk_idx], cidx, NULL)) {  // clear it atomically
        *pidx = (chunk_idx*MI_BFIELD_BITS) + cidx;
        mi_assert_internal(*pidx < MI_BCHUNK_BITS);
        return true;
      }
    }
    // try again
  }
  #else
  for (int i = 0; i < MI_BCHUNK_FIELDS; i++) {
    const mi_bfield_t b = mi_atomic_load_relaxed(&chunk->bfields[i]);
    size_t idx;
    if (mi_bfield_find_least_bit(b, &idx)) { // find least 1-bit
      if mi_likely(mi_bfield_atomic_try_clear(&chunk->bfields[i], idx, NULL)) {  // try to clear it atomically
        *pidx = (i*MI_BFIELD_BITS + idx);
        mi_assert_internal(*pidx < MI_BCHUNK_BITS);
        return true;
      }
    }
  }
  return false;
  #endif
}



// find least byte in a chunk with all bits set, and try unset it atomically
// set `*pidx` to its bit index (0 <= *pidx < MI_BCHUNK_BITS) on success.
// Used to find medium size pages in the free blocks.
// todo: try neon version
static mi_decl_noinline bool mi_bchunk_try_find_and_clear8(mi_bchunk_t* chunk, size_t* pidx) {
  #if defined(__AVX2__) && (MI_BCHUNK_BITS==512)
  while (true) {
    // since a cache-line is 64b, load all at once
    const __m256i vec1  = _mm256_load_si256((const __m256i*)chunk->bfields);
    const __m256i vec2  = _mm256_load_si256((const __m256i*)chunk->bfields+1);
    const __m256i cmpv  = mi_mm256_ones();
    const __m256i vcmp1 = _mm256_cmpeq_epi8(vec1, cmpv); // (byte == ~0 ? 0xFF : 0)
    const __m256i vcmp2 = _mm256_cmpeq_epi8(vec2, cmpv); // (byte == ~0 ? 0xFF : 0)
    const uint32_t mask1 = _mm256_movemask_epi8(vcmp1);    // mask of most significant bit of each byte
    const uint32_t mask2 = _mm256_movemask_epi8(vcmp2);    // mask of most significant bit of each byte
    const uint64_t mask = ((uint64_t)mask2 << 32) | mask1;
    // mask is inverted, so each bit is 0xFF iff the corresponding byte has a bit set (and thus can be cleared)
    if (mask==0) return false;
    const size_t bidx = _tzcnt_u64(mask);          // byte-idx of the byte in the chunk
    const size_t chunk_idx = bidx / 8;
    const size_t byte_idx  = bidx % 8;             // byte index of the byte in the bfield
    mi_assert_internal(chunk_idx < MI_BCHUNK_FIELDS);
    if mi_likely(mi_bfield_atomic_try_clear8(&chunk->bfields[chunk_idx], byte_idx, NULL)) {  // clear it atomically
      *pidx = (chunk_idx*MI_BFIELD_BITS) + 8*byte_idx;
      mi_assert_internal(*pidx + 8 <= MI_BCHUNK_BITS);
      return true;
    }
    // try again
  }
  #else
    for(int i = 0; i < MI_BCHUNK_FIELDS; i++) {
      const mi_bfield_t x = mi_atomic_load_relaxed(&chunk->bfields[i]);
      // has_set8 has low bit in each byte set if the byte in x == 0xFF
      const mi_bfield_t has_set8 = ((~x - MI_BFIELD_LO_BIT8) &      // high bit set if byte in x is 0xFF or < 0x7F
                                    (x  & MI_BFIELD_HI_BIT8))       // high bit set if byte in x is >= 0x80
                                    >> 7;                           // shift high bit to low bit
      size_t idx;
      if (mi_bfield_find_least_bit(has_set8,&idx)) { // find least 1-bit
        mi_assert_internal(idx <= (MI_BFIELD_BITS - 8));
        mi_assert_internal((idx%8)==0);
        const size_t byte_idx = idx/8;
        if mi_likely(mi_bfield_atomic_try_clear8(&chunk->bfields[i],byte_idx,NULL)) {  // unset the byte atomically
          *pidx = (i*MI_BFIELD_BITS) + idx;
          mi_assert_internal(*pidx + 8 <= MI_BCHUNK_BITS);
          return true;
        }
        // else continue
      }
    }
    return false;
  #endif
}



// find least bfield in a chunk with all bits set, and try unset it atomically
// set `*pidx` to its bit index (0 <= *pidx < MI_BCHUNK_BITS) on success.
// Used to find large size pages in the free blocks.
// todo: try neon version
static mi_decl_noinline  bool mi_bchunk_try_find_and_clearX(mi_bchunk_t* chunk, size_t* pidx) {
  #if defined(__AVX2__) && (MI_BCHUNK_BITS==512)
  while (true) {
    // since a cache-line is 64b, load all at once
    const __m256i vec1 = _mm256_load_si256((const __m256i*)chunk->bfields);
    const __m256i vec2 = _mm256_load_si256((const __m256i*)chunk->bfields+1);
    const __m256i cmpv = mi_mm256_ones();
    const __m256i vcmp1 = _mm256_cmpeq_epi64(vec1, cmpv); // (bfield == ~0 ? -1 : 0)
    const __m256i vcmp2 = _mm256_cmpeq_epi64(vec2, cmpv); // (bfield == ~0 ? -1 : 0)
    const uint32_t mask1 = _mm256_movemask_epi8(vcmp1);    // mask of most significant bit of each byte
    const uint32_t mask2 = _mm256_movemask_epi8(vcmp2);    // mask of most significant bit of each byte
    const uint64_t mask = ((uint64_t)mask2 << 32) | mask1;
    // mask is inverted, so each 8-bits are set iff the corresponding elem64 has all bits set (and thus can be cleared)
    if (mask==0) return false;
    mi_assert_internal((_tzcnt_u64(mask)%8) == 0); // tzcnt == 0, 8, 16, 24 , ..
    const size_t chunk_idx = _tzcnt_u64(mask) / 8;
    mi_assert_internal(chunk_idx < MI_BCHUNK_FIELDS);
    if mi_likely(mi_bfield_atomic_try_clearX(&chunk->bfields[chunk_idx])) {
      *pidx = chunk_idx*MI_BFIELD_BITS;
      mi_assert_internal(*pidx + MI_BFIELD_BITS <= MI_BCHUNK_BITS);
      return true;
    }
    // try again
  }
#else
  for (int i = 0; i < MI_BCHUNK_FIELDS; i++) {
    const mi_bfield_t b = mi_atomic_load_relaxed(&chunk->bfields[i]);
    if (~b==0 && mi_bfield_atomic_try_clearX(&chunk->bfields[i])) {
      *pidx = i*MI_BFIELD_BITS;
      mi_assert_internal(*pidx + MI_BFIELD_BITS <= MI_BCHUNK_BITS);
      return true;
    }
  }
  return false;
#endif
}


// find a sequence of `n` bits in a chunk with `n < MI_BFIELD_BITS` with all bits set,
// and try to clear them atomically.
// set `*pidx` to its bit index (0 <= *pidx <= MI_BCHUNK_BITS - n) on success.
// (We do not cross bfield boundaries)
static mi_decl_noinline bool mi_bchunk_try_find_and_clearNX(mi_bchunk_t* chunk, size_t n, size_t* pidx) {
  if (n == 0 || n > MI_BFIELD_BITS) return false;
  const mi_bfield_t mask = mi_bfield_mask(n, 0);
  for(int i = 0; i < MI_BCHUNK_FIELDS; i++) {
    mi_bfield_t b = mi_atomic_load_relaxed(&chunk->bfields[i]);
    size_t bshift = 0;
    size_t idx;
    while (mi_bfield_find_least_bit(b, &idx)) { // find least 1-bit
      b >>= idx;
      bshift += idx;
      if (bshift + n > MI_BFIELD_BITS) break;

      if ((b&mask) == mask) { // found a match
        mi_assert_internal( ((mask << bshift) >> bshift) == mask );
        if mi_likely(mi_bfield_atomic_try_clear_mask(&chunk->bfields[i],mask<<bshift,NULL)) {
          *pidx = (i*MI_BFIELD_BITS) + bshift;
          mi_assert_internal(*pidx < MI_BCHUNK_BITS);
          mi_assert_internal(*pidx + n <= MI_BCHUNK_BITS);
          return true;
        }
        else {
          // if failed to atomically commit, reload b and try again from this position
          bshift -= idx;
          b = mi_atomic_load_relaxed(&chunk->bfields[i]) >> bshift;
        }
      }
      else {
        // advance
        const size_t ones = mi_bfield_ctz(~b);      // skip all ones (since it didn't fit the mask)
        mi_assert_internal(ones>0);
        b >>= ones;
        bshift += ones;
      }
    }
  }
  return false;
}

// find a sequence of `n` bits in a chunk with `n < MI_BCHUNK_BITS` with all bits set,
// and try to clear them atomically.
// set `*pidx` to its bit index (0 <= *pidx <= MI_BCHUNK_BITS - n) on success.
// This can cross bfield boundaries.
static mi_decl_noinline bool mi_bchunk_try_find_and_clearN_(mi_bchunk_t* chunk, size_t n, size_t* pidx) {
  if (n == 0 || n > MI_BCHUNK_BITS) return false;  // cannot be more than a chunk

  // we align at a bfield, and scan `field_count` fields
  // n >= MI_BFIELD_BITS; find a first field that is 0
  const size_t field_count = _mi_divide_up(n, MI_BFIELD_BITS);  // we need this many fields
  for (size_t i = 0; i <= MI_BCHUNK_FIELDS - field_count; i++)
  {
    // first pre-scan for a range of fields that are all set (up to the last one)
    bool allset = true;
    size_t j = 0;
    size_t m = n;
    do {
      mi_assert_internal(i + j < MI_BCHUNK_FIELDS);
      mi_bfield_t b = mi_atomic_load_relaxed(&chunk->bfields[i+j]);
      size_t idx;
      if (mi_bfield_find_least_bit(~b,&idx)) {
        if (m > idx) {
          allset = false;
          i += j;  // no need to look again at the previous fields
          break;
        }
      }
      else {
        // all bits in b were set
        m -= MI_BFIELD_BITS;  // note: can underflow
      }
    } while (++j < field_count);

    // if all set, we can try to atomically clear them
    if (allset) {
      const size_t cidx = i*MI_BFIELD_BITS;
      if (mi_bchunk_try_clearN(chunk, cidx, n, NULL)) {
        // we cleared all atomically
        *pidx = cidx;
        mi_assert_internal(*pidx < MI_BCHUNK_BITS);
        mi_assert_internal(*pidx + n <= MI_BCHUNK_BITS);
        return true;
      }
    }
    // continue
  }
  return false;
}


static inline bool mi_bchunk_try_find_and_clearN(mi_bchunk_t* chunk, size_t n, size_t* pidx) {
  if (n==1) return mi_bchunk_try_find_and_clear(chunk, pidx);         // small pages
  if (n==8) return mi_bchunk_try_find_and_clear8(chunk, pidx);        // medium pages
  if (n==MI_BFIELD_BITS) return mi_bchunk_try_find_and_clearX(chunk, pidx);  // large pages
  if (n == 0 || n > MI_BCHUNK_BITS) return false;  // cannot be more than a chunk
  if (n < MI_BFIELD_BITS) return mi_bchunk_try_find_and_clearNX(chunk, n, pidx);
  return mi_bchunk_try_find_and_clearN_(chunk, n, pidx);
}


// ------- mi_bchunk_clear_once_set ---------------------------------------

static inline void mi_bchunk_clear_once_set(mi_bchunk_t* chunk, size_t cidx) {
  mi_assert_internal(cidx < MI_BCHUNK_BITS);
  const size_t i = cidx / MI_BFIELD_BITS;
  const size_t idx = cidx % MI_BFIELD_BITS;
  mi_bfield_atomic_clear_once_set(&chunk->bfields[i], idx);
}


// ------- mi_bitmap_all_are_clear ---------------------------------------

// are all bits in a bitmap chunk clear? (this uses guaranteed atomic reads)
static inline bool mi_bchunk_all_are_clear(mi_bchunk_t* chunk) {
  for(int i = 0; i < MI_BCHUNK_FIELDS; i++) {
    if (mi_atomic_load_relaxed(&chunk->bfields[i]) != 0) return false;
  }
  return true;
}

// are all bits in a bitmap chunk clear?
static inline bool mi_bchunk_all_are_clear_relaxed(mi_bchunk_t* chunk) {
  #if defined(__AVX2__) && (MI_BCHUNK_BITS==256)
  const __m256i vec = _mm256_load_si256((const __m256i*)chunk->bfields);
  return mi_mm256_is_zero(vec);
  #elif defined(__AVX2__) && (MI_BCHUNK_BITS==512)
  // a 64b cache-line contains the entire chunk anyway so load both at once
  const __m256i vec1 = _mm256_load_si256((const __m256i*)chunk->bfields);
  const __m256i vec2 = _mm256_load_si256(((const __m256i*)chunk->bfields)+1);
  return (mi_mm256_is_zero(_mm256_or_si256(vec1,vec2)));
  #else
  return mi_bchunk_all_are_clear(chunk);
  #endif
}

/* --------------------------------------------------------------------------------
 bitmap chunkmap
-------------------------------------------------------------------------------- */

<<<<<<< HEAD
static void mi_bitmap_chunkmap_set(mi_bitmap_t* bitmap, size_t chunk_idx) {
  mi_assert(chunk_idx < mi_bitmap_chunk_count(bitmap));
  mi_bchunk_set(&bitmap->chunkmap, chunk_idx);
}

static bool mi_bitmap_chunkmap_try_clear(mi_bitmap_t* bitmap, size_t chunk_idx) {
  mi_assert(chunk_idx < mi_bitmap_chunk_count(bitmap));
  // check if the corresponding chunk is all clear
  if (!mi_bchunk_all_are_clear_relaxed(&bitmap->chunks[chunk_idx])) return false;
  // clear the chunkmap bit
  mi_bchunk_clear(&bitmap->chunkmap, chunk_idx, NULL);
  // .. but a concurrent set may have happened in between our all-clear test and the clearing of the
  // bit in the mask. We check again to catch this situation.
  if (!mi_bchunk_all_are_clear(&bitmap->chunks[chunk_idx])) {
    mi_bchunk_set(&bitmap->chunkmap, chunk_idx);
    return false;
  }
  // record the max clear
  size_t oldmax = mi_atomic_load_relaxed(&bitmap->chunk_max_clear);
=======
// Try to atomically claim a sequence of `count` bits starting from the field
// at `idx` in `bitmap` and crossing into subsequent fields. Returns `true` on success.
// Only needs to consider crossing into the next fields (see `mi_bitmap_try_find_from_claim_across`)
static bool mi_bitmap_try_find_claim_field_across(mi_bitmap_t bitmap, size_t bitmap_fields, size_t idx, const size_t count, const size_t retries, mi_bitmap_index_t* bitmap_idx)
{
  mi_assert_internal(bitmap_idx != NULL);

  // check initial trailing zeros
  mi_bitmap_field_t* field = &bitmap[idx];
  size_t map = mi_atomic_load_relaxed(field);
  const size_t initial = mi_clz(map);  // count of initial zeros starting at idx
  mi_assert_internal(initial <= MI_BITMAP_FIELD_BITS);
  if (initial == 0)     return false;
  if (initial >= count) return _mi_bitmap_try_find_claim_field(bitmap, idx, count, bitmap_idx);    // no need to cross fields (this case won't happen for us)
  if (_mi_divide_up(count - initial, MI_BITMAP_FIELD_BITS) >= (bitmap_fields - idx)) return false; // not enough entries
  
  // scan ahead
  size_t found = initial;
  size_t mask = 0;     // mask bits for the final field
  while(found < count) {
    field++;
    map = mi_atomic_load_relaxed(field);
    const size_t mask_bits = (found + MI_BITMAP_FIELD_BITS <= count ? MI_BITMAP_FIELD_BITS : (count - found));
    mi_assert_internal(mask_bits > 0 && mask_bits <= MI_BITMAP_FIELD_BITS);
    mask = mi_bitmap_mask_(mask_bits, 0);
    if ((map & mask) != 0) return false;  // some part is already claimed
    found += mask_bits;
  }
  mi_assert_internal(field < &bitmap[bitmap_fields]);

  // we found a range of contiguous zeros up to the final field; mask contains mask in the final field
  // now try to claim the range atomically
  mi_bitmap_field_t* const final_field = field;
  const size_t final_mask = mask;
  mi_bitmap_field_t* const initial_field = &bitmap[idx];
  const size_t initial_idx = MI_BITMAP_FIELD_BITS - initial;
  const size_t initial_mask = mi_bitmap_mask_(initial, initial_idx);

  // initial field
  size_t newmap;
  field = initial_field;
  map = mi_atomic_load_relaxed(field);
>>>>>>> c8607a8d
  do {
    if mi_likely(chunk_idx <= oldmax) break;
  } while (!mi_atomic_cas_weak_acq_rel(&bitmap->chunk_max_clear, &oldmax, chunk_idx));
  return true;
}


/* --------------------------------------------------------------------------------
 bitmap
-------------------------------------------------------------------------------- */

size_t mi_bitmap_size(size_t bit_count, size_t* pchunk_count) {
  mi_assert_internal((bit_count % MI_BCHUNK_BITS) == 0);
  bit_count = _mi_align_up(bit_count, MI_BCHUNK_BITS);
  mi_assert_internal(bit_count <= MI_BITMAP_MAX_BIT_COUNT);
  mi_assert_internal(bit_count > 0);
  const size_t chunk_count = bit_count / MI_BCHUNK_BITS;
  mi_assert_internal(chunk_count >= 1);
  const size_t size = offsetof(mi_bitmap_t,chunks) + (chunk_count * MI_BCHUNK_SIZE);
  mi_assert_internal( (size%MI_BCHUNK_SIZE) == 0 );
  if (pchunk_count != NULL) { *pchunk_count = chunk_count;  }
  return size;
}

// initialize a bitmap to all unset; avoid a mem_zero if `already_zero` is true
// returns the size of the bitmap
size_t mi_bitmap_init(mi_bitmap_t* bitmap, size_t bit_count, bool already_zero) {
  size_t chunk_count;
  const size_t size = mi_bitmap_size(bit_count, &chunk_count);
  if (!already_zero) {
    _mi_memzero_aligned(bitmap, size);
  }
  mi_atomic_store_release(&bitmap->chunk_count, chunk_count);
  mi_assert_internal(mi_atomic_load_relaxed(&bitmap->chunk_count) <= MI_BITMAP_MAX_CHUNK_COUNT);
  return size;
}

// Set a sequence of `n` bits in the bitmap (and can cross chunks). Not atomic so only use if local to a thread.
void mi_bitmap_unsafe_setN(mi_bitmap_t* bitmap, size_t idx, size_t n) {
  mi_assert_internal(n>0);
  mi_assert_internal(idx + n <= mi_bitmap_max_bits(bitmap));

<<<<<<< HEAD
  // first chunk
  size_t chunk_idx = idx / MI_BCHUNK_BITS;
  const size_t cidx = idx % MI_BCHUNK_BITS;
  size_t m = MI_BCHUNK_BITS - cidx;
  if (m > n) { m = n; }
  mi_bchunk_setN(&bitmap->chunks[chunk_idx], cidx, m, NULL);
  mi_bitmap_chunkmap_set(bitmap, chunk_idx);
=======
  // claimed!
  mi_stat_counter_increase(_mi_stats_main.arena_crossover_count,1);
  *bitmap_idx = mi_bitmap_index_create(idx, initial_idx);
  return true;
>>>>>>> c8607a8d

  // n can be large so use memset for efficiency for all in-between chunks
  chunk_idx++;
  n -= m;
  const size_t mid_chunks = n / MI_BCHUNK_BITS;
  if (mid_chunks > 0) {
    _mi_memset(&bitmap->chunks[chunk_idx], ~0, mid_chunks * MI_BCHUNK_SIZE);
    const size_t end_chunk = chunk_idx + mid_chunks;
    while (chunk_idx < end_chunk) {
      if ((chunk_idx % MI_BFIELD_BITS) == 0 && (chunk_idx + MI_BFIELD_BITS <= end_chunk)) {
        // optimize: we can set a full bfield in the chunkmap
        mi_atomic_store_relaxed( &bitmap->chunkmap.bfields[chunk_idx/MI_BFIELD_BITS], mi_bfield_all_set());
        mi_bitmap_chunkmap_set(bitmap, chunk_idx + MI_BFIELD_BITS - 1);  // track the max set
        chunk_idx += MI_BFIELD_BITS;
      }
      else {
        mi_bitmap_chunkmap_set(bitmap, chunk_idx);
        chunk_idx++;
      }
    }
    n -= (mid_chunks * MI_BCHUNK_BITS);
  }

  // last chunk
  if (n > 0) {
    mi_assert_internal(n < MI_BCHUNK_BITS);
    mi_assert_internal(chunk_idx < MI_BCHUNK_FIELDS);
    mi_bchunk_setN(&bitmap->chunks[chunk_idx], 0, n, NULL);
    mi_bitmap_chunkmap_set(bitmap, chunk_idx);
  }
}




// ------- mi_bitmap_xset ---------------------------------------

// Set/clear a bit in the bitmap; returns `true` if atomically transitioned from 0 to 1 (or 1 to 0)
bool mi_bitmap_xset(mi_xset_t set, mi_bitmap_t* bitmap, size_t idx) {
  mi_assert_internal(idx < mi_bitmap_max_bits(bitmap));
  const size_t chunk_idx = idx / MI_BCHUNK_BITS;
  const size_t cidx = idx % MI_BCHUNK_BITS;
  mi_assert_internal(chunk_idx < mi_bitmap_chunk_count(bitmap));
  if (set) {
    const bool wasclear = mi_bchunk_set(&bitmap->chunks[chunk_idx], cidx);
    mi_bitmap_chunkmap_set(bitmap, chunk_idx); // set afterwards
    return wasclear;
  }
<<<<<<< HEAD
  else {
    bool maybe_all_clear;
    const bool wasset = mi_bchunk_clear(&bitmap->chunks[chunk_idx], cidx, &maybe_all_clear);
    if (maybe_all_clear) { mi_bitmap_chunkmap_try_clear(bitmap, chunk_idx); }
    return wasset;
  }
}

// Set/clear aligned 8-bits in the bitmap (with `(idx%8)==0`). 
// Returns `true` if atomically transitioned from 0 to 1 (or 1 to 0)
static bool mi_bitmap_xset8(mi_xset_t set, mi_bitmap_t* bitmap, size_t idx) {
  mi_assert_internal(idx < mi_bitmap_max_bits(bitmap));
  mi_assert_internal((idx%8)==0);
  const size_t chunk_idx = idx / MI_BCHUNK_BITS;
  const size_t byte_idx = (idx % MI_BCHUNK_BITS)/8;
  mi_assert_internal(chunk_idx < mi_bitmap_chunk_count(bitmap));
  if (set) {
    const bool wasclear = mi_bchunk_set8(&bitmap->chunks[chunk_idx], byte_idx);
    mi_bitmap_chunkmap_set(bitmap, chunk_idx); // set afterwards
    return wasclear;
=======
  mi_stat_counter_increase(_mi_stats_main.arena_rollback_count,1);
  // retry? (we make a recursive call instead of goto to be able to use const declarations)
  if (retries <= 2) {
    return mi_bitmap_try_find_claim_field_across(bitmap, bitmap_fields, idx, count, retries+1, bitmap_idx);
>>>>>>> c8607a8d
  }
  else {
    bool maybe_all_clear;
    const bool wasset = mi_bchunk_clear8(&bitmap->chunks[chunk_idx], byte_idx, &maybe_all_clear);
    if (maybe_all_clear) { mi_bitmap_chunkmap_try_clear(bitmap, chunk_idx); }
    return wasset;
  }
}

// Set/clear a field of bits.
// Returns `true` if atomically transitioned from 0 to ~0 (or ~0 to 0)
static bool mi_bitmap_xsetX(mi_xset_t set, mi_bitmap_t* bitmap, size_t idx) {
  mi_assert_internal(idx < mi_bitmap_max_bits(bitmap));
  mi_assert_internal((idx%MI_BFIELD_BITS)==0);
  const size_t chunk_idx = idx / MI_BCHUNK_BITS;
  const size_t field_idx = (idx % MI_BCHUNK_BITS)/MI_BFIELD_BITS;
  mi_assert_internal(chunk_idx < mi_bitmap_chunk_count(bitmap));
  if (set) {
    const bool wasclear = mi_bchunk_setX(&bitmap->chunks[chunk_idx],field_idx);
    mi_bitmap_chunkmap_set(bitmap, chunk_idx); // set afterwards
    return wasclear;
  }
  else {
    bool maybe_all_clear;
    const bool wasset = mi_bchunk_clearX(&bitmap->chunks[chunk_idx], field_idx, &maybe_all_clear);
    if (maybe_all_clear) { mi_bitmap_chunkmap_try_clear(bitmap, chunk_idx); }
    return wasset;
  }
}

// Set/clear a sequence of `n` bits in the bitmap; returns `true` if atomically transitioned from 0's to 1's (or 1's to 0's).
// `n` cannot cross chunk boundaries (and `n <= MI_BCHUNK_BITS`)!
static bool mi_bitmap_xsetN_(mi_xset_t set, mi_bitmap_t* bitmap, size_t idx, size_t n, size_t* already_xset ) {
  mi_assert_internal(n>0);
  mi_assert_internal(n<=MI_BCHUNK_BITS);

  const size_t chunk_idx = idx / MI_BCHUNK_BITS;
  const size_t cidx = idx % MI_BCHUNK_BITS;
  mi_assert_internal(cidx + n <= MI_BCHUNK_BITS);  // don't cross chunks (for now)
  mi_assert_internal(chunk_idx < mi_bitmap_chunk_count(bitmap));
  if (cidx + n > MI_BCHUNK_BITS) { n = MI_BCHUNK_BITS - cidx; }  // paranoia

  if (set) {
    const bool allclear = mi_bchunk_setN(&bitmap->chunks[chunk_idx], cidx, n, already_xset);
    mi_bitmap_chunkmap_set(bitmap,chunk_idx);   // set afterwards
    return allclear;
  }
  else {
    size_t already_clear = 0;
    const bool allset = mi_bchunk_clearN(&bitmap->chunks[chunk_idx], cidx, n, &already_clear );
    if (already_xset != NULL) { *already_xset = already_clear; }
    if (already_clear < n) { mi_bitmap_chunkmap_try_clear(bitmap, chunk_idx); }
    return allset;
  }
}

// Set/clear a sequence of `n` bits in the bitmap; returns `true` if atomically transitioned from 0's to 1's (or 1's to 0's).
// `n` cannot cross chunk boundaries (and `n <= MI_BCHUNK_BITS`)!
bool mi_bitmap_xsetN(mi_xset_t set, mi_bitmap_t* bitmap, size_t idx, size_t n, size_t* already_xset) {
  mi_assert_internal(n>0 && n<=MI_BCHUNK_BITS);
  if (n==1) return mi_bitmap_xset(set, bitmap, idx);
  if (n==8) return mi_bitmap_xset8(set, bitmap, idx);
  if (n==MI_BFIELD_BITS) return mi_bitmap_xsetX(set, bitmap, idx);
  return mi_bitmap_xsetN_(set, bitmap, idx, n, already_xset);
}


<<<<<<< HEAD
// ------- mi_bitmap_is_xset ---------------------------------------

// Is a sequence of n bits already all set/cleared?
bool mi_bitmap_is_xsetN(mi_xset_t set, mi_bitmap_t* bitmap, size_t idx, size_t n) {
  mi_assert_internal(n>0);
  mi_assert_internal(n<=MI_BCHUNK_BITS);
  mi_assert_internal(idx + n <= mi_bitmap_max_bits(bitmap));

  const size_t chunk_idx = idx / MI_BCHUNK_BITS;
  const size_t cidx = idx % MI_BCHUNK_BITS;
  mi_assert_internal(cidx + n <= MI_BCHUNK_BITS);  // don't cross chunks (for now)
  mi_assert_internal(chunk_idx < mi_bitmap_chunk_count(bitmap));
  if (cidx + n > MI_BCHUNK_BITS) { n = MI_BCHUNK_BITS - cidx; }  // paranoia

  return mi_bchunk_is_xsetN(set, &bitmap->chunks[chunk_idx], cidx, n);
}



/* --------------------------------------------------------------------------------
  bitmap  try_find_and_clear
  (used to find free pages)
-------------------------------------------------------------------------------- */

#define mi_bitmap_forall_chunks(bitmap, tseq, name_chunk_idx) \
  { \
  /* start chunk index -- todo: can depend on the tseq to decrease contention between threads */ \
  MI_UNUSED(tseq); \
  const size_t chunk_start = 0; /* (tseq % (1+chunk_hi_idx)); */ /* space out threads? */ \
  const size_t chunkmap_max_bfield = _mi_divide_up( mi_bitmap_chunk_count(bitmap), MI_BCHUNK_BITS ); \
  const size_t chunkmap_hi_bfield  = chunkmap_max_bfield; /* chunk_hi_idx / MI_BFIELD_BITS; */\
  const size_t chunkmap_start = chunk_start / MI_BFIELD_BITS; \
  const size_t chunkmap_start_idx = chunk_start % MI_BFIELD_BITS; \
  /* for each chunkmap entry `i` */ \
  for (size_t _i = 0; _i < chunkmap_max_bfield; _i++) { \
    size_t i; \
    if (_i < chunkmap_hi_bfield) { \
      i = _i + chunkmap_start; /* first the chunks up to chunk_hi */ \
      if (i >= chunkmap_hi_bfield) { i -= chunkmap_hi_bfield; } /* rotate */ \
    } \
    else { i = _i;  }  /* the rest of the chunks above chunk_hi_idx */ \
    const size_t chunk_idx0 = i*MI_BFIELD_BITS; \
    mi_bfield_t cmap = mi_atomic_load_relaxed(&bitmap->chunkmap.bfields[i]); \
    size_t      cmap_idx_shift = 0;   /* shift through the cmap */ \
    if (_i == 0 && chunkmap_start_idx > 0) { \
      cmap = mi_bfield_rotate_right(cmap, chunkmap_start_idx); /* rotate right for the start position (on the first iteration) */ \
      cmap_idx_shift = chunkmap_start_idx; \
    } \
    size_t cmap_idx; \
    while (mi_bfield_find_least_bit(cmap, &cmap_idx)) { \
      /* set the chunk idx */ \
      size_t name_chunk_idx = chunk_idx0 + ((cmap_idx + cmap_idx_shift) % MI_BFIELD_BITS); \
      mi_assert(chunk_idx < mi_bitmap_chunk_count(bitmap)); \
      /* try to find and clear N bits in that chunk */ \
      {

#define mi_bitmap_forall_chunks_end() \
      } \
      /* skip to the next bit */ \
      cmap_idx_shift += cmap_idx+1; \
      cmap >>= cmap_idx;            /* skip scanned bits (and avoid UB for `cmap_idx+1`) */ \
      cmap >>= 1; \
    } \
  }}

// Find a sequence of `n` bits in the bitmap with all bits set, and atomically unset all.
// Returns true on success, and in that case sets the index: `0 <= *pidx <= MI_BITMAP_MAX_BITS-n`.
// (Used to find fresh free slices -- optimized for n=1, 8, and MI_BFIELD_BITS)
mi_decl_nodiscard bool mi_bitmap_try_find_and_clearN(mi_bitmap_t* bitmap, size_t n, size_t tseq, size_t* pidx)
{
  // const size_t chunk_hi_idx = mi_atomic_load_relaxed(&bitmap->chunk_max_clear);
  mi_bitmap_forall_chunks(bitmap, tseq, chunk_idx)
  {
    size_t cidx;
    if mi_likely(mi_bchunk_try_find_and_clearN(&bitmap->chunks[chunk_idx], n, &cidx)) {
      *pidx = (chunk_idx * MI_BCHUNK_BITS) + cidx;
      mi_assert_internal(*pidx + n <= mi_bitmap_max_bits(bitmap));
      return true;
    }
    else {
      // we may find that all are cleared only on a second iteration but that is ok as
      // the chunkmap is a conservative approximation.
      mi_bitmap_chunkmap_try_clear(bitmap, chunk_idx);
    }
=======
// Find `count` bits of zeros and set them to 1 atomically; returns `true` on success.
// Starts at idx, and wraps around to search in all `bitmap_fields` fields.
bool _mi_bitmap_try_find_from_claim_across(mi_bitmap_t bitmap, const size_t bitmap_fields, const size_t start_field_idx, const size_t count, mi_bitmap_index_t* bitmap_idx) {
  mi_assert_internal(count > 0);
  if (count <= 2) {
    // we don't bother with crossover fields for small counts
    return _mi_bitmap_try_find_from_claim(bitmap, bitmap_fields, start_field_idx, count, bitmap_idx);
>>>>>>> c8607a8d
  }
  mi_bitmap_forall_chunks_end();
  return false;
}


/* --------------------------------------------------------------------------------
  bitmap  try_find_and_claim
  (used to allocate abandoned pages)
-------------------------------------------------------------------------------- */

// Find a set bit in the bitmap and try to atomically clear it and claim it.
// (Used to find pages in the pages_abandoned bitmaps.)
mi_decl_nodiscard bool mi_bitmap_try_find_and_claim(mi_bitmap_t* bitmap, size_t tseq, size_t* pidx,
                                                    mi_claim_fun_t* claim, mi_arena_t* arena, mi_subproc_t* subproc, mi_heaptag_t heap_tag )
{
  mi_bitmap_forall_chunks(bitmap, tseq, chunk_idx)
  {
    size_t cidx;
    if mi_likely(mi_bchunk_try_find_and_clear(&bitmap->chunks[chunk_idx], &cidx)) {
      const size_t slice_index = (chunk_idx * MI_BCHUNK_BITS) + cidx;
      mi_assert_internal(slice_index < mi_bitmap_max_bits(bitmap));
      bool keep_set = true;
      if ((*claim)(slice_index, arena, subproc, heap_tag, &keep_set)) {
        // success!
        mi_assert_internal(!keep_set);
        *pidx = slice_index;
        return true;
      }
      else {
        // failed to claim it, set abandoned mapping again (unless the page was freed)
        if (keep_set) {
          const bool wasclear = mi_bchunk_set(&bitmap->chunks[chunk_idx], cidx);
          mi_assert_internal(wasclear); MI_UNUSED(wasclear);
        }
      }
    }
<<<<<<< HEAD
    else {
      // we may find that all are cleared only on a second iteration but that is ok as
      // the chunkmap is a conservative approximation.
      mi_bitmap_chunkmap_try_clear(bitmap, chunk_idx);
=======
    */
    // if that fails, then try to claim across fields
    if (mi_bitmap_try_find_claim_field_across(bitmap, bitmap_fields, idx, count, 0, bitmap_idx)) {
      return true;
>>>>>>> c8607a8d
    }
  }
  mi_bitmap_forall_chunks_end();
  return false;
}

// Clear a bit once it is set.
void mi_bitmap_clear_once_set(mi_bitmap_t* bitmap, size_t idx) {
  mi_assert_internal(idx < mi_bitmap_max_bits(bitmap));
  const size_t chunk_idx = idx / MI_BCHUNK_BITS;
  const size_t cidx = idx % MI_BCHUNK_BITS;
  mi_assert_internal(chunk_idx < mi_bitmap_chunk_count(bitmap));
  mi_bchunk_clear_once_set(&bitmap->chunks[chunk_idx], cidx);
}<|MERGE_RESOLUTION|>--- conflicted
+++ resolved
@@ -796,7 +796,6 @@
  bitmap chunkmap
 -------------------------------------------------------------------------------- */
 
-<<<<<<< HEAD
 static void mi_bitmap_chunkmap_set(mi_bitmap_t* bitmap, size_t chunk_idx) {
   mi_assert(chunk_idx < mi_bitmap_chunk_count(bitmap));
   mi_bchunk_set(&bitmap->chunkmap, chunk_idx);
@@ -816,50 +815,6 @@
   }
   // record the max clear
   size_t oldmax = mi_atomic_load_relaxed(&bitmap->chunk_max_clear);
-=======
-// Try to atomically claim a sequence of `count` bits starting from the field
-// at `idx` in `bitmap` and crossing into subsequent fields. Returns `true` on success.
-// Only needs to consider crossing into the next fields (see `mi_bitmap_try_find_from_claim_across`)
-static bool mi_bitmap_try_find_claim_field_across(mi_bitmap_t bitmap, size_t bitmap_fields, size_t idx, const size_t count, const size_t retries, mi_bitmap_index_t* bitmap_idx)
-{
-  mi_assert_internal(bitmap_idx != NULL);
-
-  // check initial trailing zeros
-  mi_bitmap_field_t* field = &bitmap[idx];
-  size_t map = mi_atomic_load_relaxed(field);
-  const size_t initial = mi_clz(map);  // count of initial zeros starting at idx
-  mi_assert_internal(initial <= MI_BITMAP_FIELD_BITS);
-  if (initial == 0)     return false;
-  if (initial >= count) return _mi_bitmap_try_find_claim_field(bitmap, idx, count, bitmap_idx);    // no need to cross fields (this case won't happen for us)
-  if (_mi_divide_up(count - initial, MI_BITMAP_FIELD_BITS) >= (bitmap_fields - idx)) return false; // not enough entries
-  
-  // scan ahead
-  size_t found = initial;
-  size_t mask = 0;     // mask bits for the final field
-  while(found < count) {
-    field++;
-    map = mi_atomic_load_relaxed(field);
-    const size_t mask_bits = (found + MI_BITMAP_FIELD_BITS <= count ? MI_BITMAP_FIELD_BITS : (count - found));
-    mi_assert_internal(mask_bits > 0 && mask_bits <= MI_BITMAP_FIELD_BITS);
-    mask = mi_bitmap_mask_(mask_bits, 0);
-    if ((map & mask) != 0) return false;  // some part is already claimed
-    found += mask_bits;
-  }
-  mi_assert_internal(field < &bitmap[bitmap_fields]);
-
-  // we found a range of contiguous zeros up to the final field; mask contains mask in the final field
-  // now try to claim the range atomically
-  mi_bitmap_field_t* const final_field = field;
-  const size_t final_mask = mask;
-  mi_bitmap_field_t* const initial_field = &bitmap[idx];
-  const size_t initial_idx = MI_BITMAP_FIELD_BITS - initial;
-  const size_t initial_mask = mi_bitmap_mask_(initial, initial_idx);
-
-  // initial field
-  size_t newmap;
-  field = initial_field;
-  map = mi_atomic_load_relaxed(field);
->>>>>>> c8607a8d
   do {
     if mi_likely(chunk_idx <= oldmax) break;
   } while (!mi_atomic_cas_weak_acq_rel(&bitmap->chunk_max_clear, &oldmax, chunk_idx));
@@ -902,7 +857,6 @@
   mi_assert_internal(n>0);
   mi_assert_internal(idx + n <= mi_bitmap_max_bits(bitmap));
 
-<<<<<<< HEAD
   // first chunk
   size_t chunk_idx = idx / MI_BCHUNK_BITS;
   const size_t cidx = idx % MI_BCHUNK_BITS;
@@ -910,12 +864,6 @@
   if (m > n) { m = n; }
   mi_bchunk_setN(&bitmap->chunks[chunk_idx], cidx, m, NULL);
   mi_bitmap_chunkmap_set(bitmap, chunk_idx);
-=======
-  // claimed!
-  mi_stat_counter_increase(_mi_stats_main.arena_crossover_count,1);
-  *bitmap_idx = mi_bitmap_index_create(idx, initial_idx);
-  return true;
->>>>>>> c8607a8d
 
   // n can be large so use memset for efficiency for all in-between chunks
   chunk_idx++;
@@ -964,7 +912,6 @@
     mi_bitmap_chunkmap_set(bitmap, chunk_idx); // set afterwards
     return wasclear;
   }
-<<<<<<< HEAD
   else {
     bool maybe_all_clear;
     const bool wasset = mi_bchunk_clear(&bitmap->chunks[chunk_idx], cidx, &maybe_all_clear);
@@ -973,7 +920,7 @@
   }
 }
 
-// Set/clear aligned 8-bits in the bitmap (with `(idx%8)==0`). 
+// Set/clear aligned 8-bits in the bitmap (with `(idx%8)==0`).
 // Returns `true` if atomically transitioned from 0 to 1 (or 1 to 0)
 static bool mi_bitmap_xset8(mi_xset_t set, mi_bitmap_t* bitmap, size_t idx) {
   mi_assert_internal(idx < mi_bitmap_max_bits(bitmap));
@@ -985,12 +932,6 @@
     const bool wasclear = mi_bchunk_set8(&bitmap->chunks[chunk_idx], byte_idx);
     mi_bitmap_chunkmap_set(bitmap, chunk_idx); // set afterwards
     return wasclear;
-=======
-  mi_stat_counter_increase(_mi_stats_main.arena_rollback_count,1);
-  // retry? (we make a recursive call instead of goto to be able to use const declarations)
-  if (retries <= 2) {
-    return mi_bitmap_try_find_claim_field_across(bitmap, bitmap_fields, idx, count, retries+1, bitmap_idx);
->>>>>>> c8607a8d
   }
   else {
     bool maybe_all_clear;
@@ -1058,7 +999,6 @@
 }
 
 
-<<<<<<< HEAD
 // ------- mi_bitmap_is_xset ---------------------------------------
 
 // Is a sequence of n bits already all set/cleared?
@@ -1143,15 +1083,6 @@
       // the chunkmap is a conservative approximation.
       mi_bitmap_chunkmap_try_clear(bitmap, chunk_idx);
     }
-=======
-// Find `count` bits of zeros and set them to 1 atomically; returns `true` on success.
-// Starts at idx, and wraps around to search in all `bitmap_fields` fields.
-bool _mi_bitmap_try_find_from_claim_across(mi_bitmap_t bitmap, const size_t bitmap_fields, const size_t start_field_idx, const size_t count, mi_bitmap_index_t* bitmap_idx) {
-  mi_assert_internal(count > 0);
-  if (count <= 2) {
-    // we don't bother with crossover fields for small counts
-    return _mi_bitmap_try_find_from_claim(bitmap, bitmap_fields, start_field_idx, count, bitmap_idx);
->>>>>>> c8607a8d
   }
   mi_bitmap_forall_chunks_end();
   return false;
@@ -1189,17 +1120,10 @@
         }
       }
     }
-<<<<<<< HEAD
     else {
       // we may find that all are cleared only on a second iteration but that is ok as
       // the chunkmap is a conservative approximation.
       mi_bitmap_chunkmap_try_clear(bitmap, chunk_idx);
-=======
-    */
-    // if that fails, then try to claim across fields
-    if (mi_bitmap_try_find_claim_field_across(bitmap, bitmap_fields, idx, count, 0, bitmap_idx)) {
-      return true;
->>>>>>> c8607a8d
     }
   }
   mi_bitmap_forall_chunks_end();
