/* ----------------------------------------------------------------------------
Copyright (c) 2019-2021 Microsoft Research, Daan Leijen
This is free software; you can redistribute it and/or modify it under the
terms of the MIT license. A copy of the license can be found in the file
"LICENSE" at the root of this distribution.
-----------------------------------------------------------------------------*/

/* ----------------------------------------------------------------------------
Concurrent bitmap that can set/reset sequences of bits atomically,
represeted as an array of fields where each field is a machine word (`size_t`)

There are two api's; the standard one cannot have sequences that cross
between the bitmap fields (and a sequence must be <= MI_BITMAP_FIELD_BITS).
(this is used in region allocation)

The `_across` postfixed functions do allow sequences that can cross over
between the fields. (This is used in arena allocation)
---------------------------------------------------------------------------- */

#include "mimalloc.h"
#include "mimalloc-internal.h"
#include "bitmap.h"

/* -----------------------------------------------------------
  Bitmap definition
----------------------------------------------------------- */

// The bit mask for a given number of blocks at a specified bit index.
static inline size_t mi_bitmap_mask_(size_t count, size_t bitidx) {
  mi_assert_internal(count + bitidx <= MI_BITMAP_FIELD_BITS);
  mi_assert_internal(count > 0);
  if (count >= MI_BITMAP_FIELD_BITS) return MI_BITMAP_FIELD_FULL;
<<<<<<< HEAD
  return ((((uintptr_t)1 << count) - 1) << bitidx);
=======
  if (count == 0) return 0;
  return ((((size_t)1 << count) - 1) << bitidx);
>>>>>>> 09e59e06
}


/* -----------------------------------------------------------
  Claim a bit sequence atomically
----------------------------------------------------------- */

// Try to atomically claim a sequence of `count` bits in a single
// field at `idx` in `bitmap`. Returns `true` on success.
inline bool _mi_bitmap_try_find_claim_field(mi_bitmap_t bitmap, size_t idx, const size_t count, mi_bitmap_index_t* bitmap_idx)
{
  mi_assert_internal(bitmap_idx != NULL);
  mi_assert_internal(count <= MI_BITMAP_FIELD_BITS);
<<<<<<< HEAD
  mi_assert_internal(count > 0);
  _Atomic(uintptr_t)* field = &bitmap[idx];
  uintptr_t map  = mi_atomic_load_relaxed(field);
=======
  mi_bitmap_field_t* field = &bitmap[idx];
  size_t map  = mi_atomic_load_relaxed(field);
>>>>>>> 09e59e06
  if (map==MI_BITMAP_FIELD_FULL) return false; // short cut

  // search for 0-bit sequence of length count
  const size_t mask = mi_bitmap_mask_(count, 0);
  const size_t bitidx_max = MI_BITMAP_FIELD_BITS - count;

#ifdef MI_HAVE_FAST_BITSCAN
  size_t bitidx = mi_ctz(~map);    // quickly find the first zero bit if possible
#else
  size_t bitidx = 0;               // otherwise start at 0
#endif
  size_t m = (mask << bitidx);     // invariant: m == mask shifted by bitidx

  // scan linearly for a free range of zero bits
  while (bitidx <= bitidx_max) {
    const size_t mapm = map & m;
    if (mapm == 0) {  // are the mask bits free at bitidx?
      mi_assert_internal((m >> bitidx) == mask); // no overflow?
      const size_t newmap = map | m;
      mi_assert_internal((newmap^map) >> bitidx == mask);
      if (!mi_atomic_cas_weak_acq_rel(field, &map, newmap)) {  // TODO: use strong cas here?
        // no success, another thread claimed concurrently.. keep going (with updated `map`)
        continue;
      }
      else {
        // success, we claimed the bits!
        *bitmap_idx = mi_bitmap_index_create(idx, bitidx);
        return true;
      }
    }
    else {
      // on to the next bit range
#ifdef MI_HAVE_FAST_BITSCAN
      const size_t shift = (count == 1 ? 1 : mi_bsr(mapm) - bitidx + 1);
      mi_assert_internal(shift > 0 && shift <= count);
#else
      const size_t shift = 1;
#endif
      bitidx += shift;
      m <<= shift;
    }
  }
  // no bits found
  return false;
}

// Find `count` bits of 0 and set them to 1 atomically; returns `true` on success.
// Starts at idx, and wraps around to search in all `bitmap_fields` fields.
// `count` can be at most MI_BITMAP_FIELD_BITS and will never cross fields.
bool _mi_bitmap_try_find_from_claim(mi_bitmap_t bitmap, const size_t bitmap_fields, const size_t start_field_idx, const size_t count, mi_bitmap_index_t* bitmap_idx) {
  size_t idx = start_field_idx;
  for (size_t visited = 0; visited < bitmap_fields; visited++, idx++) {
    if (idx >= bitmap_fields) idx = 0; // wrap
    if (_mi_bitmap_try_find_claim_field(bitmap, idx, count, bitmap_idx)) {
      return true;
    }
  }
  return false;
}

/*
// Find `count` bits of 0 and set them to 1 atomically; returns `true` on success.
// For now, `count` can be at most MI_BITMAP_FIELD_BITS and will never span fields.
bool _mi_bitmap_try_find_claim(mi_bitmap_t bitmap, const size_t bitmap_fields, const size_t count, mi_bitmap_index_t* bitmap_idx) {
  return _mi_bitmap_try_find_from_claim(bitmap, bitmap_fields, 0, count, bitmap_idx);
}
*/

// Set `count` bits at `bitmap_idx` to 0 atomically
// Returns `true` if all `count` bits were 1 previously.
bool _mi_bitmap_unclaim(mi_bitmap_t bitmap, size_t bitmap_fields, size_t count, mi_bitmap_index_t bitmap_idx) {
  const size_t idx = mi_bitmap_index_field(bitmap_idx);
  const size_t bitidx = mi_bitmap_index_bit_in_field(bitmap_idx);
  const size_t mask = mi_bitmap_mask_(count, bitidx);
  mi_assert_internal(bitmap_fields > idx); MI_UNUSED(bitmap_fields);
  // mi_assert_internal((bitmap[idx] & mask) == mask);
  size_t prev = mi_atomic_and_acq_rel(&bitmap[idx], ~mask);
  return ((prev & mask) == mask);
}


// Set `count` bits at `bitmap_idx` to 1 atomically
// Returns `true` if all `count` bits were 0 previously. `any_zero` is `true` if there was at least one zero bit.
bool _mi_bitmap_claim(mi_bitmap_t bitmap, size_t bitmap_fields, size_t count, mi_bitmap_index_t bitmap_idx, bool* any_zero) {
  const size_t idx = mi_bitmap_index_field(bitmap_idx);
  const size_t bitidx = mi_bitmap_index_bit_in_field(bitmap_idx);
  const size_t mask = mi_bitmap_mask_(count, bitidx);
  mi_assert_internal(bitmap_fields > idx); MI_UNUSED(bitmap_fields);
  //mi_assert_internal(any_zero != NULL || (bitmap[idx] & mask) == 0);
  size_t prev = mi_atomic_or_acq_rel(&bitmap[idx], mask);
  if (any_zero != NULL) *any_zero = ((prev & mask) != mask);
  return ((prev & mask) == 0);
}

// Returns `true` if all `count` bits were 1. `any_ones` is `true` if there was at least one bit set to one.
static bool mi_bitmap_is_claimedx(mi_bitmap_t bitmap, size_t bitmap_fields, size_t count, mi_bitmap_index_t bitmap_idx, bool* any_ones) {
  const size_t idx = mi_bitmap_index_field(bitmap_idx);
  const size_t bitidx = mi_bitmap_index_bit_in_field(bitmap_idx);
  const size_t mask = mi_bitmap_mask_(count, bitidx);
  mi_assert_internal(bitmap_fields > idx); MI_UNUSED(bitmap_fields);
  size_t field = mi_atomic_load_relaxed(&bitmap[idx]);
  if (any_ones != NULL) *any_ones = ((field & mask) != 0);
  return ((field & mask) == mask);
}

bool _mi_bitmap_is_claimed(mi_bitmap_t bitmap, size_t bitmap_fields, size_t count, mi_bitmap_index_t bitmap_idx) {
  return mi_bitmap_is_claimedx(bitmap, bitmap_fields, count, bitmap_idx, NULL);
}

bool _mi_bitmap_is_any_claimed(mi_bitmap_t bitmap, size_t bitmap_fields, size_t count, mi_bitmap_index_t bitmap_idx) {
  bool any_ones;
  mi_bitmap_is_claimedx(bitmap, bitmap_fields, count, bitmap_idx, &any_ones);
  return any_ones;
}


//--------------------------------------------------------------------------
// the `_across` functions work on bitmaps where sequences can cross over
// between the fields. This is used in arena allocation
//--------------------------------------------------------------------------

// Try to atomically claim a sequence of `count` bits starting from the field 
// at `idx` in `bitmap` and crossing into subsequent fields. Returns `true` on success.
static bool mi_bitmap_try_find_claim_field_across(mi_bitmap_t bitmap, size_t bitmap_fields, size_t idx, const size_t count, const size_t retries, mi_bitmap_index_t* bitmap_idx)
{
  mi_assert_internal(bitmap_idx != NULL);
  
  // check initial trailing zeros
  mi_bitmap_field_t* field = &bitmap[idx];
  size_t map = mi_atomic_load_relaxed(field);  
  const size_t initial = mi_clz(map);  // count of initial zeros starting at idx
  mi_assert_internal(initial <= MI_BITMAP_FIELD_BITS);
  if (initial == 0)     return false;
  if (initial >= count) return _mi_bitmap_try_find_claim_field(bitmap, idx, count, bitmap_idx);     // no need to cross fields
  if (_mi_divide_up(count - initial, MI_BITMAP_FIELD_BITS) >= (bitmap_fields - idx)) return false; // not enough entries

  // scan ahead
  size_t found = initial;
  size_t mask = 0;     // mask bits for the final field
  while(found < count) {
    field++;
    map = mi_atomic_load_relaxed(field);
    const size_t mask_bits = (found + MI_BITMAP_FIELD_BITS <= count ? MI_BITMAP_FIELD_BITS : (count - found));
    mask = mi_bitmap_mask_(mask_bits, 0);
    if ((map & mask) != 0) return false;
    found += mask_bits;
  }
  mi_assert_internal(field < &bitmap[bitmap_fields]);

  // found range of zeros up to the final field; mask contains mask in the final field
  // now claim it atomically
  mi_bitmap_field_t* const final_field = field;
  const size_t final_mask = mask;
  mi_bitmap_field_t* const initial_field = &bitmap[idx];
  const size_t initial_mask = mi_bitmap_mask_(initial, MI_BITMAP_FIELD_BITS - initial);

  // initial field
  size_t newmap;
  field = initial_field;
  map = mi_atomic_load_relaxed(field);
  do {
    newmap = map | initial_mask;
    if ((map & initial_mask) != 0) { goto rollback; };
  } while (!mi_atomic_cas_strong_acq_rel(field, &map, newmap));
  
  // intermediate fields
  while (++field < final_field) {
    newmap = MI_BITMAP_FIELD_FULL;
    map = 0;
    if (!mi_atomic_cas_strong_acq_rel(field, &map, newmap)) { goto rollback; }
  }
  
  // final field
  mi_assert_internal(field == final_field);
  map = mi_atomic_load_relaxed(field);
  do {
    newmap = map | final_mask;
    if ((map & final_mask) != 0) { goto rollback; }
  } while (!mi_atomic_cas_strong_acq_rel(field, &map, newmap));

  // claimed!
  *bitmap_idx = mi_bitmap_index_create(idx, MI_BITMAP_FIELD_BITS - initial);
  return true;

rollback: 
  // roll back intermediate fields
  while (--field > initial_field) {
    newmap = 0;
    map = MI_BITMAP_FIELD_FULL;
    mi_assert_internal(mi_atomic_load_relaxed(field) == map);
    mi_atomic_store_release(field, newmap);
  }
  if (field == initial_field) {
    map = mi_atomic_load_relaxed(field);
    do {
      mi_assert_internal((map & initial_mask) == initial_mask);
      newmap = map & ~initial_mask;
    } while (!mi_atomic_cas_strong_acq_rel(field, &map, newmap));
  }  
  // retry? (we make a recursive call instead of goto to be able to use const declarations)
  if (retries < 4) {
    return mi_bitmap_try_find_claim_field_across(bitmap, bitmap_fields, idx, count, retries+1, bitmap_idx);
  }
  else {
    return false;
  }
}


// Find `count` bits of zeros and set them to 1 atomically; returns `true` on success.
// Starts at idx, and wraps around to search in all `bitmap_fields` fields.
bool _mi_bitmap_try_find_from_claim_across(mi_bitmap_t bitmap, const size_t bitmap_fields, const size_t start_field_idx, const size_t count, mi_bitmap_index_t* bitmap_idx) {
  mi_assert_internal(count > 0);
  if (count==1) return _mi_bitmap_try_find_from_claim(bitmap, bitmap_fields, start_field_idx, count, bitmap_idx);
  size_t idx = start_field_idx;
  for (size_t visited = 0; visited < bitmap_fields; visited++, idx++) {
    if (idx >= bitmap_fields) idx = 0; // wrap
    // try to claim inside the field
    if (count <= MI_BITMAP_FIELD_BITS) {
      if (_mi_bitmap_try_find_claim_field(bitmap, idx, count, bitmap_idx)) {
        return true;
      }
    }
    // try to claim across fields
    if (mi_bitmap_try_find_claim_field_across(bitmap, bitmap_fields, idx, count, 0, bitmap_idx)) {
      return true;
    }
  }
  return false;
}

// Helper for masks across fields; returns the mid count, post_mask may be 0
static size_t mi_bitmap_mask_across(mi_bitmap_index_t bitmap_idx, size_t bitmap_fields, size_t count, size_t* pre_mask, size_t* mid_mask, size_t* post_mask) {
  MI_UNUSED_RELEASE(bitmap_fields);
  const size_t bitidx = mi_bitmap_index_bit_in_field(bitmap_idx);
  if (mi_likely(bitidx + count <= MI_BITMAP_FIELD_BITS)) {
    *pre_mask = mi_bitmap_mask_(count, bitidx);
    *mid_mask = 0;
    *post_mask = 0;
    mi_assert_internal(mi_bitmap_index_field(bitmap_idx) < bitmap_fields);
    return 0;
  }
  else {
    const size_t pre_bits = MI_BITMAP_FIELD_BITS - bitidx;
    mi_assert_internal(pre_bits < count);
    *pre_mask = mi_bitmap_mask_(pre_bits, bitidx);
    count -= pre_bits;
    const size_t mid_count = (count / MI_BITMAP_FIELD_BITS);
    *mid_mask = MI_BITMAP_FIELD_FULL;
    count %= MI_BITMAP_FIELD_BITS;
    *post_mask = (count==0 ? 0 : mi_bitmap_mask_(count, 0));
    mi_assert_internal(mi_bitmap_index_field(bitmap_idx) + mid_count + (count==0 ? 0 : 1) < bitmap_fields);
    return mid_count;
  }
}

// Set `count` bits at `bitmap_idx` to 0 atomically
// Returns `true` if all `count` bits were 1 previously.
bool _mi_bitmap_unclaim_across(mi_bitmap_t bitmap, size_t bitmap_fields, size_t count, mi_bitmap_index_t bitmap_idx) {
  size_t idx = mi_bitmap_index_field(bitmap_idx);
  size_t pre_mask;
  size_t mid_mask;
  size_t post_mask;
  size_t mid_count = mi_bitmap_mask_across(bitmap_idx, bitmap_fields, count, &pre_mask, &mid_mask, &post_mask);  
  bool all_one = true;
  mi_bitmap_field_t* field = &bitmap[idx];
  size_t prev = mi_atomic_and_acq_rel(field++, ~pre_mask);
  if ((prev & pre_mask) != pre_mask) all_one = false;
  while(mid_count-- > 0) {
    prev = mi_atomic_and_acq_rel(field++, ~mid_mask);
    if ((prev & mid_mask) != mid_mask) all_one = false;
  }
  if (post_mask!=0) {
    prev = mi_atomic_and_acq_rel(field, ~post_mask);
    if ((prev & post_mask) != post_mask) all_one = false;
  }
  return all_one;  
}

// Set `count` bits at `bitmap_idx` to 1 atomically
// Returns `true` if all `count` bits were 0 previously. `any_zero` is `true` if there was at least one zero bit.
bool _mi_bitmap_claim_across(mi_bitmap_t bitmap, size_t bitmap_fields, size_t count, mi_bitmap_index_t bitmap_idx, bool* pany_zero) {
  size_t idx = mi_bitmap_index_field(bitmap_idx);
  size_t pre_mask;
  size_t mid_mask;
  size_t post_mask;
  size_t mid_count = mi_bitmap_mask_across(bitmap_idx, bitmap_fields, count, &pre_mask, &mid_mask, &post_mask);
  bool all_zero = true;
  bool any_zero = false;
  _Atomic(size_t)*field = &bitmap[idx];
  size_t prev = mi_atomic_or_acq_rel(field++, pre_mask);
  if ((prev & pre_mask) != 0) all_zero = false;
  if ((prev & pre_mask) != pre_mask) any_zero = true;
  while (mid_count-- > 0) {
    prev = mi_atomic_or_acq_rel(field++, mid_mask);
    if ((prev & mid_mask) != 0) all_zero = false;
    if ((prev & mid_mask) != mid_mask) any_zero = true;
  }
  if (post_mask!=0) {
    prev = mi_atomic_or_acq_rel(field, post_mask);
    if ((prev & post_mask) != 0) all_zero = false;
    if ((prev & post_mask) != post_mask) any_zero = true;
  }
  if (pany_zero != NULL) *pany_zero = any_zero;
  return all_zero;
}


// Returns `true` if all `count` bits were 1. 
// `any_ones` is `true` if there was at least one bit set to one.
static bool mi_bitmap_is_claimedx_across(mi_bitmap_t bitmap, size_t bitmap_fields, size_t count, mi_bitmap_index_t bitmap_idx, bool* pany_ones) {
  size_t idx = mi_bitmap_index_field(bitmap_idx);
  size_t pre_mask;
  size_t mid_mask;
  size_t post_mask;
  size_t mid_count = mi_bitmap_mask_across(bitmap_idx, bitmap_fields, count, &pre_mask, &mid_mask, &post_mask);
  bool all_ones = true;
  bool any_ones = false;
  mi_bitmap_field_t* field = &bitmap[idx];
  size_t prev = mi_atomic_load_relaxed(field++);
  if ((prev & pre_mask) != pre_mask) all_ones = false;
  if ((prev & pre_mask) != 0) any_ones = true;
  while (mid_count-- > 0) {
    prev = mi_atomic_load_relaxed(field++);
    if ((prev & mid_mask) != mid_mask) all_ones = false;
    if ((prev & mid_mask) != 0) any_ones = true;
  }
  if (post_mask!=0) {
    prev = mi_atomic_load_relaxed(field);
    if ((prev & post_mask) != post_mask) all_ones = false;
    if ((prev & post_mask) != 0) any_ones = true;
  }  
  if (pany_ones != NULL) *pany_ones = any_ones;
  return all_ones;
}

bool _mi_bitmap_is_claimed_across(mi_bitmap_t bitmap, size_t bitmap_fields, size_t count, mi_bitmap_index_t bitmap_idx) {
  return mi_bitmap_is_claimedx_across(bitmap, bitmap_fields, count, bitmap_idx, NULL);
}

bool _mi_bitmap_is_any_claimed_across(mi_bitmap_t bitmap, size_t bitmap_fields, size_t count, mi_bitmap_index_t bitmap_idx) {
  bool any_ones;
  mi_bitmap_is_claimedx_across(bitmap, bitmap_fields, count, bitmap_idx, &any_ones);
  return any_ones;
}<|MERGE_RESOLUTION|>--- conflicted
+++ resolved
@@ -30,12 +30,8 @@
   mi_assert_internal(count + bitidx <= MI_BITMAP_FIELD_BITS);
   mi_assert_internal(count > 0);
   if (count >= MI_BITMAP_FIELD_BITS) return MI_BITMAP_FIELD_FULL;
-<<<<<<< HEAD
-  return ((((uintptr_t)1 << count) - 1) << bitidx);
-=======
   if (count == 0) return 0;
   return ((((size_t)1 << count) - 1) << bitidx);
->>>>>>> 09e59e06
 }
 
 
@@ -49,14 +45,9 @@
 {
   mi_assert_internal(bitmap_idx != NULL);
   mi_assert_internal(count <= MI_BITMAP_FIELD_BITS);
-<<<<<<< HEAD
   mi_assert_internal(count > 0);
-  _Atomic(uintptr_t)* field = &bitmap[idx];
-  uintptr_t map  = mi_atomic_load_relaxed(field);
-=======
   mi_bitmap_field_t* field = &bitmap[idx];
   size_t map  = mi_atomic_load_relaxed(field);
->>>>>>> 09e59e06
   if (map==MI_BITMAP_FIELD_FULL) return false; // short cut
 
   // search for 0-bit sequence of length count
