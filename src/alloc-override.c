/* ----------------------------------------------------------------------------
Copyright (c) 2018, Microsoft Research, Daan Leijen
This is free software; you can redistribute it and/or modify it under the
terms of the MIT license. A copy of the license can be found in the file
"LICENSE" at the root of this distribution.
-----------------------------------------------------------------------------*/

#if !defined(MI_IN_ALLOC_C)
#error "this file should be included from 'alloc.c' (so aliases can work)"
#endif

#if defined(MI_MALLOC_OVERRIDE) && defined(_WIN32) && !(defined(MI_SHARED_LIB) && defined(_DLL))
#error "It is only possible to override malloc on Windows when building as a DLL (and linking the C runtime as a DLL)"
#endif

#if defined(MI_MALLOC_OVERRIDE) && !defined(_WIN32)

// ------------------------------------------------------
// Override system malloc
// ------------------------------------------------------

#if defined(_MSC_VER)
#pragma warning(disable:4273)  // inconsistent dll linking
#endif

#if (defined(__GNUC__) || defined(__clang__)) && !defined(__MACH__)
  // use aliasing to alias the exported function to one of our `mi_` functions
  #define MI_FORWARD(fun)      __attribute__((alias(#fun), used, visibility("default")))
  #define MI_FORWARD1(fun,x)   MI_FORWARD(fun)
  #define MI_FORWARD2(fun,x,y) MI_FORWARD(fun)
  #define MI_FORWARD0(fun,x)   MI_FORWARD(fun)
#else
  // use forwarding by calling our `mi_` function
  #define MI_FORWARD1(fun,x)   { return fun(x); }
  #define MI_FORWARD2(fun,x,y) { return fun(x,y); }
  #define MI_FORWARD0(fun,x)   { fun(x); }
#endif

#if defined(__APPLE__) && defined(MI_SHARED_LIB_EXPORT) && defined(MI_INTERPOSE)
  // use interposing so `DYLD_INSERT_LIBRARIES` works without `DYLD_FORCE_FLAT_NAMESPACE=1`
  // See: <https://books.google.com/books?id=K8vUkpOXhN4C&pg=PA73>
  struct mi_interpose_s {
    const void* replacement;
    const void* target;
  };
  #define MI_INTERPOSEX(oldfun,newfun)  { (const void*)&newfun, (const void*)&oldfun }
  #define MI_INTERPOSE_MI(fun)         MI_INTERPOSEX(fun,mi_##fun)
  __attribute__((used)) static struct mi_interpose_s _mi_interposes[]  __attribute__((section("__DATA, __interpose"))) =
  {
    MI_INTERPOSE_MI(malloc),
    MI_INTERPOSE_MI(calloc),
    MI_INTERPOSE_MI(realloc),
    MI_INTERPOSE_MI(free)
  };
#else
  // On all other systems forward to our API
  void* malloc(size_t size)              mi_attr_noexcept  MI_FORWARD1(mi_malloc, size);
  void* calloc(size_t size, size_t n)    mi_attr_noexcept  MI_FORWARD2(mi_calloc, size, n);
  void* realloc(void* p, size_t newsize) mi_attr_noexcept  MI_FORWARD2(mi_realloc, p, newsize);
  void  free(void* p)                    mi_attr_noexcept  MI_FORWARD0(mi_free, p);
#endif

#if (defined(__GNUC__) || defined(__clang__)) && !defined(__MACH__)
#pragma GCC visibility push(default)
#endif

// ------------------------------------------------------
// Override new/delete
// This is not really necessary as they usually call
// malloc/free anyway, but it improves performance.
// ------------------------------------------------------
#ifdef __cplusplus
  // ------------------------------------------------------
  // With a C++ compiler we override the new/delete operators.
  // see <https://en.cppreference.com/w/cpp/memory/new/operator_new>
  // ------------------------------------------------------
  #include <new>
  void operator delete(void* p) noexcept              MI_FORWARD0(mi_free,p);
  void operator delete[](void* p) noexcept            MI_FORWARD0(mi_free,p);
  void* operator new(std::size_t n) noexcept(false)   MI_FORWARD1(mi_malloc,n);
  void* operator new[](std::size_t n) noexcept(false) MI_FORWARD1(mi_malloc,n);

  #if (__cplusplus >= 201703L)
  void* operator new( std::size_t n, std::align_val_t align) noexcept(false)   MI_FORWARD2(mi_malloc_aligned,n,align);
  void* operator new[]( std::size_t n, std::align_val_t align) noexcept(false) MI_FORWARD2(mi_malloc_aligned,n,align);
  #endif
#else
  // ------------------------------------------------------
  // With a C compiler we override the new/delete operators
  // by defining the mangled C++ names of the operators (as
  // used by GCC and CLang).
  // See <https://itanium-cxx-abi.github.io/cxx-abi/abi.html#mangling>
  // ------------------------------------------------------
  void _ZdlPv(void* p) MI_FORWARD0(mi_free,p); // delete
  void _ZdaPv(void* p) MI_FORWARD0(mi_free,p); // delete[]
  #if (MI_INTPTR_SIZE==8)
    void* _Znwm(uint64_t n)                  MI_FORWARD1(mi_malloc,n);               // new 64-bit
    void* _Znam(uint64_t n)                  MI_FORWARD1(mi_malloc,n);               // new[] 64-bit
    void* _Znwmm(uint64_t n, uint64_t align) { return mi_malloc_aligned(n,align); } // aligned new 64-bit
    void* _Znamm(uint64_t n, uint64_t align) { return mi_malloc_aligned(n,align); }  // aligned new[] 64-bit
  #elif (MI_INTPTR_SIZE==4)
    void* _Znwj(uint32_t n)                  MI_FORWARD1(mi_malloc,n);               // new 32-bit
    void* _Znaj(uint32_t n)                  MI_FORWARD1(mi_malloc,n);               // new[] 32-bit
    void* _Znwjj(uint32_t n, uint32_t align) { return mi_malloc_aligned(n,align); }  // aligned new 32-bit
    void* _Znajj(uint32_t n, uint32_t align) { return mi_malloc_aligned(n,align); }  // aligned new[] 32-bit
  #else
  #error "define overloads for new/delete for this platform (just for performance, can be skipped)"
  #endif
#endif // __cplusplus


#ifdef __cplusplus
extern "C" {
#endif

// ------------------------------------------------------
// Posix & Unix functions definitions
// ------------------------------------------------------

#include <errno.h>

#ifndef EINVAL
#define EINVAL 22
#endif
#ifndef ENOMEM
#define ENOMEM 12
#endif

void*  reallocf(void* p, size_t newsize) MI_FORWARD2(mi_reallocf,p,newsize);
size_t malloc_size(void* p)              MI_FORWARD1(mi_usable_size,p);
size_t malloc_usable_size(void *p)       MI_FORWARD1(mi_usable_size,p);
void   cfree(void* p)                    MI_FORWARD0(mi_free, p);

int posix_memalign(void** p, size_t alignment, size_t size) {
  // TODO: the spec says we should return EINVAL also if alignment is not a power of 2.
  // The spec also dictates we should not modify `*p` on an error. (issue#27)
  // <http://man7.org/linux/man-pages/man3/posix_memalign.3.html>
  if (alignment % sizeof(void*) != 0) return EINVAL;  // no `p==NULL` check as it is declared as non-null
  void* q = mi_malloc_aligned(size, alignment);
  if (q==NULL && size != 0) return ENOMEM;
  *p = q;
  return 0;
}

void* memalign(size_t alignment, size_t size) {
  return mi_malloc_aligned(size, alignment);
}

void* valloc(size_t size) {
  return mi_malloc_aligned(size, _mi_os_page_size());
}

void* pvalloc(size_t size) {
  size_t psize = _mi_os_page_size();
  if (size >= SIZE_MAX - psize) return NULL; // overflow
  size_t asize = ((size + psize - 1) / psize) * psize;
  return mi_malloc_aligned(asize, psize);
}

void* aligned_alloc(size_t alignment, size_t size) {
  return mi_malloc_aligned(size, alignment);
}

void* reallocarray( void* p, size_t count, size_t size ) {  // BSD
  void* newp = mi_reallocn(p,count,size);
  if (newp==NULL) errno = ENOMEM;
  return newp;
}

#if defined(__GLIBC__) && defined(__linux__)
<<<<<<< HEAD
  // forward __libc interface (needed for redhat linux)
  void* __libc_malloc(size_t size)                  MI_FORWARD1(mi_malloc,size);
  void* __libc_calloc(size_t count, size_t size)    MI_FORWARD2(mi_calloc,count,size);
  void* __libc_realloc(void* p, size_t size)        MI_FORWARD2(mi_realloc,p,size);
  void  __libc_free(void* p)                        MI_FORWARD0(mi_free,p);
  void  __libc_cfree(void* p)                       MI_FORWARD0(mi_free,p);
=======
  // forward __libc interface (needed for glibc-based Linux distributions)
  void* __libc_malloc(size_t size)                  MI_FORWARD1(mi_malloc,size)
  void* __libc_calloc(size_t count, size_t size)    MI_FORWARD2(mi_calloc,count,size)
  void* __libc_realloc(void* p, size_t size)        MI_FORWARD2(mi_realloc,p,size)
  void  __libc_free(void* p)                        MI_FORWARD0(mi_free,p)
  void  __libc_cfree(void* p)                       MI_FORWARD0(mi_free,p)
>>>>>>> ea6601c9

  void* __libc_memalign(size_t alignment, size_t size)  {
    return memalign(alignment,size);
  }
  void* __libc_valloc(size_t size) {
    return valloc(size);
  }
  void* __libc_pvalloc(size_t size) {
    return pvalloc(size);
  }
  int __posix_memalign(void** p, size_t alignment, size_t size)  {
    return posix_memalign(p,alignment,size);
  }
#endif

#ifdef __cplusplus
}
#endif

#if (defined(__GNUC__) || defined(__clang__)) && !defined(__MACH__)
#pragma GCC visibility pop
#endif

#endif // MI_MALLOC_OVERRIDE & !_WIN32<|MERGE_RESOLUTION|>--- conflicted
+++ resolved
@@ -168,21 +168,12 @@
 }
 
 #if defined(__GLIBC__) && defined(__linux__)
-<<<<<<< HEAD
-  // forward __libc interface (needed for redhat linux)
+  // forward __libc interface (needed for glibc-based Linux distributions)
   void* __libc_malloc(size_t size)                  MI_FORWARD1(mi_malloc,size);
   void* __libc_calloc(size_t count, size_t size)    MI_FORWARD2(mi_calloc,count,size);
   void* __libc_realloc(void* p, size_t size)        MI_FORWARD2(mi_realloc,p,size);
   void  __libc_free(void* p)                        MI_FORWARD0(mi_free,p);
   void  __libc_cfree(void* p)                       MI_FORWARD0(mi_free,p);
-=======
-  // forward __libc interface (needed for glibc-based Linux distributions)
-  void* __libc_malloc(size_t size)                  MI_FORWARD1(mi_malloc,size)
-  void* __libc_calloc(size_t count, size_t size)    MI_FORWARD2(mi_calloc,count,size)
-  void* __libc_realloc(void* p, size_t size)        MI_FORWARD2(mi_realloc,p,size)
-  void  __libc_free(void* p)                        MI_FORWARD0(mi_free,p)
-  void  __libc_cfree(void* p)                       MI_FORWARD0(mi_free,p)
->>>>>>> ea6601c9
 
   void* __libc_memalign(size_t alignment, size_t size)  {
     return memalign(alignment,size);
