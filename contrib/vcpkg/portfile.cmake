--- conflicted
+++ resolved
@@ -4,13 +4,8 @@
   HEAD_REF master
 
   # The "REF" can be a commit hash, branch name (dev2), or a version (v2.2.1).
-<<<<<<< HEAD
-  # REF "v${VERSION}"
-  REF 6a89f8554eaab8d8d00e17b5b09f79e1d8dbf61b
-=======
   REF "v${VERSION}"
-  # REF 866ce5b89db1dbc3e66bbf89041291fd16329518
->>>>>>> 6d3c8607
+  # REF 6a89f8554eaab8d8d00e17b5b09f79e1d8dbf61b
 
   # The sha512 is the hash of the tar.gz bundle.
   # (To get the sha512, run `vcpkg install mimalloc[override] --overlay-ports=<dir of this file>` and copy the sha from the error message.)
