﻿<?xml version="1.0" encoding="utf-8"?>
<Project DefaultTargets="Build" ToolsVersion="15.0" xmlns="http://schemas.microsoft.com/developer/msbuild/2003">
  <ItemGroup Label="ProjectConfigurations">
    <ProjectConfiguration Include="Debug|ARM64">
      <Configuration>Debug</Configuration>
      <Platform>ARM64</Platform>
    </ProjectConfiguration>
    <ProjectConfiguration Include="Debug|ARM64EC">
      <Configuration>Debug</Configuration>
      <Platform>ARM64EC</Platform>
    </ProjectConfiguration>
    <ProjectConfiguration Include="Debug|Win32">
      <Configuration>Debug</Configuration>
      <Platform>Win32</Platform>
    </ProjectConfiguration>
    <ProjectConfiguration Include="Release|ARM64">
      <Configuration>Release</Configuration>
      <Platform>ARM64</Platform>
    </ProjectConfiguration>
    <ProjectConfiguration Include="Release|ARM64EC">
      <Configuration>Release</Configuration>
      <Platform>ARM64EC</Platform>
    </ProjectConfiguration>
    <ProjectConfiguration Include="Release|Win32">
      <Configuration>Release</Configuration>
      <Platform>Win32</Platform>
    </ProjectConfiguration>
    <ProjectConfiguration Include="Debug|x64">
      <Configuration>Debug</Configuration>
      <Platform>x64</Platform>
    </ProjectConfiguration>
    <ProjectConfiguration Include="Release|x64">
      <Configuration>Release</Configuration>
      <Platform>x64</Platform>
    </ProjectConfiguration>
  </ItemGroup>
  <PropertyGroup Label="Globals">
    <VCProjectVersion>15.0</VCProjectVersion>
    <ProjectGuid>{ABB5EAE7-B3E6-432E-B636-333449892EA7}</ProjectGuid>
    <RootNamespace>mimalloc-override-dll</RootNamespace>
    <WindowsTargetPlatformVersion>10.0</WindowsTargetPlatformVersion>
    <ProjectName>mimalloc-override-dll</ProjectName>
  </PropertyGroup>
  <Import Project="$(VCTargetsPath)\Microsoft.Cpp.Default.props" />
  <PropertyGroup Condition="'$(Configuration)|$(Platform)'=='Debug|Win32'" Label="Configuration">
    <ConfigurationType>DynamicLibrary</ConfigurationType>
    <UseDebugLibraries>true</UseDebugLibraries>
    <PlatformToolset>v143</PlatformToolset>
  </PropertyGroup>
  <PropertyGroup Condition="'$(Configuration)|$(Platform)'=='Release|Win32'" Label="Configuration">
    <ConfigurationType>DynamicLibrary</ConfigurationType>
    <UseDebugLibraries>false</UseDebugLibraries>
    <PlatformToolset>v143</PlatformToolset>
  </PropertyGroup>
  <PropertyGroup Condition="'$(Configuration)|$(Platform)'=='Debug|x64'" Label="Configuration">
    <ConfigurationType>DynamicLibrary</ConfigurationType>
    <UseDebugLibraries>true</UseDebugLibraries>
    <PlatformToolset>v143</PlatformToolset>
  </PropertyGroup>
  <PropertyGroup Condition="'$(Configuration)|$(Platform)'=='Debug|ARM64'" Label="Configuration">
    <ConfigurationType>DynamicLibrary</ConfigurationType>
    <UseDebugLibraries>true</UseDebugLibraries>
    <PlatformToolset>v143</PlatformToolset>
  </PropertyGroup>
  <PropertyGroup Condition="'$(Configuration)|$(Platform)'=='Debug|ARM64EC'" Label="Configuration">
    <ConfigurationType>DynamicLibrary</ConfigurationType>
    <UseDebugLibraries>true</UseDebugLibraries>
    <PlatformToolset>v143</PlatformToolset>
  </PropertyGroup>
  <PropertyGroup Condition="'$(Configuration)|$(Platform)'=='Release|x64'" Label="Configuration">
    <ConfigurationType>DynamicLibrary</ConfigurationType>
    <UseDebugLibraries>false</UseDebugLibraries>
    <PlatformToolset>v143</PlatformToolset>
  </PropertyGroup>
  <PropertyGroup Condition="'$(Configuration)|$(Platform)'=='Release|ARM64'" Label="Configuration">
    <ConfigurationType>DynamicLibrary</ConfigurationType>
    <UseDebugLibraries>false</UseDebugLibraries>
    <PlatformToolset>v143</PlatformToolset>
  </PropertyGroup>
  <PropertyGroup Condition="'$(Configuration)|$(Platform)'=='Release|ARM64EC'" Label="Configuration">
    <ConfigurationType>DynamicLibrary</ConfigurationType>
    <UseDebugLibraries>false</UseDebugLibraries>
    <PlatformToolset>v143</PlatformToolset>
  </PropertyGroup>
  <Import Project="$(VCTargetsPath)\Microsoft.Cpp.props" />
  <ImportGroup Label="ExtensionSettings">
  </ImportGroup>
  <ImportGroup Label="Shared">
  </ImportGroup>
  <ImportGroup Label="PropertySheets" Condition="'$(Configuration)|$(Platform)'=='Debug|Win32'">
    <Import Project="$(UserRootDir)\Microsoft.Cpp.$(Platform).user.props" Condition="exists('$(UserRootDir)\Microsoft.Cpp.$(Platform).user.props')" Label="LocalAppDataPlatform" />
  </ImportGroup>
  <ImportGroup Label="PropertySheets" Condition="'$(Configuration)|$(Platform)'=='Release|Win32'">
    <Import Project="$(UserRootDir)\Microsoft.Cpp.$(Platform).user.props" Condition="exists('$(UserRootDir)\Microsoft.Cpp.$(Platform).user.props')" Label="LocalAppDataPlatform" />
  </ImportGroup>
  <ImportGroup Label="PropertySheets" Condition="'$(Configuration)|$(Platform)'=='Debug|x64'">
    <Import Project="$(UserRootDir)\Microsoft.Cpp.$(Platform).user.props" Condition="exists('$(UserRootDir)\Microsoft.Cpp.$(Platform).user.props')" Label="LocalAppDataPlatform" />
  </ImportGroup>
  <ImportGroup Condition="'$(Configuration)|$(Platform)'=='Debug|ARM64'" Label="PropertySheets">
    <Import Project="$(UserRootDir)\Microsoft.Cpp.$(Platform).user.props" Condition="exists('$(UserRootDir)\Microsoft.Cpp.$(Platform).user.props')" Label="LocalAppDataPlatform" />
  </ImportGroup>
  <ImportGroup Condition="'$(Configuration)|$(Platform)'=='Debug|ARM64EC'" Label="PropertySheets">
    <Import Project="$(UserRootDir)\Microsoft.Cpp.$(Platform).user.props" Condition="exists('$(UserRootDir)\Microsoft.Cpp.$(Platform).user.props')" Label="LocalAppDataPlatform" />
  </ImportGroup>
  <ImportGroup Label="PropertySheets" Condition="'$(Configuration)|$(Platform)'=='Release|x64'">
    <Import Project="$(UserRootDir)\Microsoft.Cpp.$(Platform).user.props" Condition="exists('$(UserRootDir)\Microsoft.Cpp.$(Platform).user.props')" Label="LocalAppDataPlatform" />
  </ImportGroup>
  <ImportGroup Condition="'$(Configuration)|$(Platform)'=='Release|ARM64'" Label="PropertySheets">
    <Import Project="$(UserRootDir)\Microsoft.Cpp.$(Platform).user.props" Condition="exists('$(UserRootDir)\Microsoft.Cpp.$(Platform).user.props')" Label="LocalAppDataPlatform" />
  </ImportGroup>
  <ImportGroup Condition="'$(Configuration)|$(Platform)'=='Release|ARM64EC'" Label="PropertySheets">
    <Import Project="$(UserRootDir)\Microsoft.Cpp.$(Platform).user.props" Condition="exists('$(UserRootDir)\Microsoft.Cpp.$(Platform).user.props')" Label="LocalAppDataPlatform" />
  </ImportGroup>
  <PropertyGroup Label="UserMacros" />
  <PropertyGroup Condition="'$(Configuration)|$(Platform)'=='Debug|Win32'">
    <OutDir>$(SolutionDir)..\..\out\msvc-$(Platform)\$(Configuration)\</OutDir>
    <IntDir>$(SolutionDir)..\..\out\msvc-$(Platform)\$(ProjectName)\$(Configuration)\</IntDir>
    <TargetExt>.dll</TargetExt>
    <TargetName>mimalloc</TargetName>
  </PropertyGroup>
  <PropertyGroup Condition="'$(Configuration)|$(Platform)'=='Release|Win32'">
    <OutDir>$(SolutionDir)..\..\out\msvc-$(Platform)\$(Configuration)\</OutDir>
    <IntDir>$(SolutionDir)..\..\out\msvc-$(Platform)\$(ProjectName)\$(Configuration)\</IntDir>
    <TargetExt>.dll</TargetExt>
    <TargetName>mimalloc</TargetName>
  </PropertyGroup>
  <PropertyGroup Condition="'$(Configuration)|$(Platform)'=='Debug|x64'">
    <OutDir>$(SolutionDir)..\..\out\msvc-$(Platform)\$(Configuration)\</OutDir>
    <IntDir>$(SolutionDir)..\..\out\msvc-$(Platform)\$(ProjectName)\$(Configuration)\</IntDir>
    <TargetExt>.dll</TargetExt>
    <TargetName>mimalloc</TargetName>
  </PropertyGroup>
  <PropertyGroup Condition="'$(Configuration)|$(Platform)'=='Debug|ARM64'">
    <OutDir>$(SolutionDir)..\..\out\msvc-$(Platform)\$(Configuration)\</OutDir>
    <IntDir>$(SolutionDir)..\..\out\msvc-$(Platform)\$(ProjectName)\$(Configuration)\</IntDir>
    <TargetExt>.dll</TargetExt>
    <TargetName>mimalloc</TargetName>
  </PropertyGroup>
  <PropertyGroup Condition="'$(Configuration)|$(Platform)'=='Debug|ARM64EC'">
    <OutDir>$(SolutionDir)..\..\out\msvc-$(Platform)\$(Configuration)\</OutDir>
    <IntDir>$(SolutionDir)..\..\out\msvc-$(Platform)\$(ProjectName)\$(Configuration)\</IntDir>
    <TargetExt>.dll</TargetExt>
    <TargetName>mimalloc</TargetName>
  </PropertyGroup>
  <PropertyGroup Condition="'$(Configuration)|$(Platform)'=='Release|x64'">
    <OutDir>$(SolutionDir)..\..\out\msvc-$(Platform)\$(Configuration)\</OutDir>
    <IntDir>$(SolutionDir)..\..\out\msvc-$(Platform)\$(ProjectName)\$(Configuration)\</IntDir>
    <TargetExt>.dll</TargetExt>
    <TargetName>mimalloc</TargetName>
  </PropertyGroup>
  <PropertyGroup Condition="'$(Configuration)|$(Platform)'=='Release|ARM64'">
    <OutDir>$(SolutionDir)..\..\out\msvc-$(Platform)\$(Configuration)\</OutDir>
    <IntDir>$(SolutionDir)..\..\out\msvc-$(Platform)\$(ProjectName)\$(Configuration)\</IntDir>
    <TargetExt>.dll</TargetExt>
    <TargetName>mimalloc</TargetName>
  </PropertyGroup>
  <PropertyGroup Condition="'$(Configuration)|$(Platform)'=='Release|ARM64EC'">
    <OutDir>$(SolutionDir)..\..\out\msvc-$(Platform)\$(Configuration)\</OutDir>
    <IntDir>$(SolutionDir)..\..\out\msvc-$(Platform)\$(ProjectName)\$(Configuration)\</IntDir>
    <TargetExt>.dll</TargetExt>
    <TargetName>mimalloc</TargetName>
  </PropertyGroup>
  <ItemDefinitionGroup Condition="'$(Configuration)|$(Platform)'=='Debug|Win32'">
    <ClCompile>
      <WarningLevel>Level3</WarningLevel>
      <Optimization>Disabled</Optimization>
      <SDLCheck>true</SDLCheck>
      <ConformanceMode>true</ConformanceMode>
      <AdditionalIncludeDirectories>../../include</AdditionalIncludeDirectories>
      <PreprocessorDefinitions>MI_SHARED_LIB;MI_SHARED_LIB_EXPORT;MI_MALLOC_OVERRIDE;%(PreprocessorDefinitions);</PreprocessorDefinitions>
      <RuntimeLibrary>MultiThreadedDebugDLL</RuntimeLibrary>
      <SupportJustMyCode>false</SupportJustMyCode>
      <CompileAs>CompileAsCpp</CompileAs>
    </ClCompile>
    <Link>
      <AdditionalDependencies>$(ProjectDir)\..\..\bin\mimalloc-redirect32.lib;%(AdditionalDependencies)</AdditionalDependencies>
      <IgnoreSpecificDefaultLibraries>
      </IgnoreSpecificDefaultLibraries>
      <ModuleDefinitionFile>
      </ModuleDefinitionFile>
      <LinkTimeCodeGeneration>Default</LinkTimeCodeGeneration>
      <IgnoreAllDefaultLibraries>false</IgnoreAllDefaultLibraries>
      <ImportLibrary>$(OutDir)$(TargetName).dll.lib</ImportLibrary>
    </Link>
    <PostBuildEvent>
      <Command>COPY /Y "$(ProjectDir)..\..\bin\mimalloc-redirect32.dll" "$(OutputPath)"</Command>
    </PostBuildEvent>
    <PostBuildEvent>
      <Message>Copy mimalloc-redirect32.dll to the output directory</Message>
    </PostBuildEvent>
  </ItemDefinitionGroup>
  <ItemDefinitionGroup Condition="'$(Configuration)|$(Platform)'=='Debug|x64'">
    <ClCompile>
      <WarningLevel>Level3</WarningLevel>
      <Optimization>Disabled</Optimization>
      <SDLCheck>true</SDLCheck>
      <ConformanceMode>true</ConformanceMode>
      <AdditionalIncludeDirectories>../../include</AdditionalIncludeDirectories>
      <PreprocessorDefinitions>MI_DEBUG=4;MI_SHARED_LIB;MI_SHARED_LIB_EXPORT;MI_MALLOC_OVERRIDE;%(PreprocessorDefinitions);</PreprocessorDefinitions>
      <RuntimeLibrary>MultiThreadedDebugDLL</RuntimeLibrary>
      <SupportJustMyCode>false</SupportJustMyCode>
      <CompileAs>CompileAsCpp</CompileAs>
    </ClCompile>
    <Link>
      <AdditionalDependencies>$(ProjectDir)\..\..\bin\mimalloc-redirect.lib;%(AdditionalDependencies)</AdditionalDependencies>
      <IgnoreSpecificDefaultLibraries>
      </IgnoreSpecificDefaultLibraries>
      <ModuleDefinitionFile>
      </ModuleDefinitionFile>
      <LinkTimeCodeGeneration>Default</LinkTimeCodeGeneration>
      <IgnoreAllDefaultLibraries>false</IgnoreAllDefaultLibraries>
      <ImportLibrary>$(OutDir)$(TargetName).dll.lib</ImportLibrary>
    </Link>
    <PostBuildEvent>
      <Command>COPY /Y "$(ProjectDir)..\..\bin\mimalloc-redirect.dll" "$(OutputPath)"</Command>
    </PostBuildEvent>
    <PostBuildEvent>
      <Message>copy mimalloc-redirect.dll to the output directory</Message>
    </PostBuildEvent>
  </ItemDefinitionGroup>
  <ItemDefinitionGroup Condition="'$(Configuration)|$(Platform)'=='Debug|ARM64'">
    <ClCompile>
      <WarningLevel>Level3</WarningLevel>
      <Optimization>Disabled</Optimization>
      <SDLCheck>true</SDLCheck>
      <ConformanceMode>true</ConformanceMode>
      <AdditionalIncludeDirectories>../../include</AdditionalIncludeDirectories>
      <PreprocessorDefinitions>MI_DEBUG=4;MI_SHARED_LIB;MI_SHARED_LIB_EXPORT;MI_MALLOC_OVERRIDE;%(PreprocessorDefinitions);</PreprocessorDefinitions>
      <RuntimeLibrary>MultiThreadedDebugDLL</RuntimeLibrary>
      <SupportJustMyCode>false</SupportJustMyCode>
      <CompileAs>CompileAsCpp</CompileAs>
    </ClCompile>
    <Link>
      <AdditionalDependencies>$(ProjectDir)\..\..\bin\mimalloc-redirect-arm64.lib;%(AdditionalDependencies)</AdditionalDependencies>
      <IgnoreSpecificDefaultLibraries>
      </IgnoreSpecificDefaultLibraries>
      <ModuleDefinitionFile>
      </ModuleDefinitionFile>
      <LinkTimeCodeGeneration>Default</LinkTimeCodeGeneration>
      <IgnoreAllDefaultLibraries>false</IgnoreAllDefaultLibraries>
      <ImportLibrary>$(OutDir)$(TargetName).dll.lib</ImportLibrary>
    </Link>
    <PostBuildEvent>
      <Command>COPY /Y "$(ProjectDir)..\..\bin\mimalloc-redirect-arm64.dll" "$(OutputPath)"</Command>
    </PostBuildEvent>
    <PostBuildEvent>
      <Message>copy mimalloc-redirect-arm64.dll to the output directory</Message>
    </PostBuildEvent>
  </ItemDefinitionGroup>
  <ItemDefinitionGroup Condition="'$(Configuration)|$(Platform)'=='Debug|ARM64EC'">
    <ClCompile>
      <WarningLevel>Level3</WarningLevel>
      <Optimization>Disabled</Optimization>
      <SDLCheck>true</SDLCheck>
      <ConformanceMode>true</ConformanceMode>
      <AdditionalIncludeDirectories>../../include</AdditionalIncludeDirectories>
      <PreprocessorDefinitions>MI_DEBUG=4;MI_SHARED_LIB;MI_SHARED_LIB_EXPORT;MI_MALLOC_OVERRIDE;%(PreprocessorDefinitions);</PreprocessorDefinitions>
      <RuntimeLibrary>MultiThreadedDebugDLL</RuntimeLibrary>
      <SupportJustMyCode>false</SupportJustMyCode>
      <CompileAs>CompileAsCpp</CompileAs>
    </ClCompile>
    <Link>
      <AdditionalDependencies>$(ProjectDir)\..\..\bin\mimalloc-redirect-arm64ec.lib;%(AdditionalDependencies)</AdditionalDependencies>
      <IgnoreSpecificDefaultLibraries>
      </IgnoreSpecificDefaultLibraries>
      <ModuleDefinitionFile>
      </ModuleDefinitionFile>
      <LinkTimeCodeGeneration>Default</LinkTimeCodeGeneration>
      <IgnoreAllDefaultLibraries>false</IgnoreAllDefaultLibraries>
      <ImportLibrary>$(OutDir)$(TargetName).dll.lib</ImportLibrary>
    </Link>
    <PostBuildEvent>
      <Command>COPY /Y "$(ProjectDir)..\..\bin\mimalloc-redirect-arm64ec.dll" "$(OutputPath)"</Command>
    </PostBuildEvent>
    <PostBuildEvent>
      <Message>copy mimalloc-redirect-arm64ec.dll to the output directory</Message>
    </PostBuildEvent>
  </ItemDefinitionGroup>
  <ItemDefinitionGroup Condition="'$(Configuration)|$(Platform)'=='Release|Win32'">
    <ClCompile>
      <WarningLevel>Level3</WarningLevel>
      <Optimization>MaxSpeed</Optimization>
      <FunctionLevelLinking>true</FunctionLevelLinking>
      <IntrinsicFunctions>true</IntrinsicFunctions>
      <ConformanceMode>true</ConformanceMode>
      <AdditionalIncludeDirectories>../../include</AdditionalIncludeDirectories>
      <PreprocessorDefinitions>MI_SHARED_LIB;MI_SHARED_LIB_EXPORT;MI_MALLOC_OVERRIDE;%(PreprocessorDefinitions);NDEBUG</PreprocessorDefinitions>
      <AssemblerOutput>AssemblyAndSourceCode</AssemblerOutput>
      <AssemblerListingLocation>$(IntDir)</AssemblerListingLocation>
      <WholeProgramOptimization>false</WholeProgramOptimization>
      <RuntimeLibrary>MultiThreadedDLL</RuntimeLibrary>
      <CompileAs>CompileAsCpp</CompileAs>
      <BufferSecurityCheck>false</BufferSecurityCheck>
    </ClCompile>
    <Link>
      <EnableCOMDATFolding>true</EnableCOMDATFolding>
      <OptimizeReferences>true</OptimizeReferences>
      <AdditionalDependencies>$(ProjectDir)\..\..\bin\mimalloc-redirect32.lib;%(AdditionalDependencies)</AdditionalDependencies>
      <ModuleDefinitionFile>
      </ModuleDefinitionFile>
      <LinkTimeCodeGeneration>Default</LinkTimeCodeGeneration>
      <IgnoreAllDefaultLibraries>false</IgnoreAllDefaultLibraries>
      <ImportLibrary>$(OutDir)$(TargetName).dll.lib</ImportLibrary>
    </Link>
    <PostBuildEvent>
      <Command>COPY /Y "$(ProjectDir)..\..\bin\mimalloc-redirect32.dll" "$(OutputPath)"</Command>
    </PostBuildEvent>
    <PostBuildEvent>
      <Message>Copy mimalloc-redirect32.dll to the output directory</Message>
    </PostBuildEvent>
  </ItemDefinitionGroup>
  <ItemDefinitionGroup Condition="'$(Configuration)|$(Platform)'=='Release|x64'">
    <ClCompile>
      <WarningLevel>Level3</WarningLevel>
      <Optimization>MaxSpeed</Optimization>
      <FunctionLevelLinking>true</FunctionLevelLinking>
      <IntrinsicFunctions>true</IntrinsicFunctions>
      <ConformanceMode>true</ConformanceMode>
      <AdditionalIncludeDirectories>../../include</AdditionalIncludeDirectories>
      <PreprocessorDefinitions>MI_SHARED_LIB;MI_SHARED_LIB_EXPORT;MI_MALLOC_OVERRIDE;%(PreprocessorDefinitions);NDEBUG</PreprocessorDefinitions>
      <AssemblerOutput>AssemblyAndSourceCode</AssemblerOutput>
      <AssemblerListingLocation>$(IntDir)</AssemblerListingLocation>
      <WholeProgramOptimization>false</WholeProgramOptimization>
      <RuntimeLibrary>MultiThreadedDLL</RuntimeLibrary>
      <CompileAs>CompileAsCpp</CompileAs>
      <BufferSecurityCheck>false</BufferSecurityCheck>
    </ClCompile>
    <Link>
      <EnableCOMDATFolding>true</EnableCOMDATFolding>
      <OptimizeReferences>true</OptimizeReferences>
      <AdditionalDependencies>$(ProjectDir)\..\..\bin\mimalloc-redirect.lib;%(AdditionalDependencies)</AdditionalDependencies>
      <ModuleDefinitionFile>
      </ModuleDefinitionFile>
      <LinkTimeCodeGeneration>Default</LinkTimeCodeGeneration>
      <IgnoreAllDefaultLibraries>false</IgnoreAllDefaultLibraries>
      <ImportLibrary>$(OutDir)$(TargetName).dll.lib</ImportLibrary>
    </Link>
    <PostBuildEvent>
      <Command>COPY /Y "$(ProjectDir)..\..\bin\mimalloc-redirect.dll" "$(OutputPath)"</Command>
    </PostBuildEvent>
    <PostBuildEvent>
      <Message>copy mimalloc-redirect.dll to the output directory</Message>
    </PostBuildEvent>
  </ItemDefinitionGroup>
  <ItemDefinitionGroup Condition="'$(Configuration)|$(Platform)'=='Release|ARM64'">
    <ClCompile>
      <WarningLevel>Level3</WarningLevel>
      <Optimization>MaxSpeed</Optimization>
      <FunctionLevelLinking>true</FunctionLevelLinking>
      <IntrinsicFunctions>true</IntrinsicFunctions>
      <ConformanceMode>true</ConformanceMode>
      <AdditionalIncludeDirectories>../../include</AdditionalIncludeDirectories>
      <PreprocessorDefinitions>MI_SHARED_LIB;MI_SHARED_LIB_EXPORT;MI_MALLOC_OVERRIDE;%(PreprocessorDefinitions);NDEBUG</PreprocessorDefinitions>
      <AssemblerOutput>AssemblyAndSourceCode</AssemblerOutput>
      <AssemblerListingLocation>$(IntDir)</AssemblerListingLocation>
      <WholeProgramOptimization>false</WholeProgramOptimization>
      <RuntimeLibrary>MultiThreadedDLL</RuntimeLibrary>
      <CompileAs>CompileAsCpp</CompileAs>
      <BufferSecurityCheck>false</BufferSecurityCheck>
      <EnableEnhancedInstructionSet>CPUExtensionRequirementsARMv81</EnableEnhancedInstructionSet>
    </ClCompile>
    <Link>
      <EnableCOMDATFolding>true</EnableCOMDATFolding>
      <OptimizeReferences>true</OptimizeReferences>
      <AdditionalDependencies>$(ProjectDir)\..\..\bin\mimalloc-redirect-arm64.lib;%(AdditionalDependencies)</AdditionalDependencies>
      <ModuleDefinitionFile>
      </ModuleDefinitionFile>
      <LinkTimeCodeGeneration>Default</LinkTimeCodeGeneration>
      <IgnoreAllDefaultLibraries>false</IgnoreAllDefaultLibraries>
      <ImportLibrary>$(OutDir)$(TargetName).dll.lib</ImportLibrary>
    </Link>
    <PostBuildEvent>
      <Command>COPY /Y "$(ProjectDir)..\..\bin\mimalloc-redirect-arm64.dll" "$(OutputPath)"</Command>
    </PostBuildEvent>
    <PostBuildEvent>
      <Message>copy mimalloc-redirect-arm64.dll to the output directory</Message>
    </PostBuildEvent>
  </ItemDefinitionGroup>
  <ItemDefinitionGroup Condition="'$(Configuration)|$(Platform)'=='Release|ARM64EC'">
    <ClCompile>
      <WarningLevel>Level3</WarningLevel>
      <Optimization>MaxSpeed</Optimization>
      <FunctionLevelLinking>true</FunctionLevelLinking>
      <IntrinsicFunctions>true</IntrinsicFunctions>
      <ConformanceMode>true</ConformanceMode>
      <AdditionalIncludeDirectories>../../include</AdditionalIncludeDirectories>
      <PreprocessorDefinitions>MI_SHARED_LIB;MI_SHARED_LIB_EXPORT;MI_MALLOC_OVERRIDE;%(PreprocessorDefinitions);NDEBUG</PreprocessorDefinitions>
      <AssemblerOutput>AssemblyAndSourceCode</AssemblerOutput>
      <AssemblerListingLocation>$(IntDir)</AssemblerListingLocation>
      <WholeProgramOptimization>false</WholeProgramOptimization>
      <RuntimeLibrary>MultiThreadedDLL</RuntimeLibrary>
      <CompileAs>CompileAsCpp</CompileAs>
      <BufferSecurityCheck>false</BufferSecurityCheck>
      <EnableEnhancedInstructionSet>CPUExtensionRequirementsARMv81</EnableEnhancedInstructionSet>
    </ClCompile>
    <Link>
      <EnableCOMDATFolding>true</EnableCOMDATFolding>
      <OptimizeReferences>true</OptimizeReferences>
      <AdditionalDependencies>$(ProjectDir)\..\..\bin\mimalloc-redirect-arm64ec.lib;%(AdditionalDependencies)</AdditionalDependencies>
      <ModuleDefinitionFile>
      </ModuleDefinitionFile>
      <LinkTimeCodeGeneration>Default</LinkTimeCodeGeneration>
      <IgnoreAllDefaultLibraries>false</IgnoreAllDefaultLibraries>
      <ImportLibrary>$(OutDir)$(TargetName).dll.lib</ImportLibrary>
    </Link>
    <PostBuildEvent>
      <Command>COPY /Y "$(ProjectDir)..\..\bin\mimalloc-redirect-arm64ec.dll" "$(OutputPath)"</Command>
    </PostBuildEvent>
    <PostBuildEvent>
      <Message>copy mimalloc-redirect-arm64ec.dll to the output directory</Message>
    </PostBuildEvent>
  </ItemDefinitionGroup>
  <ItemGroup>
    <ClInclude Include="$(ProjectDir)..\..\include\mimalloc.h" />
    <ClInclude Include="..\..\include\mimalloc-new-delete.h" />
    <ClInclude Include="..\..\include\mimalloc-override.h" />
    <ClInclude Include="..\..\include\mimalloc\atomic.h" />
    <ClInclude Include="..\..\include\mimalloc\bits.h" />
    <ClInclude Include="..\..\include\mimalloc\internal.h" />
    <ClInclude Include="..\..\include\mimalloc\prim.h" />
    <ClInclude Include="..\..\include\mimalloc\track.h" />
    <ClInclude Include="..\..\include\mimalloc\types.h" />
    <ClInclude Include="..\..\src\bitmap.h" />
  </ItemGroup>
  <ItemGroup>
    <ClCompile Include="..\..\src\alloc-aligned.c">
      <ExcludedFromBuild Condition="'$(Configuration)|$(Platform)'=='Debug|Win32'">false</ExcludedFromBuild>
      <ExcludedFromBuild Condition="'$(Configuration)|$(Platform)'=='Release|Win32'">false</ExcludedFromBuild>
      <ExcludedFromBuild Condition="'$(Configuration)|$(Platform)'=='Debug|x64'">false</ExcludedFromBuild>
      <ExcludedFromBuild Condition="'$(Configuration)|$(Platform)'=='Debug|ARM64'">false</ExcludedFromBuild>
      <ExcludedFromBuild Condition="'$(Configuration)|$(Platform)'=='Debug|ARM64EC'">false</ExcludedFromBuild>
      <ExcludedFromBuild Condition="'$(Configuration)|$(Platform)'=='Release|x64'">false</ExcludedFromBuild>
      <ExcludedFromBuild Condition="'$(Configuration)|$(Platform)'=='Release|ARM64'">false</ExcludedFromBuild>
      <ExcludedFromBuild Condition="'$(Configuration)|$(Platform)'=='Release|ARM64EC'">false</ExcludedFromBuild>
    </ClCompile>
    <ClCompile Include="..\..\src\alloc-override.c">
      <ExcludedFromBuild Condition="'$(Configuration)|$(Platform)'=='Debug|Win32'">true</ExcludedFromBuild>
      <ExcludedFromBuild Condition="'$(Configuration)|$(Platform)'=='Release|Win32'">true</ExcludedFromBuild>
      <ExcludedFromBuild Condition="'$(Configuration)|$(Platform)'=='Debug|x64'">true</ExcludedFromBuild>
      <ExcludedFromBuild Condition="'$(Configuration)|$(Platform)'=='Debug|ARM64'">true</ExcludedFromBuild>
      <ExcludedFromBuild Condition="'$(Configuration)|$(Platform)'=='Debug|ARM64EC'">true</ExcludedFromBuild>
      <ExcludedFromBuild Condition="'$(Configuration)|$(Platform)'=='Release|x64'">true</ExcludedFromBuild>
      <ExcludedFromBuild Condition="'$(Configuration)|$(Platform)'=='Release|ARM64'">true</ExcludedFromBuild>
      <ExcludedFromBuild Condition="'$(Configuration)|$(Platform)'=='Release|ARM64EC'">true</ExcludedFromBuild>
    </ClCompile>
    <ClCompile Include="..\..\src\alloc-posix.c" />
    <ClCompile Include="..\..\src\alloc.c" />
<<<<<<< HEAD
    <ClCompile Include="..\..\src\arena-meta.c" />
    <ClCompile Include="..\..\src\arena.c" />
    <ClCompile Include="..\..\src\bitmap.c" />
    <ClCompile Include="..\..\src\free.c">
=======
    <ClCompile Include="..\..\src\arena-abandon.c">
      <ExcludedFromBuild Condition="'$(Configuration)|$(Platform)'=='Debug|ARM64EC'">true</ExcludedFromBuild>
      <ExcludedFromBuild Condition="'$(Configuration)|$(Platform)'=='Release|ARM64EC'">true</ExcludedFromBuild>
>>>>>>> f4c3a906
      <ExcludedFromBuild Condition="'$(Configuration)|$(Platform)'=='Debug|Win32'">true</ExcludedFromBuild>
      <ExcludedFromBuild Condition="'$(Configuration)|$(Platform)'=='Release|Win32'">true</ExcludedFromBuild>
      <ExcludedFromBuild Condition="'$(Configuration)|$(Platform)'=='Debug|ARM64'">true</ExcludedFromBuild>
      <ExcludedFromBuild Condition="'$(Configuration)|$(Platform)'=='Release|ARM64'">true</ExcludedFromBuild>
      <ExcludedFromBuild Condition="'$(Configuration)|$(Platform)'=='Debug|x64'">true</ExcludedFromBuild>
      <ExcludedFromBuild Condition="'$(Configuration)|$(Platform)'=='Release|x64'">true</ExcludedFromBuild>
    </ClCompile>
    <ClCompile Include="..\..\src\heap.c" />
    <ClCompile Include="..\..\src\init.c" />
    <ClCompile Include="..\..\src\libc.c" />
    <ClCompile Include="..\..\src\page-map.c" />
    <ClCompile Include="..\..\src\prim\prim.c" />
    <ClCompile Include="..\..\src\prim\windows\prim.c">
      <ExcludedFromBuild Condition="'$(Configuration)|$(Platform)'=='Debug|Win32'">true</ExcludedFromBuild>
      <ExcludedFromBuild Condition="'$(Configuration)|$(Platform)'=='Release|Win32'">true</ExcludedFromBuild>
      <ExcludedFromBuild Condition="'$(Configuration)|$(Platform)'=='Debug|x64'">true</ExcludedFromBuild>
      <ExcludedFromBuild Condition="'$(Configuration)|$(Platform)'=='Debug|ARM64'">true</ExcludedFromBuild>
      <ExcludedFromBuild Condition="'$(Configuration)|$(Platform)'=='Debug|ARM64EC'">true</ExcludedFromBuild>
      <ExcludedFromBuild Condition="'$(Configuration)|$(Platform)'=='Release|x64'">true</ExcludedFromBuild>
      <ExcludedFromBuild Condition="'$(Configuration)|$(Platform)'=='Release|ARM64'">true</ExcludedFromBuild>
      <ExcludedFromBuild Condition="'$(Configuration)|$(Platform)'=='Release|ARM64EC'">true</ExcludedFromBuild>
    </ClCompile>
    <ClCompile Include="..\..\src\options.c" />
    <ClCompile Include="..\..\src\os.c" />
    <ClCompile Include="..\..\src\page-queue.c">
      <ExcludedFromBuild Condition="'$(Configuration)|$(Platform)'=='Debug|Win32'">true</ExcludedFromBuild>
      <ExcludedFromBuild Condition="'$(Configuration)|$(Platform)'=='Release|Win32'">true</ExcludedFromBuild>
      <ExcludedFromBuild Condition="'$(Configuration)|$(Platform)'=='Debug|x64'">true</ExcludedFromBuild>
      <ExcludedFromBuild Condition="'$(Configuration)|$(Platform)'=='Debug|ARM64'">true</ExcludedFromBuild>
      <ExcludedFromBuild Condition="'$(Configuration)|$(Platform)'=='Debug|ARM64EC'">true</ExcludedFromBuild>
      <ExcludedFromBuild Condition="'$(Configuration)|$(Platform)'=='Release|x64'">true</ExcludedFromBuild>
      <ExcludedFromBuild Condition="'$(Configuration)|$(Platform)'=='Release|ARM64'">true</ExcludedFromBuild>
      <ExcludedFromBuild Condition="'$(Configuration)|$(Platform)'=='Release|ARM64EC'">true</ExcludedFromBuild>
    </ClCompile>
    <ClCompile Include="..\..\src\page.c" />
    <ClCompile Include="..\..\src\random.c" />
    <ClCompile Include="..\..\src\stats.c" />
  </ItemGroup>
  <Import Project="$(VCTargetsPath)\Microsoft.Cpp.targets" />
  <ImportGroup Label="ExtensionTargets">
  </ImportGroup>
</Project><|MERGE_RESOLUTION|>--- conflicted
+++ resolved
@@ -181,6 +181,7 @@
       <LinkTimeCodeGeneration>Default</LinkTimeCodeGeneration>
       <IgnoreAllDefaultLibraries>false</IgnoreAllDefaultLibraries>
       <ImportLibrary>$(OutDir)$(TargetName).dll.lib</ImportLibrary>
+      <ProgramDatabaseFile>$(OutDir)$(TargetName).dll.pdb</ProgramDatabaseFile>
     </Link>
     <PostBuildEvent>
       <Command>COPY /Y "$(ProjectDir)..\..\bin\mimalloc-redirect32.dll" "$(OutputPath)"</Command>
@@ -210,6 +211,7 @@
       <LinkTimeCodeGeneration>Default</LinkTimeCodeGeneration>
       <IgnoreAllDefaultLibraries>false</IgnoreAllDefaultLibraries>
       <ImportLibrary>$(OutDir)$(TargetName).dll.lib</ImportLibrary>
+      <ProgramDatabaseFile>$(OutDir)$(TargetName).dll.pdb</ProgramDatabaseFile>
     </Link>
     <PostBuildEvent>
       <Command>COPY /Y "$(ProjectDir)..\..\bin\mimalloc-redirect.dll" "$(OutputPath)"</Command>
@@ -239,6 +241,7 @@
       <LinkTimeCodeGeneration>Default</LinkTimeCodeGeneration>
       <IgnoreAllDefaultLibraries>false</IgnoreAllDefaultLibraries>
       <ImportLibrary>$(OutDir)$(TargetName).dll.lib</ImportLibrary>
+      <ProgramDatabaseFile>$(OutDir)$(TargetName).dll.pdb</ProgramDatabaseFile>
     </Link>
     <PostBuildEvent>
       <Command>COPY /Y "$(ProjectDir)..\..\bin\mimalloc-redirect-arm64.dll" "$(OutputPath)"</Command>
@@ -268,6 +271,7 @@
       <LinkTimeCodeGeneration>Default</LinkTimeCodeGeneration>
       <IgnoreAllDefaultLibraries>false</IgnoreAllDefaultLibraries>
       <ImportLibrary>$(OutDir)$(TargetName).dll.lib</ImportLibrary>
+      <ProgramDatabaseFile>$(OutDir)$(TargetName).dll.pdb</ProgramDatabaseFile>
     </Link>
     <PostBuildEvent>
       <Command>COPY /Y "$(ProjectDir)..\..\bin\mimalloc-redirect-arm64ec.dll" "$(OutputPath)"</Command>
@@ -301,6 +305,7 @@
       <LinkTimeCodeGeneration>Default</LinkTimeCodeGeneration>
       <IgnoreAllDefaultLibraries>false</IgnoreAllDefaultLibraries>
       <ImportLibrary>$(OutDir)$(TargetName).dll.lib</ImportLibrary>
+      <ProgramDatabaseFile>$(OutDir)$(TargetName).dll.pdb</ProgramDatabaseFile>
     </Link>
     <PostBuildEvent>
       <Command>COPY /Y "$(ProjectDir)..\..\bin\mimalloc-redirect32.dll" "$(OutputPath)"</Command>
@@ -334,6 +339,7 @@
       <LinkTimeCodeGeneration>Default</LinkTimeCodeGeneration>
       <IgnoreAllDefaultLibraries>false</IgnoreAllDefaultLibraries>
       <ImportLibrary>$(OutDir)$(TargetName).dll.lib</ImportLibrary>
+      <ProgramDatabaseFile>$(OutDir)$(TargetName).dll.pdb</ProgramDatabaseFile>
     </Link>
     <PostBuildEvent>
       <Command>COPY /Y "$(ProjectDir)..\..\bin\mimalloc-redirect.dll" "$(OutputPath)"</Command>
@@ -368,6 +374,7 @@
       <LinkTimeCodeGeneration>Default</LinkTimeCodeGeneration>
       <IgnoreAllDefaultLibraries>false</IgnoreAllDefaultLibraries>
       <ImportLibrary>$(OutDir)$(TargetName).dll.lib</ImportLibrary>
+      <ProgramDatabaseFile>$(OutDir)$(TargetName).dll.pdb</ProgramDatabaseFile>
     </Link>
     <PostBuildEvent>
       <Command>COPY /Y "$(ProjectDir)..\..\bin\mimalloc-redirect-arm64.dll" "$(OutputPath)"</Command>
@@ -402,6 +409,7 @@
       <LinkTimeCodeGeneration>Default</LinkTimeCodeGeneration>
       <IgnoreAllDefaultLibraries>false</IgnoreAllDefaultLibraries>
       <ImportLibrary>$(OutDir)$(TargetName).dll.lib</ImportLibrary>
+      <ProgramDatabaseFile>$(OutDir)$(TargetName).dll.pdb</ProgramDatabaseFile>
     </Link>
     <PostBuildEvent>
       <Command>COPY /Y "$(ProjectDir)..\..\bin\mimalloc-redirect-arm64ec.dll" "$(OutputPath)"</Command>
@@ -445,16 +453,12 @@
     </ClCompile>
     <ClCompile Include="..\..\src\alloc-posix.c" />
     <ClCompile Include="..\..\src\alloc.c" />
-<<<<<<< HEAD
     <ClCompile Include="..\..\src\arena-meta.c" />
     <ClCompile Include="..\..\src\arena.c" />
     <ClCompile Include="..\..\src\bitmap.c" />
     <ClCompile Include="..\..\src\free.c">
-=======
-    <ClCompile Include="..\..\src\arena-abandon.c">
       <ExcludedFromBuild Condition="'$(Configuration)|$(Platform)'=='Debug|ARM64EC'">true</ExcludedFromBuild>
       <ExcludedFromBuild Condition="'$(Configuration)|$(Platform)'=='Release|ARM64EC'">true</ExcludedFromBuild>
->>>>>>> f4c3a906
       <ExcludedFromBuild Condition="'$(Configuration)|$(Platform)'=='Debug|Win32'">true</ExcludedFromBuild>
       <ExcludedFromBuild Condition="'$(Configuration)|$(Platform)'=='Release|Win32'">true</ExcludedFromBuild>
       <ExcludedFromBuild Condition="'$(Configuration)|$(Platform)'=='Debug|ARM64'">true</ExcludedFromBuild>
