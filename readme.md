--- conflicted
+++ resolved
@@ -82,24 +82,14 @@
   with [asan](#asan) and [Valgrind](#valgrind), and added Windows event tracing [ETW](#ETW) (contributed by Xinglong He). Created an OS
   abstraction layer to make it easier to port and separate platform dependent code (in `src/prim`). Fixed C++ STL compilation on older Microsoft C++ compilers, and various small bug fixes.
 
-<<<<<<< HEAD
-* 2022-12-23, `v1.7.9`, `v2.0.9`: Supports building with [#asan] and improved [Valgrind](#valgrind support. Support abitrary large
-  alignments (in particular for `std::pmr` pools). 
-=======
 * 2022-12-23, `v1.7.9`, `v2.0.9`: Supports building with [asan](#asan) and improved [Valgrind](#valgrind) support.
   Support abitrary large alignments (in particular for `std::pmr` pools). 
->>>>>>> 5021918c
   Added C++ STL allocators attached to a specific heap (thanks @vmarkovtsev). 
   Heap walks now visit all object (including huge objects). Support Windows nano server containers (by Johannes Schindelin,@dscho). Various small bug fixes.
 
-<<<<<<< HEAD
-* 2022-11-03, `v1.7.7`, `v2.0.7`: Initial support for [Valgrind](#valgrind) for leak testing and heap block overflow detection. Initial
-  support for attaching heaps to a specific memory area (only in v2). Fix `realloc` behavior for zero size blocks, remove restriction to integral multiple of the alignment in `alloc_align`, improved aligned allocation performance, reduced contention with many threads on few processors (thank you @dposluns!), vs2022 support, support `pkg-config`, .
-=======
 * 2022-11-03, `v1.7.7`, `v2.0.7`: Initial support for [Valgrind](#valgrind) for leak testing and heap block overflow
   detection. Initial
   support for attaching heaps to a speficic memory area (only in v2). Fix `realloc` behavior for zero size blocks, remove restriction to integral multiple of the alignment in `alloc_align`, improved aligned allocation performance, reduced contention with many threads on few processors (thank you @dposluns!), vs2022 support, support `pkg-config`, .
->>>>>>> 5021918c
 
 * 2022-04-14, `v1.7.6`, `v2.0.6`: fix fallback path for aligned OS allocation on Windows, improve Windows aligned allocation
   even when compiling with older SDK's, fix dynamic overriding on macOS Monterey, fix MSVC C++ dynamic overriding, fix
