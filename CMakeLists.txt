--- conflicted
+++ resolved
@@ -38,17 +38,6 @@
 include("cmake/mimalloc-config-version.cmake")
 
 set(mi_sources
-<<<<<<< HEAD
-    src/stats.c
-    src/random.c
-    src/os.c
-    src/bitmap.c
-    src/arena.c
-    src/segment-cache.c
-    src/segment.c
-    src/page.c
-=======
->>>>>>> e24e1125
     src/alloc.c
     src/alloc-aligned.c
     src/alloc-posix.c
@@ -60,8 +49,8 @@
     src/os.c
     src/page.c
     src/random.c
-    src/region.c
     src/segment.c
+    src/segment-cache.c
     src/stats.c
     src/prim/prim.c)
 
