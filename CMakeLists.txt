--- conflicted
+++ resolved
@@ -751,13 +751,8 @@
     target_compile_options(mimalloc-test-stress-dynamic PRIVATE ${mi_cflags})
     target_include_directories(mimalloc-test-stress-dynamic PRIVATE include)
     if(WIN32)
-<<<<<<< HEAD
-      target_link_libraries(mimalloc-test-stress-dynamic PRIVATE mimalloc ${mi_libraries})  # mi_version    
-      add_test(NAME test-stress-dynamic COMMAND ${CMAKE_COMMAND} -E env MIMALLOC_SHOW_STATS=1 $<TARGET_FILE:mimalloc-test-stress-dynamic>)
-=======
       target_link_libraries(mimalloc-test-stress-dynamic PRIVATE mimalloc ${mi_libraries})  # mi_version
       add_test(NAME test-stress-dynamic COMMAND ${CMAKE_COMMAND} -E env MIMALLOC_VERBOSE=1 $<TARGET_FILE:mimalloc-test-stress-dynamic>)
->>>>>>> a9e94674
     else()
       if(APPLE)
         set(LD_PRELOAD "DYLD_INSERT_LIBRARIES")
