/* ----------------------------------------------------------------------------
Copyright (c) 2018-2024, Microsoft Research, Daan Leijen
This is free software; you can redistribute it and/or modify it under the
terms of the MIT license. A copy of the license can be found in the file
"LICENSE" at the root of this distribution.
-----------------------------------------------------------------------------*/
#pragma once
#ifndef MIMALLOC_TYPES_H
#define MIMALLOC_TYPES_H

// --------------------------------------------------------------------------
// This file contains the main type definitions for mimalloc:
// mi_heap_t      : all data for a thread-local heap, contains
//                  lists of all managed heap pages.
// mi_segment_t   : a larger chunk of memory (32GiB) from where pages
//                  are allocated.
// mi_page_t      : a mimalloc page (usually 64KiB or 512KiB) from
//                  where objects are allocated.
// --------------------------------------------------------------------------


#include <stddef.h>   // ptrdiff_t
#include <stdint.h>   // uintptr_t, uint16_t, etc
#include "mimalloc/atomic.h"  // _Atomic

#ifdef _MSC_VER
#pragma warning(disable:4214) // bitfield is not int
#endif

// Minimal alignment necessary. On most platforms 16 bytes are needed
// due to SSE registers for example. This must be at least `sizeof(void*)`
#ifndef MI_MAX_ALIGN_SIZE
#define MI_MAX_ALIGN_SIZE  16   // sizeof(max_align_t)
#endif

// ------------------------------------------------------
// Variants
// ------------------------------------------------------

// Define NDEBUG in the release version to disable assertions.
// #define NDEBUG

// Define MI_TRACK_<tool> to enable tracking support
// #define MI_TRACK_VALGRIND 1
// #define MI_TRACK_ASAN     1
// #define MI_TRACK_ETW      1

// Define MI_STAT as 1 to maintain statistics; set it to 2 to have detailed statistics (but costs some performance).
// #define MI_STAT 1

// Define MI_SECURE to enable security mitigations
// #define MI_SECURE 1  // guard page around metadata
// #define MI_SECURE 2  // guard page around each mimalloc page
// #define MI_SECURE 3  // encode free lists (detect corrupted free list (buffer overflow), and invalid pointer free)
// #define MI_SECURE 4  // checks for double free. (may be more expensive)

#if !defined(MI_SECURE)
#define MI_SECURE 0
#endif

// Define MI_DEBUG for debug mode
// #define MI_DEBUG 1  // basic assertion checks and statistics, check double free, corrupted free list, and invalid pointer free.
// #define MI_DEBUG 2  // + internal assertion checks
// #define MI_DEBUG 3  // + extensive internal invariant checking (cmake -DMI_DEBUG_FULL=ON)
#if !defined(MI_DEBUG)
#if !defined(NDEBUG) || defined(_DEBUG)
#define MI_DEBUG 2
#else
#define MI_DEBUG 0
#endif
#endif

// Reserve extra padding at the end of each block to be more resilient against heap block overflows.
// The padding can detect buffer overflow on free.
#if !defined(MI_PADDING) && (MI_SECURE>=3 || MI_DEBUG>=1 || (MI_TRACK_VALGRIND || MI_TRACK_ASAN || MI_TRACK_ETW))
#define MI_PADDING  1
#endif

// Check padding bytes; allows byte-precise buffer overflow detection
#if !defined(MI_PADDING_CHECK) && MI_PADDING && (MI_SECURE>=3 || MI_DEBUG>=1)
#define MI_PADDING_CHECK 1
#endif


// Encoded free lists allow detection of corrupted free lists
// and can detect buffer overflows, modify after free, and double `free`s.
#if (MI_SECURE>=3 || MI_DEBUG>=1)
#define MI_ENCODE_FREELIST  1
#endif


// We used to abandon huge pages but to eagerly deallocate if freed from another thread,
// but that makes it not possible to visit them during a heap walk or include them in a
// `mi_heap_destroy`. We therefore instead reset/decommit the huge blocks if freed from
// another thread so most memory is available until it gets properly freed by the owning thread.
// #define MI_HUGE_PAGE_ABANDON 1


// ------------------------------------------------------
// Platform specific values
// ------------------------------------------------------

// ------------------------------------------------------
// Size of a pointer.
// We assume that `sizeof(void*)==sizeof(intptr_t)`
// and it holds for all platforms we know of.
//
// However, the C standard only requires that:
//  p == (void*)((intptr_t)p))
// but we also need:
//  i == (intptr_t)((void*)i)
// or otherwise one might define an intptr_t type that is larger than a pointer...
// ------------------------------------------------------

#if INTPTR_MAX > INT64_MAX
# define MI_INTPTR_SHIFT (4)  // assume 128-bit  (as on arm CHERI for example)
#elif INTPTR_MAX == INT64_MAX
# define MI_INTPTR_SHIFT (3)
#elif INTPTR_MAX == INT32_MAX
# define MI_INTPTR_SHIFT (2)
#else
#error platform pointers must be 32, 64, or 128 bits
#endif

#if SIZE_MAX == UINT64_MAX
# define MI_SIZE_SHIFT (3)
typedef int64_t  mi_ssize_t;
#elif SIZE_MAX == UINT32_MAX
# define MI_SIZE_SHIFT (2)
typedef int32_t  mi_ssize_t;
#else
#error platform objects must be 32 or 64 bits
#endif

#if (SIZE_MAX/2) > LONG_MAX
# define MI_ZU(x)  x##ULL
# define MI_ZI(x)  x##LL
#else
# define MI_ZU(x)  x##UL
# define MI_ZI(x)  x##L
#endif

#define MI_INTPTR_SIZE  (1<<MI_INTPTR_SHIFT)
#define MI_INTPTR_BITS  (MI_INTPTR_SIZE*8)

#define MI_SIZE_SIZE  (1<<MI_SIZE_SHIFT)
#define MI_SIZE_BITS  (MI_SIZE_SIZE*8)

#define MI_KiB     (MI_ZU(1024))
#define MI_MiB     (MI_KiB*MI_KiB)
#define MI_GiB     (MI_MiB*MI_KiB)


// ------------------------------------------------------
// Main internal data-structures
// ------------------------------------------------------

// Main tuning parameters for segment and page sizes
// Sizes for 64-bit (usually divide by two for 32-bit)
#define MI_SEGMENT_SLICE_SHIFT            (13 + MI_INTPTR_SHIFT)         // 64KiB  (32KiB on 32-bit)

#if MI_INTPTR_SIZE > 4
#define MI_SEGMENT_SHIFT                  ( 9 + MI_SEGMENT_SLICE_SHIFT)  // 32MiB
#else
#define MI_SEGMENT_SHIFT                  ( 7 + MI_SEGMENT_SLICE_SHIFT)  // 4MiB on 32-bit
#endif

#define MI_SMALL_PAGE_SHIFT               (MI_SEGMENT_SLICE_SHIFT)       // 64KiB
#define MI_MEDIUM_PAGE_SHIFT              ( 3 + MI_SMALL_PAGE_SHIFT)     // 512KiB


// Derived constants
#define MI_SEGMENT_SIZE                   (MI_ZU(1)<<MI_SEGMENT_SHIFT)
#define MI_SEGMENT_ALIGN                  MI_SEGMENT_SIZE
#define MI_SEGMENT_MASK                   ((uintptr_t)(MI_SEGMENT_ALIGN - 1))
#define MI_SEGMENT_SLICE_SIZE             (MI_ZU(1)<< MI_SEGMENT_SLICE_SHIFT)
#define MI_SLICES_PER_SEGMENT             (MI_SEGMENT_SIZE / MI_SEGMENT_SLICE_SIZE) // 1024

#define MI_SMALL_PAGE_SIZE                (MI_ZU(1)<<MI_SMALL_PAGE_SHIFT)
#define MI_MEDIUM_PAGE_SIZE               (MI_ZU(1)<<MI_MEDIUM_PAGE_SHIFT)

#define MI_SMALL_OBJ_SIZE_MAX             (MI_SMALL_PAGE_SIZE/4)   // 8KiB on 64-bit
#define MI_MEDIUM_OBJ_SIZE_MAX            (MI_MEDIUM_PAGE_SIZE/4)  // 128KiB on 64-bit
#define MI_MEDIUM_OBJ_WSIZE_MAX           (MI_MEDIUM_OBJ_SIZE_MAX/MI_INTPTR_SIZE)
#define MI_LARGE_OBJ_SIZE_MAX             (MI_SEGMENT_SIZE/2)      // 32MiB on 64-bit
#define MI_LARGE_OBJ_WSIZE_MAX            (MI_LARGE_OBJ_SIZE_MAX/MI_INTPTR_SIZE)

// Maximum number of size classes. (spaced exponentially in 12.5% increments)
#define MI_BIN_HUGE  (73U)

#if (MI_MEDIUM_OBJ_WSIZE_MAX >= 655360)
#error "mimalloc internal: define more bins"
#endif

<<<<<<< HEAD
// Maximum slice offset (15)
#define MI_MAX_SLICE_OFFSET               ((MI_ALIGNMENT_MAX / MI_SEGMENT_SLICE_SIZE) - 1)

// Used as a special value to encode block sizes in 32 bits.
#define MI_HUGE_BLOCK_SIZE                ((uint32_t)(2*MI_GiB))

// blocks up to this size are always allocated aligned
#define MI_MAX_ALIGN_GUARANTEE            (8*MI_MAX_ALIGN_SIZE)

// Alignments over MI_ALIGNMENT_MAX are allocated in dedicated huge page segments
#define MI_ALIGNMENT_MAX                  (MI_SEGMENT_SIZE >> 1)
=======
// Alignments over MI_BLOCK_ALIGNMENT_MAX are allocated in dedicated huge page segments
#define MI_BLOCK_ALIGNMENT_MAX   (MI_SEGMENT_SIZE >> 1)
>>>>>>> 006ae2d0


// ------------------------------------------------------
// Mimalloc pages contain allocated blocks
// ------------------------------------------------------

// The free lists use encoded next fields
// (Only actually encodes when MI_ENCODED_FREELIST is defined.)
typedef uintptr_t  mi_encoded_t;

// thread id's
typedef size_t     mi_threadid_t;

// free lists contain blocks
typedef struct mi_block_s {
  mi_encoded_t next;
} mi_block_t;


// The delayed flags are used for efficient multi-threaded free-ing
typedef enum mi_delayed_e {
  MI_USE_DELAYED_FREE   = 0, // push on the owning heap thread delayed list
  MI_DELAYED_FREEING    = 1, // temporary: another thread is accessing the owning heap
  MI_NO_DELAYED_FREE    = 2, // optimize: push on page local thread free queue if another block is already in the heap thread delayed free list
  MI_NEVER_DELAYED_FREE = 3  // sticky, only resets on page reclaim
} mi_delayed_t;


// The `in_full` and `has_aligned` page flags are put in a union to efficiently
// test if both are false (`full_aligned == 0`) in the `mi_free` routine.
#if !MI_TSAN
typedef union mi_page_flags_s {
  uint8_t full_aligned;
  struct {
    uint8_t in_full : 1;
    uint8_t has_aligned : 1;
  } x;
} mi_page_flags_t;
#else
// under thread sanitizer, use a byte for each flag to suppress warning, issue #130
typedef union mi_page_flags_s {
  uint16_t full_aligned;
  struct {
    uint8_t in_full;
    uint8_t has_aligned;
  } x;
} mi_page_flags_t;
#endif

// Thread free list.
// We use the bottom 2 bits of the pointer for mi_delayed_t flags
typedef uintptr_t mi_thread_free_t;

// A page contains blocks of one specific size (`block_size`).
// Each page has three list of free blocks:
// `free` for blocks that can be allocated,
// `local_free` for freed blocks that are not yet available to `mi_malloc`
// `thread_free` for freed blocks by other threads
// The `local_free` and `thread_free` lists are migrated to the `free` list
// when it is exhausted. The separate `local_free` list is necessary to
// implement a monotonic heartbeat. The `thread_free` list is needed for
// avoiding atomic operations in the common case.
//
// `used - |thread_free|` == actual blocks that are in use (alive)
// `used - |thread_free| + |free| + |local_free| == capacity`
//
// We don't count `freed` (as |free|) but use `used` to reduce
// the number of memory accesses in the `mi_page_all_free` function(s).
//
// Notes:
// - Access is optimized for `free.c:mi_free` and `alloc.c:mi_page_alloc`
// - Using `uint16_t` does not seem to slow things down
// - The size is 10 words on 64-bit which helps the page index calculations
//   (and 14 words on 32-bit, and encoded free lists add 2 words)
// - `xthread_free` uses the bottom bits as a delayed-free flags to optimize
//   concurrent frees where only the first concurrent free adds to the owning
//   heap `thread_delayed_free` list (see `free.c:mi_free_block_mt`).
//   The invariant is that no-delayed-free is only set if there is
//   at least one block that will be added, or as already been added, to
//   the owning heap `thread_delayed_free` list. This guarantees that pages
//   will be freed correctly even if only other threads free blocks.
typedef struct mi_page_s {
  // "owned" by the segment
<<<<<<< HEAD
  uint32_t              slice_count;       // slices in this page (0 if not a page)
  uint32_t              slice_offset;      // distance from the actual page data slice (0 if a page)
  uint8_t               is_committed : 1;  // `true` if the page virtual memory is committed
  uint8_t               is_zero_init : 1;  // `true` if the page was initially zero initialized
=======
  uint8_t               segment_idx;       // index in the segment `pages` array, `page == &segment->pages[page->segment_idx]`
  uint8_t               segment_in_use:1;  // `true` if the segment allocated this page
  uint8_t               is_committed:1;    // `true` if the page virtual memory is committed
  uint8_t               is_zero_init:1;    // `true` if the page was initially zero initialized
  uint8_t               is_huge:1;         // `true` if the page is in a huge segment
>>>>>>> 006ae2d0

  // layout like this to optimize access in `mi_malloc` and `mi_free`
  uint16_t              capacity;          // number of blocks committed, must be the first field, see `segment.c:page_clear`
  uint16_t              reserved;          // number of blocks reserved in memory
  uint16_t              used;              // number of blocks in use (including blocks in `thread_free`)
  mi_page_flags_t       flags;             // `in_full` and `has_aligned` flags (8 bits)
<<<<<<< HEAD
  uint8_t               free_is_zero : 1;  // `true` if the blocks in the free list are zero initialized
  uint8_t               retire_expire : 7; // expiration count for retired blocks

=======
  uint8_t               block_size_shift;  // if not zero, then `(1 << block_size_shift) == block_size` (only used for fast path in `free.c:_mi_page_ptr_unalign`)
  uint8_t               free_is_zero:1;    // `true` if the blocks in the free list are zero initialized 
  uint8_t               retire_expire:7;   // expiration count for retired blocks
                                           // padding
>>>>>>> 006ae2d0
  mi_block_t*           free;              // list of available free blocks (`malloc` allocates from this list)
  mi_block_t*           local_free;        // list of deferred free blocks by this thread (migrates to `free`)
  size_t                block_size;        // size available in each block (always `>0`)
  uint8_t*              page_start;        // start of the page area containing the blocks

  #if (MI_ENCODE_FREELIST || MI_PADDING)
  uintptr_t             keys[2];           // two random keys to encode the free lists (see `_mi_block_next`) or padding canary
  #endif

  _Atomic(mi_thread_free_t) xthread_free;  // list of deferred free blocks freed by other threads
  _Atomic(uintptr_t)        xheap;

<<<<<<< HEAD
  struct mi_page_s*     next;              // next page owned by this thread with the same `block_size`
  struct mi_page_s*     prev;              // previous page owned by this thread with the same `block_size`

  // 64-bit 9 words, 32-bit 12 words, (+2 for secure)
  #if MI_INTPTR_SIZE==8
  uintptr_t padding[1];
=======
  struct mi_page_s*     next;              // next page owned by the heap with the same `block_size`
  struct mi_page_s*     prev;              // previous page owned by the heap with the same `block_size`

  #if MI_INTPTR_SIZE==4                    // pad to 14 words on 32-bit
  void* padding[1];
>>>>>>> 006ae2d0
  #endif
} mi_page_t;



// ------------------------------------------------------
// Mimalloc segments contain mimalloc pages
// ------------------------------------------------------

typedef enum mi_page_kind_e {
  MI_PAGE_SMALL,    // small blocks go into 64KiB pages inside a segment
  MI_PAGE_MEDIUM,   // medium blocks go into medium pages inside a segment
  MI_PAGE_LARGE,    // larger blocks go into a page of just one block
  MI_PAGE_HUGE,     // huge blocks (> 16 MiB) are put into a single page in a single segment.
} mi_page_kind_t;

typedef enum mi_segment_kind_e {
  MI_SEGMENT_NORMAL, // MI_SEGMENT_SIZE size with pages inside.
  MI_SEGMENT_HUGE,   // > MI_LARGE_SIZE_MAX segment with just one huge page inside.
} mi_segment_kind_t;

// ------------------------------------------------------
// A segment holds a commit mask where a bit is set if
// the corresponding MI_COMMIT_SIZE area is committed.
// The MI_COMMIT_SIZE must be a multiple of the slice
// size. If it is equal we have the most fine grained
// decommit (but setting it higher can be more efficient).
// The MI_MINIMAL_COMMIT_SIZE is the minimal amount that will
// be committed in one go which can be set higher than
// MI_COMMIT_SIZE for efficiency (while the decommit mask
// is still tracked in fine-grained MI_COMMIT_SIZE chunks)
// ------------------------------------------------------

#define MI_MINIMAL_COMMIT_SIZE      (1*MI_SEGMENT_SLICE_SIZE)
#define MI_COMMIT_SIZE              (MI_SEGMENT_SLICE_SIZE)              // 64KiB
#define MI_COMMIT_MASK_BITS         (MI_SEGMENT_SIZE / MI_COMMIT_SIZE)
#define MI_COMMIT_MASK_FIELD_BITS    MI_SIZE_BITS
#define MI_COMMIT_MASK_FIELD_COUNT  (MI_COMMIT_MASK_BITS / MI_COMMIT_MASK_FIELD_BITS)

#if (MI_COMMIT_MASK_BITS != (MI_COMMIT_MASK_FIELD_COUNT * MI_COMMIT_MASK_FIELD_BITS))
#error "the segment size must be exactly divisible by the (commit size * size_t bits)"
#endif

typedef struct mi_commit_mask_s {
  size_t mask[MI_COMMIT_MASK_FIELD_COUNT];
} mi_commit_mask_t;

typedef mi_page_t  mi_slice_t;
typedef int64_t    mi_msecs_t;


// Memory can reside in arena's, direct OS allocated, or statically allocated. The memid keeps track of this.
typedef enum mi_memkind_e {
  MI_MEM_NONE,      // not allocated
  MI_MEM_EXTERNAL,  // not owned by mimalloc but provided externally (via `mi_manage_os_memory` for example)
  MI_MEM_STATIC,    // allocated in a static area and should not be freed (for arena meta data for example)
  MI_MEM_OS,        // allocated from the OS
  MI_MEM_OS_HUGE,   // allocated as huge os pages
  MI_MEM_OS_REMAP,  // allocated in a remapable area (i.e. using `mremap`)
  MI_MEM_ARENA      // allocated from an arena (the usual case)
} mi_memkind_t;

static inline bool mi_memkind_is_os(mi_memkind_t memkind) {
  return (memkind >= MI_MEM_OS && memkind <= MI_MEM_OS_REMAP);
}

typedef struct mi_memid_os_info {
  void*         base;               // actual base address of the block (used for offset aligned allocations)
  size_t        alignment;          // alignment at allocation
} mi_memid_os_info_t;

typedef struct mi_memid_arena_info {
  size_t        block_index;        // index in the arena
  mi_arena_id_t id;                 // arena id (>= 1)
  bool          is_exclusive;       // the arena can only be used for specific arena allocations
} mi_memid_arena_info_t;

typedef struct mi_memid_s {
  union {
    mi_memid_os_info_t    os;       // only used for MI_MEM_OS
    mi_memid_arena_info_t arena;    // only used for MI_MEM_ARENA
  } mem;
  bool          is_pinned;          // `true` if we cannot decommit/reset/protect in this memory (e.g. when allocated using large OS pages)
  bool          initially_committed;// `true` if the memory was originally allocated as committed
  bool          initially_zero;     // `true` if the memory was originally zero initialized
  mi_memkind_t  memkind;
} mi_memid_t;


// Segments are large allocated memory blocks (8mb on 64 bit) from
// the OS. Inside segments we allocated fixed size _pages_ that
// contain blocks.
typedef struct mi_segment_s {
  // constant fields
  mi_memid_t        memid;              // memory id for arena allocation
  bool              allow_decommit;
  bool              allow_purge;
  size_t            segment_size;

  // segment fields
  mi_msecs_t        purge_expire;
  mi_commit_mask_t  purge_mask;
  mi_commit_mask_t  commit_mask;

  // from here is zero initialized
  struct mi_segment_s* next;            // the list of freed segments in the cache (must be first field, see `segment.c:mi_segment_init`)
  bool              was_reclaimed;      // true if it was reclaimed (used to limit on-free reclamation)

  size_t            abandoned;          // abandoned pages (i.e. the original owning thread stopped) (`abandoned <= used`)
  size_t            abandoned_visits;   // count how often this segment is visited in the abandoned list (to force reclaim it it is too long)
  size_t            used;               // count of pages in use
  uintptr_t         cookie;             // verify addresses in debug mode: `mi_ptr_cookie(segment) == segment->cookie`

  size_t            segment_slices;      // for huge segments this may be different from `MI_SLICES_PER_SEGMENT`
  size_t            segment_info_slices; // initial slices we are using segment info and possible guard pages.

  // layout like this to optimize access in `mi_free`
  mi_segment_kind_t kind;
  size_t            slice_entries;       // entries in the `slices` array, at most `MI_SLICES_PER_SEGMENT`
  _Atomic(mi_threadid_t) thread_id;      // unique id of the thread owning this segment

  mi_slice_t        slices[MI_SLICES_PER_SEGMENT+1];  // one more for huge blocks with large alignment
} mi_segment_t;


// ------------------------------------------------------
// Heaps
// Provide first-class heaps to allocate from.
// A heap just owns a set of pages for allocation and
// can only be allocate/reallocate from the thread that created it.
// Freeing blocks can be done from any thread though.
// Per thread, the segments are shared among its heaps.
// Per thread, there is always a default heap that is
// used for allocation; it is initialized to statically
// point to an empty heap to avoid initialization checks
// in the fast path.
// ------------------------------------------------------

// Thread local data
typedef struct mi_tld_s mi_tld_t;

// Pages of a certain block size are held in a queue.
typedef struct mi_page_queue_s {
  mi_page_t* first;
  mi_page_t* last;
  size_t     block_size;
} mi_page_queue_t;

#define MI_BIN_FULL  (MI_BIN_HUGE+1)

// Random context
typedef struct mi_random_cxt_s {
  uint32_t input[16];
  uint32_t output[16];
  int      output_available;
  bool     weak;
} mi_random_ctx_t;


// In debug mode there is a padding structure at the end of the blocks to check for buffer overflows
#if (MI_PADDING)
typedef struct mi_padding_s {
  uint32_t canary; // encoded block value to check validity of the padding (in case of overflow)
  uint32_t delta;  // padding bytes before the block. (mi_usable_size(p) - delta == exact allocated bytes)
} mi_padding_t;
#define MI_PADDING_SIZE   (sizeof(mi_padding_t))
#define MI_PADDING_WSIZE  ((MI_PADDING_SIZE + MI_INTPTR_SIZE - 1) / MI_INTPTR_SIZE)
#else
#define MI_PADDING_SIZE   0
#define MI_PADDING_WSIZE  0
#endif

#define MI_PAGES_DIRECT   (MI_SMALL_WSIZE_MAX + MI_PADDING_WSIZE + 1)


// A heap owns a set of pages.
struct mi_heap_s {
  mi_tld_t*             tld;
  _Atomic(mi_block_t*)  thread_delayed_free;
  mi_threadid_t         thread_id;                           // thread this heap belongs too
  mi_arena_id_t         arena_id;                            // arena id if the heap belongs to a specific arena (or 0)
  uintptr_t             cookie;                              // random cookie to verify pointers (see `_mi_ptr_cookie`)
  uintptr_t             keys[2];                             // two random keys used to encode the `thread_delayed_free` list
  mi_random_ctx_t       random;                              // random number context used for secure allocation
  size_t                page_count;                          // total number of pages in the `pages` queues.
  size_t                page_retired_min;                    // smallest retired index (retired pages are fully free, but still in the page queues)
  size_t                page_retired_max;                    // largest retired index into the `pages` array.
  mi_heap_t*            next;                                // list of heaps per thread
  bool                  no_reclaim;                          // `true` if this heap should not reclaim abandoned pages
  mi_page_t*            pages_free_direct[MI_PAGES_DIRECT];  // optimize: array where every entry points a page with possibly free blocks in the corresponding queue for that size.
  mi_page_queue_t       pages[MI_BIN_FULL + 1];              // queue of pages for each size class (or "bin")
};



// ------------------------------------------------------
// Debug
// ------------------------------------------------------

#if !defined(MI_DEBUG_UNINIT)
#define MI_DEBUG_UNINIT     (0xD0)
#endif
#if !defined(MI_DEBUG_FREED)
#define MI_DEBUG_FREED      (0xDF)
#endif
#if !defined(MI_DEBUG_PADDING)
#define MI_DEBUG_PADDING    (0xDE)
#endif

#if (MI_DEBUG)
// use our own assertion to print without memory allocation
void _mi_assert_fail(const char* assertion, const char* fname, unsigned int line, const char* func );
#define mi_assert(expr)     ((expr) ? (void)0 : _mi_assert_fail(#expr,__FILE__,__LINE__,__func__))
#else
#define mi_assert(x)
#endif

#if (MI_DEBUG>1)
#define mi_assert_internal    mi_assert
#else
#define mi_assert_internal(x)
#endif

#if (MI_DEBUG>2)
#define mi_assert_expensive   mi_assert
#else
#define mi_assert_expensive(x)
#endif

// ------------------------------------------------------
// Statistics
// ------------------------------------------------------

#ifndef MI_STAT
#if (MI_DEBUG>0)
#define MI_STAT 2
#else
#define MI_STAT 0
#endif
#endif

typedef struct mi_stat_count_s {
  int64_t allocated;
  int64_t freed;
  int64_t peak;
  int64_t current;
} mi_stat_count_t;

typedef struct mi_stat_counter_s {
  int64_t total;
  int64_t count;
} mi_stat_counter_t;

typedef struct mi_stats_s {
  mi_stat_count_t segments;
  mi_stat_count_t pages;
  mi_stat_count_t reserved;
  mi_stat_count_t committed;
  mi_stat_count_t reset;
  mi_stat_count_t purged;
  mi_stat_count_t page_committed;
  mi_stat_count_t segments_abandoned;
  mi_stat_count_t pages_abandoned;
  mi_stat_count_t threads;
  mi_stat_count_t normal;
  mi_stat_count_t huge;
  mi_stat_count_t large;
  mi_stat_count_t malloc;
  mi_stat_count_t segments_cache;
  mi_stat_counter_t pages_extended;
  mi_stat_counter_t mmap_calls;
  mi_stat_counter_t commit_calls;
  mi_stat_counter_t reset_calls;
  mi_stat_counter_t purge_calls;
  mi_stat_counter_t page_no_retire;
  mi_stat_counter_t searches;
  mi_stat_counter_t normal_count;
  mi_stat_counter_t huge_count;
<<<<<<< HEAD
  mi_stat_counter_t large_count;
=======
>>>>>>> 006ae2d0
  mi_stat_counter_t arena_count;
  mi_stat_counter_t arena_crossover_count;
  mi_stat_counter_t arena_rollback_count;
#if MI_STAT>1
  mi_stat_count_t normal_bins[MI_BIN_HUGE+1];
#endif
} mi_stats_t;


void _mi_stat_increase(mi_stat_count_t* stat, size_t amount);
void _mi_stat_decrease(mi_stat_count_t* stat, size_t amount);
void _mi_stat_counter_increase(mi_stat_counter_t* stat, size_t amount);

#if (MI_STAT)
#define mi_stat_increase(stat,amount)         _mi_stat_increase( &(stat), amount)
#define mi_stat_decrease(stat,amount)         _mi_stat_decrease( &(stat), amount)
#define mi_stat_counter_increase(stat,amount) _mi_stat_counter_increase( &(stat), amount)
#else
#define mi_stat_increase(stat,amount)         (void)0
#define mi_stat_decrease(stat,amount)         (void)0
#define mi_stat_counter_increase(stat,amount) (void)0
#endif

#define mi_heap_stat_counter_increase(heap,stat,amount)  mi_stat_counter_increase( (heap)->tld->stats.stat, amount)
#define mi_heap_stat_increase(heap,stat,amount)  mi_stat_increase( (heap)->tld->stats.stat, amount)
#define mi_heap_stat_decrease(heap,stat,amount)  mi_stat_decrease( (heap)->tld->stats.stat, amount)

// ------------------------------------------------------
// Thread Local data
// ------------------------------------------------------

// A "span" is is an available range of slices. The span queues keep
// track of slice spans of at most the given `slice_count` (but more than the previous size class).
typedef struct mi_span_queue_s {
  mi_slice_t* first;
  mi_slice_t* last;
  size_t      slice_count;
} mi_span_queue_t;

#define MI_SEGMENT_BIN_MAX (35)     // 35 == mi_segment_bin(MI_SLICES_PER_SEGMENT)

// OS thread local data
typedef struct mi_os_tld_s {
  size_t                region_idx;   // start point for next allocation
  mi_stats_t*           stats;        // points to tld stats
} mi_os_tld_t;


// Segments thread local data
typedef struct mi_segments_tld_s {
  mi_span_queue_t     spans[MI_SEGMENT_BIN_MAX+1];  // free slice spans inside segments
  size_t              count;        // current number of segments;
  size_t              peak_count;   // peak number of segments
  size_t              current_size; // current size of all segments
  size_t              peak_size;    // peak size of all segments
  size_t              reclaim_count;// number of reclaimed (abandoned) segments
  mi_stats_t*         stats;        // points to tld stats
  mi_os_tld_t*        os;           // points to os stats
} mi_segments_tld_t;

// Thread local data
struct mi_tld_s {
  unsigned long long  heartbeat;     // monotonic heartbeat count
  bool                recurse;       // true if deferred was called; used to prevent infinite recursion.
  mi_heap_t*          heap_backing;  // backing heap of this thread (cannot be deleted)
  mi_heap_t*          heaps;         // list of heaps in this thread (so we can abandon all when the thread terminates)
  mi_segments_tld_t   segments;      // segment tld
  mi_os_tld_t         os;            // os tld
  mi_stats_t          stats;         // statistics
};

#endif<|MERGE_RESOLUTION|>--- conflicted
+++ resolved
@@ -192,22 +192,14 @@
 #error "mimalloc internal: define more bins"
 #endif
 
-<<<<<<< HEAD
 // Maximum slice offset (15)
-#define MI_MAX_SLICE_OFFSET               ((MI_ALIGNMENT_MAX / MI_SEGMENT_SLICE_SIZE) - 1)
-
-// Used as a special value to encode block sizes in 32 bits.
-#define MI_HUGE_BLOCK_SIZE                ((uint32_t)(2*MI_GiB))
+#define MI_MAX_SLICE_OFFSET               ((MI_BLOCK_ALIGNMENT_MAX / MI_SEGMENT_SLICE_SIZE) - 1)
 
 // blocks up to this size are always allocated aligned
 #define MI_MAX_ALIGN_GUARANTEE            (8*MI_MAX_ALIGN_SIZE)
 
-// Alignments over MI_ALIGNMENT_MAX are allocated in dedicated huge page segments
-#define MI_ALIGNMENT_MAX                  (MI_SEGMENT_SIZE >> 1)
-=======
 // Alignments over MI_BLOCK_ALIGNMENT_MAX are allocated in dedicated huge page segments
-#define MI_BLOCK_ALIGNMENT_MAX   (MI_SEGMENT_SIZE >> 1)
->>>>>>> 006ae2d0
+#define MI_BLOCK_ALIGNMENT_MAX            (MI_SEGMENT_SIZE >> 1)
 
 
 // ------------------------------------------------------
@@ -280,7 +272,7 @@
 // Notes:
 // - Access is optimized for `free.c:mi_free` and `alloc.c:mi_page_alloc`
 // - Using `uint16_t` does not seem to slow things down
-// - The size is 10 words on 64-bit which helps the page index calculations
+// - The size is 12 words on 64-bit which helps the page index calculations
 //   (and 14 words on 32-bit, and encoded free lists add 2 words)
 // - `xthread_free` uses the bottom bits as a delayed-free flags to optimize
 //   concurrent frees where only the first concurrent free adds to the owning
@@ -291,34 +283,21 @@
 //   will be freed correctly even if only other threads free blocks.
 typedef struct mi_page_s {
   // "owned" by the segment
-<<<<<<< HEAD
   uint32_t              slice_count;       // slices in this page (0 if not a page)
   uint32_t              slice_offset;      // distance from the actual page data slice (0 if a page)
   uint8_t               is_committed : 1;  // `true` if the page virtual memory is committed
   uint8_t               is_zero_init : 1;  // `true` if the page was initially zero initialized
-=======
-  uint8_t               segment_idx;       // index in the segment `pages` array, `page == &segment->pages[page->segment_idx]`
-  uint8_t               segment_in_use:1;  // `true` if the segment allocated this page
-  uint8_t               is_committed:1;    // `true` if the page virtual memory is committed
-  uint8_t               is_zero_init:1;    // `true` if the page was initially zero initialized
   uint8_t               is_huge:1;         // `true` if the page is in a huge segment
->>>>>>> 006ae2d0
-
+                                           // padding
   // layout like this to optimize access in `mi_malloc` and `mi_free`
   uint16_t              capacity;          // number of blocks committed, must be the first field, see `segment.c:page_clear`
   uint16_t              reserved;          // number of blocks reserved in memory
   uint16_t              used;              // number of blocks in use (including blocks in `thread_free`)
   mi_page_flags_t       flags;             // `in_full` and `has_aligned` flags (8 bits)
-<<<<<<< HEAD
-  uint8_t               free_is_zero : 1;  // `true` if the blocks in the free list are zero initialized
-  uint8_t               retire_expire : 7; // expiration count for retired blocks
-
-=======
   uint8_t               block_size_shift;  // if not zero, then `(1 << block_size_shift) == block_size` (only used for fast path in `free.c:_mi_page_ptr_unalign`)
-  uint8_t               free_is_zero:1;    // `true` if the blocks in the free list are zero initialized 
+  uint8_t               free_is_zero:1;    // `true` if the blocks in the free list are zero initialized
   uint8_t               retire_expire:7;   // expiration count for retired blocks
                                            // padding
->>>>>>> 006ae2d0
   mi_block_t*           free;              // list of available free blocks (`malloc` allocates from this list)
   mi_block_t*           local_free;        // list of deferred free blocks by this thread (migrates to `free`)
   size_t                block_size;        // size available in each block (always `>0`)
@@ -331,21 +310,11 @@
   _Atomic(mi_thread_free_t) xthread_free;  // list of deferred free blocks freed by other threads
   _Atomic(uintptr_t)        xheap;
 
-<<<<<<< HEAD
   struct mi_page_s*     next;              // next page owned by this thread with the same `block_size`
   struct mi_page_s*     prev;              // previous page owned by this thread with the same `block_size`
 
-  // 64-bit 9 words, 32-bit 12 words, (+2 for secure)
-  #if MI_INTPTR_SIZE==8
-  uintptr_t padding[1];
-=======
-  struct mi_page_s*     next;              // next page owned by the heap with the same `block_size`
-  struct mi_page_s*     prev;              // previous page owned by the heap with the same `block_size`
-
-  #if MI_INTPTR_SIZE==4                    // pad to 14 words on 32-bit
+  // 64-bit 11 words, 32-bit 13 words, (+2 for secure)
   void* padding[1];
->>>>>>> 006ae2d0
-  #endif
 } mi_page_t;
 
 
@@ -623,10 +592,7 @@
   mi_stat_counter_t searches;
   mi_stat_counter_t normal_count;
   mi_stat_counter_t huge_count;
-<<<<<<< HEAD
   mi_stat_counter_t large_count;
-=======
->>>>>>> 006ae2d0
   mi_stat_counter_t arena_count;
   mi_stat_counter_t arena_crossover_count;
   mi_stat_counter_t arena_rollback_count;
