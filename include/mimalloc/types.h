--- conflicted
+++ resolved
@@ -341,13 +341,8 @@
 // The max object size are checked to not waste more than 12.5% internally over the page sizes.
 #define MI_SMALL_MAX_OBJ_SIZE             ((MI_SMALL_PAGE_SIZE-MI_PAGE_INFO_SIZE)/4)   // < 16 KiB
 #if MI_ENABLE_LARGE_PAGES
-<<<<<<< HEAD
 #define MI_MEDIUM_MAX_OBJ_SIZE            ((MI_MEDIUM_PAGE_SIZE-MI_PAGE_INFO_SIZE)/4)  // < 128 KiB
-#define MI_LARGE_MAX_OBJ_SIZE             (MI_LARGE_PAGE_SIZE/8)    // <= 256 KiB // note: this must be a nice power of 2 or we get rounding issues with `_mi_bin`
-=======
-#define MI_MEDIUM_MAX_OBJ_SIZE            ((MI_MEDIUM_PAGE_SIZE-MI_PAGE_INFO_SIZE)/8)  // < 64 KiB
 #define MI_LARGE_MAX_OBJ_SIZE             (MI_LARGE_PAGE_SIZE/8)    // <= 512KiB // note: this must be a nice power of 2 or we get rounding issues with `_mi_bin`
->>>>>>> 9dd753d2
 #else
 #define MI_MEDIUM_MAX_OBJ_SIZE            (MI_MEDIUM_PAGE_SIZE/4)   // <= 128 KiB
 #define MI_LARGE_MAX_OBJ_SIZE             MI_MEDIUM_MAX_OBJ_SIZE    // note: this must be a nice power of 2 or we get rounding issues with `_mi_bin`
