/* ----------------------------------------------------------------------------
Copyright (c) 2018-2024, Microsoft Research, Daan Leijen
This is free software; you can redistribute it and/or modify it under the
terms of the MIT license. A copy of the license can be found in the file
"LICENSE" at the root of this distribution.
-----------------------------------------------------------------------------*/
#pragma once
#ifndef MIMALLOC_TYPES_H
#define MIMALLOC_TYPES_H

// --------------------------------------------------------------------------
// This file contains the main type definitions for mimalloc:
// mi_heap_t      : all data for a thread-local heap, contains
//                  lists of all managed heap pages.
// mi_segment_t   : a larger chunk of memory (32GiB) from where pages
//                  are allocated. A segment is divided in slices (64KiB) from
//                  which pages are allocated.
// mi_page_t      : a "mimalloc" page (usually 64KiB or 512KiB) from
//                  where objects are allocated.
//                  Note: we write "OS page" for OS memory pages while
//                  using plain "page" for mimalloc pages (`mi_page_t`).
// --------------------------------------------------------------------------


#include <stddef.h>   // ptrdiff_t
#include <stdint.h>   // uintptr_t, uint16_t, etc
#include "atomic.h"   // _Atomic

#ifdef _MSC_VER
#pragma warning(disable:4214) // bitfield is not int
#endif

// Minimal alignment necessary. On most platforms 16 bytes are needed
// due to SSE registers for example. This must be at least `sizeof(void*)`
#ifndef MI_MAX_ALIGN_SIZE
#define MI_MAX_ALIGN_SIZE  16   // sizeof(max_align_t)
#endif

// ------------------------------------------------------
// Variants
// ------------------------------------------------------

// Define NDEBUG in the release version to disable assertions.
// #define NDEBUG

// Define MI_TRACK_<tool> to enable tracking support
// #define MI_TRACK_VALGRIND 1
// #define MI_TRACK_ASAN     1
// #define MI_TRACK_ETW      1

// Define MI_STAT as 1 to maintain statistics; set it to 2 to have detailed statistics (but costs some performance).
// #define MI_STAT 1

// Define MI_SECURE to enable security mitigations
// #define MI_SECURE 1  // guard page around metadata
// #define MI_SECURE 2  // guard page around each mimalloc page
// #define MI_SECURE 3  // encode free lists (detect corrupted free list (buffer overflow), and invalid pointer free)
// #define MI_SECURE 4  // checks for double free. (may be more expensive)

#if !defined(MI_SECURE)
#define MI_SECURE 0
#endif

// Define MI_DEBUG for debug mode
// #define MI_DEBUG 1  // basic assertion checks and statistics, check double free, corrupted free list, and invalid pointer free.
// #define MI_DEBUG 2  // + internal assertion checks
// #define MI_DEBUG 3  // + extensive internal invariant checking (cmake -DMI_DEBUG_FULL=ON)
#if !defined(MI_DEBUG)
#if !defined(NDEBUG) || defined(_DEBUG)
#define MI_DEBUG 2
#else
#define MI_DEBUG 0
#endif
#endif

// Use guard pages behind objects of a certain size (set by the MIMALLOC_DEBUG_GUARDED_MIN/MAX options)
// Padding should be disabled when using guard pages
// #define MI_GUARDED 1
#if defined(MI_GUARDED)
#define MI_PADDING  0
#endif

// Reserve extra padding at the end of each block to be more resilient against heap block overflows.
// The padding can detect buffer overflow on free.
#if !defined(MI_PADDING) && (MI_SECURE>=3 || MI_DEBUG>=1 || (MI_TRACK_VALGRIND || MI_TRACK_ASAN || MI_TRACK_ETW))
#define MI_PADDING  1
#endif

// Check padding bytes; allows byte-precise buffer overflow detection
#if !defined(MI_PADDING_CHECK) && MI_PADDING && (MI_SECURE>=3 || MI_DEBUG>=1)
#define MI_PADDING_CHECK 1
#endif


// Encoded free lists allow detection of corrupted free lists
// and can detect buffer overflows, modify after free, and double `free`s.
#if (MI_SECURE>=3 || MI_DEBUG>=1)
#define MI_ENCODE_FREELIST  1
#endif


// We used to abandon huge pages in order to eagerly deallocate it if freed from another thread.
// Unfortunately, that makes it not possible to visit them during a heap walk or include them in a
// `mi_heap_destroy`. We therefore instead reset/decommit the huge blocks nowadays if freed from
// another thread so the memory becomes "virtually" available (and eventually gets properly freed by
// the owning thread).
// #define MI_HUGE_PAGE_ABANDON 1


// ------------------------------------------------------
// Platform specific values
// ------------------------------------------------------

// ------------------------------------------------------
// Size of a pointer.
// We assume that `sizeof(void*)==sizeof(intptr_t)`
// and it holds for all platforms we know of.
//
// However, the C standard only requires that:
//  p == (void*)((intptr_t)p))
// but we also need:
//  i == (intptr_t)((void*)i)
// or otherwise one might define an intptr_t type that is larger than a pointer...
// ------------------------------------------------------

#if INTPTR_MAX > INT64_MAX
# define MI_INTPTR_SHIFT (4)  // assume 128-bit  (as on arm CHERI for example)
#elif INTPTR_MAX == INT64_MAX
# define MI_INTPTR_SHIFT (3)
#elif INTPTR_MAX == INT32_MAX
# define MI_INTPTR_SHIFT (2)
#else
#error platform pointers must be 32, 64, or 128 bits
#endif

#if SIZE_MAX == UINT64_MAX
# define MI_SIZE_SHIFT (3)
typedef int64_t  mi_ssize_t;
#elif SIZE_MAX == UINT32_MAX
# define MI_SIZE_SHIFT (2)
typedef int32_t  mi_ssize_t;
#else
#error platform objects must be 32 or 64 bits
#endif

#if (SIZE_MAX/2) > LONG_MAX
# define MI_ZU(x)  x##ULL
# define MI_ZI(x)  x##LL
#else
# define MI_ZU(x)  x##UL
# define MI_ZI(x)  x##L
#endif

#define MI_INTPTR_SIZE  (1<<MI_INTPTR_SHIFT)
#define MI_INTPTR_BITS  (MI_INTPTR_SIZE*8)

#define MI_SIZE_SIZE  (1<<MI_SIZE_SHIFT)
#define MI_SIZE_BITS  (MI_SIZE_SIZE*8)

#define MI_KiB     (MI_ZU(1024))
#define MI_MiB     (MI_KiB*MI_KiB)
#define MI_GiB     (MI_MiB*MI_KiB)


// ------------------------------------------------------
// Main internal data-structures
// ------------------------------------------------------

// Main tuning parameters for segment and page sizes
// Sizes for 64-bit (usually divide by two for 32-bit)
#ifndef MI_SEGMENT_SLICE_SHIFT
#define MI_SEGMENT_SLICE_SHIFT            (13 + MI_INTPTR_SHIFT)         // 64KiB  (32KiB on 32-bit)
#endif

#ifndef MI_SEGMENT_SHIFT
#if MI_INTPTR_SIZE > 4
#define MI_SEGMENT_SHIFT                  ( 9 + MI_SEGMENT_SLICE_SHIFT)  // 32MiB
#else
#define MI_SEGMENT_SHIFT                  ( 7 + MI_SEGMENT_SLICE_SHIFT)  // 4MiB on 32-bit
#endif
#endif

#ifndef MI_SMALL_PAGE_SHIFT
#define MI_SMALL_PAGE_SHIFT               (MI_SEGMENT_SLICE_SHIFT)       // 64KiB
#endif
#ifndef MI_MEDIUM_PAGE_SHIFT
#define MI_MEDIUM_PAGE_SHIFT              ( 3 + MI_SMALL_PAGE_SHIFT)     // 512KiB
#endif

// Derived constants
#define MI_SEGMENT_SIZE                   (MI_ZU(1)<<MI_SEGMENT_SHIFT)
#define MI_SEGMENT_ALIGN                  MI_SEGMENT_SIZE
#define MI_SEGMENT_MASK                   ((uintptr_t)(MI_SEGMENT_ALIGN - 1))
#define MI_SEGMENT_SLICE_SIZE             (MI_ZU(1)<< MI_SEGMENT_SLICE_SHIFT)
#define MI_SLICES_PER_SEGMENT             (MI_SEGMENT_SIZE / MI_SEGMENT_SLICE_SIZE) // 1024

#define MI_SMALL_PAGE_SIZE                (MI_ZU(1)<<MI_SMALL_PAGE_SHIFT)
#define MI_MEDIUM_PAGE_SIZE               (MI_ZU(1)<<MI_MEDIUM_PAGE_SHIFT)

#define MI_SMALL_OBJ_SIZE_MAX             (MI_SMALL_PAGE_SIZE/4)   // 8KiB on 64-bit
#define MI_MEDIUM_OBJ_SIZE_MAX            (MI_MEDIUM_PAGE_SIZE/4)  // 128KiB on 64-bit
#define MI_MEDIUM_OBJ_WSIZE_MAX           (MI_MEDIUM_OBJ_SIZE_MAX/MI_INTPTR_SIZE)
#define MI_LARGE_OBJ_SIZE_MAX             (MI_SEGMENT_SIZE/2)      // 16MiB on 64-bit
#define MI_LARGE_OBJ_WSIZE_MAX            (MI_LARGE_OBJ_SIZE_MAX/MI_INTPTR_SIZE)

// Maximum number of size classes. (spaced exponentially in 12.5% increments)
#define MI_BIN_HUGE  (73U)

#if (MI_MEDIUM_OBJ_WSIZE_MAX >= 655360)
#error "mimalloc internal: define more bins"
#endif

// Maximum block size for which blocks are guaranteed to be block size aligned. (see `segment.c:_mi_segment_page_start`)
#define MI_MAX_ALIGN_GUARANTEE            (MI_MEDIUM_OBJ_SIZE_MAX)

// Alignments over MI_BLOCK_ALIGNMENT_MAX are allocated in dedicated huge page segments
#define MI_BLOCK_ALIGNMENT_MAX            (MI_SEGMENT_SIZE >> 1)

// Maximum slice count (255) for which we can find the page for interior pointers
#define MI_MAX_SLICE_OFFSET_COUNT         ((MI_BLOCK_ALIGNMENT_MAX / MI_SEGMENT_SLICE_SIZE) - 1)

// we never allocate more than PTRDIFF_MAX (see also <https://sourceware.org/ml/libc-announce/2019/msg00001.html>)
// on 64-bit+ systems we also limit the maximum allocation size such that the slice count fits in 32-bits. (issue #877)
#if (PTRDIFF_MAX > INT32_MAX) && (PTRDIFF_MAX >= (MI_SEGMENT_SLIZE_SIZE * UINT32_MAX))
#define MI_MAX_ALLOC_SIZE   (MI_SEGMENT_SLICE_SIZE * (UINT32_MAX-1))
#else
#define MI_MAX_ALLOC_SIZE   PTRDIFF_MAX
#endif


// ------------------------------------------------------
// Mimalloc pages contain allocated blocks
// ------------------------------------------------------

// The free lists use encoded next fields
// (Only actually encodes when MI_ENCODED_FREELIST is defined.)
typedef uintptr_t  mi_encoded_t;

// thread id's
typedef size_t     mi_threadid_t;

// free lists contain blocks
typedef struct mi_block_s {
  mi_encoded_t next;
} mi_block_t;

#if MI_GUARDED
// we always align guarded pointers in a block at an offset
// the block `next` field is then used as a tag to distinguish regular offset aligned blocks from guarded ones
#define MI_BLOCK_TAG_ALIGNED   ((mi_encoded_t)(0))
#define MI_BLOCK_TAG_GUARDED   (~MI_BLOCK_TAG_ALIGNED)
#endif


// The delayed flags are used for efficient multi-threaded free-ing
typedef enum mi_delayed_e {
  MI_USE_DELAYED_FREE   = 0, // push on the owning heap thread delayed list
  MI_DELAYED_FREEING    = 1, // temporary: another thread is accessing the owning heap
  MI_NO_DELAYED_FREE    = 2, // optimize: push on page local thread free queue if another block is already in the heap thread delayed free list
  MI_NEVER_DELAYED_FREE = 3  // sticky: used for abondoned pages without a owning heap; this only resets on page reclaim
} mi_delayed_t;


// The `in_full` and `has_aligned` page flags are put in a union to efficiently
// test if both are false (`full_aligned == 0`) in the `mi_free` routine.
#if !MI_TSAN
typedef union mi_page_flags_s {
  uint8_t full_aligned;
  struct {
    uint8_t in_full : 1;
    uint8_t has_aligned : 1;
  } x;
} mi_page_flags_t;
#else
// under thread sanitizer, use a byte for each flag to suppress warning, issue #130
typedef union mi_page_flags_s {
  uint32_t full_aligned;
  struct {
    uint8_t in_full;
    uint8_t has_aligned;
  } x;
} mi_page_flags_t;
#endif

// Thread free list.
// We use the bottom 2 bits of the pointer for mi_delayed_t flags
typedef uintptr_t mi_thread_free_t;

// A page contains blocks of one specific size (`block_size`).
// Each page has three list of free blocks:
// `free` for blocks that can be allocated,
// `local_free` for freed blocks that are not yet available to `mi_malloc`
// `thread_free` for freed blocks by other threads
// The `local_free` and `thread_free` lists are migrated to the `free` list
// when it is exhausted. The separate `local_free` list is necessary to
// implement a monotonic heartbeat. The `thread_free` list is needed for
// avoiding atomic operations in the common case.
//
// `used - |thread_free|` == actual blocks that are in use (alive)
// `used - |thread_free| + |free| + |local_free| == capacity`
//
// We don't count `freed` (as |free|) but use `used` to reduce
// the number of memory accesses in the `mi_page_all_free` function(s).
//
// Notes:
// - Access is optimized for `free.c:mi_free` and `alloc.c:mi_page_alloc`
// - Using `uint16_t` does not seem to slow things down
// - The size is 12 words on 64-bit which helps the page index calculations
//   (and 14 words on 32-bit, and encoded free lists add 2 words)
// - `xthread_free` uses the bottom bits as a delayed-free flags to optimize
//   concurrent frees where only the first concurrent free adds to the owning
//   heap `thread_delayed_free` list (see `free.c:mi_free_block_mt`).
//   The invariant is that no-delayed-free is only set if there is
//   at least one block that will be added, or as already been added, to
//   the owning heap `thread_delayed_free` list. This guarantees that pages
//   will be freed correctly even if only other threads free blocks.
typedef struct mi_page_s {
  // "owned" by the segment
  uint32_t              slice_count;       // slices in this page (0 if not a page)
  uint32_t              slice_offset;      // distance from the actual page data slice (0 if a page)
  uint8_t               is_committed:1;    // `true` if the page virtual memory is committed
  uint8_t               is_zero_init:1;    // `true` if the page was initially zero initialized
  uint8_t               is_huge:1;         // `true` if the page is in a huge segment (`segment->kind == MI_SEGMENT_HUGE`)
                                           // padding
  // layout like this to optimize access in `mi_malloc` and `mi_free`
  uint16_t              capacity;          // number of blocks committed, must be the first field, see `segment.c:page_clear`
  uint16_t              reserved;          // number of blocks reserved in memory
  mi_page_flags_t       flags;             // `in_full` and `has_aligned` flags (8 bits)
  uint8_t               free_is_zero:1;    // `true` if the blocks in the free list are zero initialized
  uint8_t               retire_expire:7;   // expiration count for retired blocks

  mi_block_t*           free;              // list of available free blocks (`malloc` allocates from this list)
  mi_block_t*           local_free;        // list of deferred free blocks by this thread (migrates to `free`)
  uint16_t              used;              // number of blocks in use (including blocks in `thread_free`)
  uint8_t               block_size_shift;  // if not zero, then `(1 << block_size_shift) == block_size` (only used for fast path in `free.c:_mi_page_ptr_unalign`)
  uint8_t               heap_tag;          // tag of the owning heap, used to separate heaps by object type
                                           // padding
  size_t                block_size;        // size available in each block (always `>0`)
  uint8_t*              page_start;        // start of the page area containing the blocks

  #if (MI_ENCODE_FREELIST || MI_PADDING)
  uintptr_t             keys[2];           // two random keys to encode the free lists (see `_mi_block_next`) or padding canary
  #endif

  _Atomic(mi_thread_free_t) xthread_free;  // list of deferred free blocks freed by other threads
  _Atomic(uintptr_t)        xheap;

  struct mi_page_s*     next;              // next page owned by this thread with the same `block_size`
  struct mi_page_s*     prev;              // previous page owned by this thread with the same `block_size`

  // 64-bit 11 words, 32-bit 13 words, (+2 for secure)
  void* padding[1];
} mi_page_t;



// ------------------------------------------------------
// Mimalloc segments contain mimalloc pages
// ------------------------------------------------------

typedef enum mi_page_kind_e {
  MI_PAGE_SMALL,    // small blocks go into 64KiB pages inside a segment
  MI_PAGE_MEDIUM,   // medium blocks go into 512KiB pages inside a segment
  MI_PAGE_LARGE,    // larger blocks go into a single page spanning a whole segment
  MI_PAGE_HUGE      // a huge page is a single page in a segment of variable size
                    // used for blocks `> MI_LARGE_OBJ_SIZE_MAX` or an aligment `> MI_BLOCK_ALIGNMENT_MAX`.
} mi_page_kind_t;

typedef enum mi_segment_kind_e {
  MI_SEGMENT_NORMAL, // MI_SEGMENT_SIZE size with pages inside.
  MI_SEGMENT_HUGE,   // segment with just one huge page inside.
} mi_segment_kind_t;

// ------------------------------------------------------
// A segment holds a commit mask where a bit is set if
// the corresponding MI_COMMIT_SIZE area is committed.
// The MI_COMMIT_SIZE must be a multiple of the slice
// size. If it is equal we have the most fine grained
// decommit (but setting it higher can be more efficient).
// The MI_MINIMAL_COMMIT_SIZE is the minimal amount that will
// be committed in one go which can be set higher than
// MI_COMMIT_SIZE for efficiency (while the decommit mask
// is still tracked in fine-grained MI_COMMIT_SIZE chunks)
// ------------------------------------------------------

#define MI_MINIMAL_COMMIT_SIZE      (1*MI_SEGMENT_SLICE_SIZE)
#define MI_COMMIT_SIZE              (MI_SEGMENT_SLICE_SIZE)              // 64KiB
#define MI_COMMIT_MASK_BITS         (MI_SEGMENT_SIZE / MI_COMMIT_SIZE)
#define MI_COMMIT_MASK_FIELD_BITS    MI_SIZE_BITS
#define MI_COMMIT_MASK_FIELD_COUNT  (MI_COMMIT_MASK_BITS / MI_COMMIT_MASK_FIELD_BITS)

#if (MI_COMMIT_MASK_BITS != (MI_COMMIT_MASK_FIELD_COUNT * MI_COMMIT_MASK_FIELD_BITS))
#error "the segment size must be exactly divisible by the (commit size * size_t bits)"
#endif

typedef struct mi_commit_mask_s {
  size_t mask[MI_COMMIT_MASK_FIELD_COUNT];
} mi_commit_mask_t;

typedef mi_page_t  mi_slice_t;
typedef int64_t    mi_msecs_t;


// ---------------------------------------------------------------
// a memory id tracks the provenance of arena/OS allocated memory
// ---------------------------------------------------------------

// Memory can reside in arena's, direct OS allocated, or statically allocated. The memid keeps track of this.
typedef enum mi_memkind_e {
  MI_MEM_NONE,      // not allocated
  MI_MEM_EXTERNAL,  // not owned by mimalloc but provided externally (via `mi_manage_os_memory` for example)
  MI_MEM_STATIC,    // allocated in a static area and should not be freed (for arena meta data for example)
  MI_MEM_OS,        // allocated from the OS
  MI_MEM_OS_HUGE,   // allocated as huge OS pages (usually 1GiB, pinned to physical memory)
  MI_MEM_OS_REMAP,  // allocated in a remapable area (i.e. using `mremap`)
  MI_MEM_ARENA      // allocated from an arena (the usual case)
} mi_memkind_t;

static inline bool mi_memkind_is_os(mi_memkind_t memkind) {
  return (memkind >= MI_MEM_OS && memkind <= MI_MEM_OS_REMAP);
}

typedef struct mi_memid_os_info {
  void*         base;               // actual base address of the block (used for offset aligned allocations)
  size_t        alignment;          // alignment at allocation
} mi_memid_os_info_t;

typedef struct mi_memid_arena_info {
  size_t        block_index;        // index in the arena
  mi_arena_id_t id;                 // arena id (>= 1)
  bool          is_exclusive;       // this arena can only be used for specific arena allocations
} mi_memid_arena_info_t;

typedef struct mi_memid_s {
  union {
    mi_memid_os_info_t    os;       // only used for MI_MEM_OS
    mi_memid_arena_info_t arena;    // only used for MI_MEM_ARENA
  } mem;
  bool          is_pinned;          // `true` if we cannot decommit/reset/protect in this memory (e.g. when allocated using large (2Mib) or huge (1GiB) OS pages)
  bool          initially_committed;// `true` if the memory was originally allocated as committed
  bool          initially_zero;     // `true` if the memory was originally zero initialized
  mi_memkind_t  memkind;
} mi_memid_t;


// -----------------------------------------------------------------------------------------
// Segments are large allocated memory blocks (32mb on 64 bit) from arenas or the OS.
//
// Inside segments we allocated fixed size mimalloc pages (`mi_page_t`) that contain blocks.
// The start of a segment is this structure with a fixed number of slice entries (`slices`)
// usually followed by a guard OS page and the actual allocation area with pages.
// While a page is not allocated, we view it's data as a `mi_slice_t` (instead of a `mi_page_t`).
// Of any free area, the first slice has the info and `slice_offset == 0`; for any subsequent
// slices part of the area, the `slice_offset` is the byte offset back to the first slice
// (so we can quickly find the page info on a free, `internal.h:_mi_segment_page_of`).
// For slices, the `block_size` field is repurposed to signify if a slice is used (`1`) or not (`0`).
// Small and medium pages use a fixed amount of slices to reduce slice fragmentation, while
// large and huge pages span a variable amount of slices.

typedef struct mi_subproc_s mi_subproc_t;

typedef struct mi_segment_s {
  // constant fields
  mi_memid_t        memid;              // memory id for arena/OS allocation
  bool              allow_decommit;     // can we decommmit the memory
  bool              allow_purge;        // can we purge the memory (reset or decommit)
  size_t            segment_size;
  mi_subproc_t*     subproc;            // segment belongs to sub process

  // segment fields
<<<<<<< HEAD
  mi_msecs_t        purge_expire;       // purge slices in the `purge_mask` after this time
  mi_commit_mask_t  purge_mask;         // slices that can be purged
  mi_commit_mask_t  commit_mask;        // slices that are currently committed
=======
  struct mi_segment_s* next;             // must be the first (non-constant) segment field  -- see `segment.c:segment_init`
  struct mi_segment_s* prev;
  bool                 was_reclaimed;    // true if it was reclaimed (used to limit reclaim-on-free reclamation)
  bool                 dont_free;        // can be temporarily true to ensure the segment is not freed
>>>>>>> 7673aa25

  // from here is zero initialized
  struct mi_segment_s* next;            // the list of freed segments in the cache (must be first field, see `segment.c:mi_segment_init`)
  bool              was_reclaimed;      // true if it was reclaimed (used to limit on-free reclamation)

  size_t            abandoned;          // abandoned pages (i.e. the original owning thread stopped) (`abandoned <= used`)
  size_t            abandoned_visits;   // count how often this segment is visited during abondoned reclamation (to force reclaim if it takes too long)
  size_t            used;               // count of pages in use
  uintptr_t         cookie;             // verify addresses in debug mode: `mi_ptr_cookie(segment) == segment->cookie`

  struct mi_segment_s* abandoned_os_next; // only used for abandoned segments outside arena's, and only if `mi_option_visit_abandoned` is enabled
  struct mi_segment_s* abandoned_os_prev;

  size_t            segment_slices;      // for huge segments this may be different from `MI_SLICES_PER_SEGMENT`
  size_t            segment_info_slices; // initial count of slices that we are using for segment info and possible guard pages.

  // layout like this to optimize access in `mi_free`
  mi_segment_kind_t kind;
  size_t            slice_entries;       // entries in the `slices` array, at most `MI_SLICES_PER_SEGMENT`
  _Atomic(mi_threadid_t) thread_id;      // unique id of the thread owning this segment

  mi_slice_t        slices[MI_SLICES_PER_SEGMENT+1];  // one extra final entry for huge blocks with large alignment
} mi_segment_t;


// ------------------------------------------------------
// Heaps
// Provide first-class heaps to allocate from.
// A heap just owns a set of pages for allocation and
// can only be allocate/reallocate from the thread that created it.
// Freeing blocks can be done from any thread though.
// Per thread, the segments are shared among its heaps.
// Per thread, there is always a default heap that is
// used for allocation; it is initialized to statically
// point to an empty heap to avoid initialization checks
// in the fast path.
// ------------------------------------------------------

// Thread local data
typedef struct mi_tld_s mi_tld_t;

// Pages of a certain block size are held in a queue.
typedef struct mi_page_queue_s {
  mi_page_t* first;
  mi_page_t* last;
  size_t     block_size;
} mi_page_queue_t;

#define MI_BIN_FULL  (MI_BIN_HUGE+1)

// Random context
typedef struct mi_random_cxt_s {
  uint32_t input[16];
  uint32_t output[16];
  int      output_available;
  bool     weak;
} mi_random_ctx_t;


// In debug mode there is a padding structure at the end of the blocks to check for buffer overflows
#if (MI_PADDING)
typedef struct mi_padding_s {
  uint32_t canary; // encoded block value to check validity of the padding (in case of overflow)
  uint32_t delta;  // padding bytes before the block. (mi_usable_size(p) - delta == exact allocated bytes)
} mi_padding_t;
#define MI_PADDING_SIZE   (sizeof(mi_padding_t))
#define MI_PADDING_WSIZE  ((MI_PADDING_SIZE + MI_INTPTR_SIZE - 1) / MI_INTPTR_SIZE)
#else
#define MI_PADDING_SIZE   0
#define MI_PADDING_WSIZE  0
#endif

#define MI_PAGES_DIRECT   (MI_SMALL_WSIZE_MAX + MI_PADDING_WSIZE + 1)


// A heap owns a set of pages.
struct mi_heap_s {
  mi_tld_t*             tld;
  _Atomic(mi_block_t*)  thread_delayed_free;
  mi_threadid_t         thread_id;                           // thread this heap belongs too
  mi_arena_id_t         arena_id;                            // arena id if the heap belongs to a specific arena (or 0)
  uintptr_t             cookie;                              // random cookie to verify pointers (see `_mi_ptr_cookie`)
  uintptr_t             keys[2];                             // two random keys used to encode the `thread_delayed_free` list
  mi_random_ctx_t       random;                              // random number context used for secure allocation
  size_t                page_count;                          // total number of pages in the `pages` queues.
  size_t                page_retired_min;                    // smallest retired index (retired pages are fully free, but still in the page queues)
  size_t                page_retired_max;                    // largest retired index into the `pages` array.
  mi_heap_t*            next;                                // list of heaps per thread
  bool                  no_reclaim;                          // `true` if this heap should not reclaim abandoned pages
  uint8_t               tag;                                 // custom tag, can be used for separating heaps based on the object types
  #if MI_GUARDED
  size_t                guarded_size_min;                    // minimal size for guarded objects
  size_t                guarded_size_max;                    // maximal size for guarded objects
  size_t                guarded_sample_rate;                 // sample rate (set to 0 to disable guarded pages)
  size_t                guarded_sample_seed;                 // starting sample count
  size_t                guarded_sample_count;                // current sample count (counting down to 0)
  #endif
  mi_page_t*            pages_free_direct[MI_PAGES_DIRECT];  // optimize: array where every entry points a page with possibly free blocks in the corresponding queue for that size.
  mi_page_queue_t       pages[MI_BIN_FULL + 1];              // queue of pages for each size class (or "bin")
};



// ------------------------------------------------------
// Debug
// ------------------------------------------------------

#if !defined(MI_DEBUG_UNINIT)
#define MI_DEBUG_UNINIT     (0xD0)
#endif
#if !defined(MI_DEBUG_FREED)
#define MI_DEBUG_FREED      (0xDF)
#endif
#if !defined(MI_DEBUG_PADDING)
#define MI_DEBUG_PADDING    (0xDE)
#endif

#if (MI_DEBUG)
// use our own assertion to print without memory allocation
void _mi_assert_fail(const char* assertion, const char* fname, unsigned int line, const char* func );
#define mi_assert(expr)     ((expr) ? (void)0 : _mi_assert_fail(#expr,__FILE__,__LINE__,__func__))
#else
#define mi_assert(x)
#endif

#if (MI_DEBUG>1)
#define mi_assert_internal    mi_assert
#else
#define mi_assert_internal(x)
#endif

#if (MI_DEBUG>2)
#define mi_assert_expensive   mi_assert
#else
#define mi_assert_expensive(x)
#endif

// ------------------------------------------------------
// Statistics
// ------------------------------------------------------

#ifndef MI_STAT
#if (MI_DEBUG>0)
#define MI_STAT 2
#else
#define MI_STAT 0
#endif
#endif

typedef struct mi_stat_count_s {
  int64_t allocated;
  int64_t freed;
  int64_t peak;
  int64_t current;
} mi_stat_count_t;

typedef struct mi_stat_counter_s {
  int64_t total;
  int64_t count;
} mi_stat_counter_t;

typedef struct mi_stats_s {
  mi_stat_count_t segments;
  mi_stat_count_t pages;
  mi_stat_count_t reserved;
  mi_stat_count_t committed;
  mi_stat_count_t reset;
  mi_stat_count_t purged;
  mi_stat_count_t page_committed;
  mi_stat_count_t segments_abandoned;
  mi_stat_count_t pages_abandoned;
  mi_stat_count_t threads;
  mi_stat_count_t normal;
  mi_stat_count_t huge;
  mi_stat_count_t large;
  mi_stat_count_t malloc;
  mi_stat_count_t segments_cache;
  mi_stat_counter_t pages_extended;
  mi_stat_counter_t mmap_calls;
  mi_stat_counter_t commit_calls;
  mi_stat_counter_t reset_calls;
  mi_stat_counter_t purge_calls;
  mi_stat_counter_t page_no_retire;
  mi_stat_counter_t searches;
  mi_stat_counter_t normal_count;
  mi_stat_counter_t huge_count;
  mi_stat_counter_t large_count;
  mi_stat_counter_t arena_count;
  mi_stat_counter_t arena_crossover_count;
  mi_stat_counter_t arena_rollback_count;
  mi_stat_counter_t guarded_alloc_count;
#if MI_STAT>1
  mi_stat_count_t normal_bins[MI_BIN_HUGE+1];
#endif
} mi_stats_t;


void _mi_stat_increase(mi_stat_count_t* stat, size_t amount);
void _mi_stat_decrease(mi_stat_count_t* stat, size_t amount);
void _mi_stat_counter_increase(mi_stat_counter_t* stat, size_t amount);

#if (MI_STAT)
#define mi_stat_increase(stat,amount)         _mi_stat_increase( &(stat), amount)
#define mi_stat_decrease(stat,amount)         _mi_stat_decrease( &(stat), amount)
#define mi_stat_counter_increase(stat,amount) _mi_stat_counter_increase( &(stat), amount)
#else
#define mi_stat_increase(stat,amount)         (void)0
#define mi_stat_decrease(stat,amount)         (void)0
#define mi_stat_counter_increase(stat,amount) (void)0
#endif

#define mi_heap_stat_counter_increase(heap,stat,amount)  mi_stat_counter_increase( (heap)->tld->stats.stat, amount)
#define mi_heap_stat_increase(heap,stat,amount)  mi_stat_increase( (heap)->tld->stats.stat, amount)
#define mi_heap_stat_decrease(heap,stat,amount)  mi_stat_decrease( (heap)->tld->stats.stat, amount)


// ------------------------------------------------------
// Sub processes do not reclaim or visit segments
// from other sub processes
// ------------------------------------------------------

struct mi_subproc_s {
  _Atomic(size_t)    abandoned_count;         // count of abandoned segments for this sub-process
  _Atomic(size_t)    abandoned_os_list_count; // count of abandoned segments in the os-list
  mi_lock_t          abandoned_os_lock;       // lock for the abandoned os segment list (outside of arena's) (this lock protect list operations)
  mi_lock_t          abandoned_os_visit_lock; // ensure only one thread per subproc visits the abandoned os list
  mi_segment_t*      abandoned_os_list;       // doubly-linked list of abandoned segments outside of arena's (in OS allocated memory)
  mi_segment_t*      abandoned_os_list_tail;  // the tail-end of the list
  mi_memid_t         memid;                   // provenance of this memory block
};

// ------------------------------------------------------
// Thread Local data
// ------------------------------------------------------

// A "span" is is an available range of slices. The span queues keep
// track of slice spans of at most the given `slice_count` (but more than the previous size class).
typedef struct mi_span_queue_s {
  mi_slice_t* first;
  mi_slice_t* last;
  size_t      slice_count;
} mi_span_queue_t;

#define MI_SEGMENT_BIN_MAX (35)     // 35 == mi_segment_bin(MI_SLICES_PER_SEGMENT)

// OS thread local data
typedef struct mi_os_tld_s {
  size_t                region_idx;   // start point for next allocation
  mi_stats_t*           stats;        // points to tld stats
} mi_os_tld_t;


// Segments thread local data
typedef struct mi_segments_tld_s {
  mi_span_queue_t     spans[MI_SEGMENT_BIN_MAX+1];  // free slice spans inside segments
  size_t              count;        // current number of segments;
  size_t              peak_count;   // peak number of segments
  size_t              current_size; // current size of all segments
  size_t              peak_size;    // peak size of all segments
  size_t              reclaim_count;// number of reclaimed (abandoned) segments
  mi_subproc_t*       subproc;      // sub-process this thread belongs to.
  mi_stats_t*         stats;        // points to tld stats
  mi_os_tld_t*        os;           // points to os tld
} mi_segments_tld_t;

// Thread local data
struct mi_tld_s {
  unsigned long long  heartbeat;     // monotonic heartbeat count
  bool                recurse;       // true if deferred was called; used to prevent infinite recursion.
  mi_heap_t*          heap_backing;  // backing heap of this thread (cannot be deleted)
  mi_heap_t*          heaps;         // list of heaps in this thread (so we can abandon all when the thread terminates)
  mi_segments_tld_t   segments;      // segment tld
  mi_os_tld_t         os;            // os tld
  mi_stats_t          stats;         // statistics
};

#endif<|MERGE_RESOLUTION|>--- conflicted
+++ resolved
@@ -468,20 +468,14 @@
   mi_subproc_t*     subproc;            // segment belongs to sub process
 
   // segment fields
-<<<<<<< HEAD
   mi_msecs_t        purge_expire;       // purge slices in the `purge_mask` after this time
   mi_commit_mask_t  purge_mask;         // slices that can be purged
   mi_commit_mask_t  commit_mask;        // slices that are currently committed
-=======
-  struct mi_segment_s* next;             // must be the first (non-constant) segment field  -- see `segment.c:segment_init`
-  struct mi_segment_s* prev;
-  bool                 was_reclaimed;    // true if it was reclaimed (used to limit reclaim-on-free reclamation)
-  bool                 dont_free;        // can be temporarily true to ensure the segment is not freed
->>>>>>> 7673aa25
 
   // from here is zero initialized
   struct mi_segment_s* next;            // the list of freed segments in the cache (must be first field, see `segment.c:mi_segment_init`)
   bool              was_reclaimed;      // true if it was reclaimed (used to limit on-free reclamation)
+  bool              dont_free;          // can be temporarily true to ensure the segment is not freed
 
   size_t            abandoned;          // abandoned pages (i.e. the original owning thread stopped) (`abandoned <= used`)
   size_t            abandoned_visits;   // count how often this segment is visited during abondoned reclamation (to force reclaim if it takes too long)
