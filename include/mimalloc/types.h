/* ----------------------------------------------------------------------------
Copyright (c) 2018-2024, Microsoft Research, Daan Leijen
This is free software; you can redistribute it and/or modify it under the
terms of the MIT license. A copy of the license can be found in the file
"LICENSE" at the root of this distribution.
-----------------------------------------------------------------------------*/
#pragma once
#ifndef MIMALLOC_TYPES_H
#define MIMALLOC_TYPES_H

// --------------------------------------------------------------------------
// This file contains the main type definitions for mimalloc:
// mi_heap_t      : all data for a thread-local heap, contains
//                  lists of all managed heap pages.
// mi_segment_t   : a larger chunk of memory (32GiB) from where pages
//                  are allocated. A segment is divided in slices (64KiB) from
//                  which pages are allocated.
// mi_page_t      : a "mimalloc" page (usually 64KiB or 512KiB) from
//                  where objects are allocated.
//                  Note: we write "OS page" for OS memory pages while
//                  using plain "page" for mimalloc pages (`mi_page_t`).
// --------------------------------------------------------------------------


#include <stddef.h>   // ptrdiff_t
#include <stdint.h>   // uintptr_t, uint16_t, etc
#include "atomic.h"   // _Atomic

#ifdef _MSC_VER
#pragma warning(disable:4214) // bitfield is not int
#endif

// Minimal alignment necessary. On most platforms 16 bytes are needed
// due to SSE registers for example. This must be at least `sizeof(void*)`
#ifndef MI_MAX_ALIGN_SIZE
#define MI_MAX_ALIGN_SIZE  16   // sizeof(max_align_t)
#endif

// ------------------------------------------------------
// Variants
// ------------------------------------------------------

// Define NDEBUG in the release version to disable assertions.
// #define NDEBUG

// Define MI_TRACK_<tool> to enable tracking support
// #define MI_TRACK_VALGRIND 1
// #define MI_TRACK_ASAN     1
// #define MI_TRACK_ETW      1

// Define MI_STAT as 1 to maintain statistics; set it to 2 to have detailed statistics (but costs some performance).
// #define MI_STAT 1

// Define MI_SECURE to enable security mitigations
// #define MI_SECURE 1  // guard page around metadata
// #define MI_SECURE 2  // guard page around each mimalloc page
// #define MI_SECURE 3  // encode free lists (detect corrupted free list (buffer overflow), and invalid pointer free)
// #define MI_SECURE 4  // checks for double free. (may be more expensive)

#if !defined(MI_SECURE)
#define MI_SECURE 0
#endif

// Define MI_DEBUG for debug mode
// #define MI_DEBUG 1  // basic assertion checks and statistics, check double free, corrupted free list, and invalid pointer free.
// #define MI_DEBUG 2  // + internal assertion checks
// #define MI_DEBUG 3  // + extensive internal invariant checking (cmake -DMI_DEBUG_FULL=ON)
#if !defined(MI_DEBUG)
#if !defined(NDEBUG) || defined(_DEBUG)
#define MI_DEBUG 2
#else
#define MI_DEBUG 0
#endif
#endif

// Use guard pages behind objects of a certain size (set by the MIMALLOC_DEBUG_GUARDED_MIN/MAX options)
// Padding should be disabled when using guard pages
// #define MI_GUARDED 1
#if defined(MI_GUARDED)
#define MI_PADDING  0
#endif

// Reserve extra padding at the end of each block to be more resilient against heap block overflows.
// The padding can detect buffer overflow on free.
#if !defined(MI_PADDING) && (MI_SECURE>=3 || MI_DEBUG>=1 || (MI_TRACK_VALGRIND || MI_TRACK_ASAN || MI_TRACK_ETW))
#define MI_PADDING  1
#endif

// Check padding bytes; allows byte-precise buffer overflow detection
#if !defined(MI_PADDING_CHECK) && MI_PADDING && (MI_SECURE>=3 || MI_DEBUG>=1)
#define MI_PADDING_CHECK 1
#endif


// Encoded free lists allow detection of corrupted free lists
// and can detect buffer overflows, modify after free, and double `free`s.
#if (MI_SECURE>=3 || MI_DEBUG>=1)
#define MI_ENCODE_FREELIST  1
#endif


// We used to abandon huge pages in order to eagerly deallocate it if freed from another thread.
// Unfortunately, that makes it not possible to visit them during a heap walk or include them in a
// `mi_heap_destroy`. We therefore instead reset/decommit the huge blocks nowadays if freed from
// another thread so the memory becomes "virtually" available (and eventually gets properly freed by
// the owning thread).
// #define MI_HUGE_PAGE_ABANDON 1


// ------------------------------------------------------
// Platform specific values
// ------------------------------------------------------

// ------------------------------------------------------
// Size of a pointer.
// We assume that `sizeof(void*)==sizeof(intptr_t)`
// and it holds for all platforms we know of.
//
// However, the C standard only requires that:
//  p == (void*)((intptr_t)p))
// but we also need:
//  i == (intptr_t)((void*)i)
// or otherwise one might define an intptr_t type that is larger than a pointer...
// ------------------------------------------------------

#if INTPTR_MAX > INT64_MAX
# define MI_INTPTR_SHIFT (4)  // assume 128-bit  (as on arm CHERI for example)
#elif INTPTR_MAX == INT64_MAX
# define MI_INTPTR_SHIFT (3)
#elif INTPTR_MAX == INT32_MAX
# define MI_INTPTR_SHIFT (2)
#else
#error platform pointers must be 32, 64, or 128 bits
#endif

#if SIZE_MAX == UINT64_MAX
# define MI_SIZE_SHIFT (3)
typedef int64_t  mi_ssize_t;
#elif SIZE_MAX == UINT32_MAX
# define MI_SIZE_SHIFT (2)
typedef int32_t  mi_ssize_t;
#else
#error platform objects must be 32 or 64 bits
#endif

#if (SIZE_MAX/2) > LONG_MAX
# define MI_ZU(x)  x##ULL
# define MI_ZI(x)  x##LL
#else
# define MI_ZU(x)  x##UL
# define MI_ZI(x)  x##L
#endif

#define MI_INTPTR_SIZE  (1<<MI_INTPTR_SHIFT)
#define MI_INTPTR_BITS  (MI_INTPTR_SIZE*8)

#define MI_SIZE_SIZE  (1<<MI_SIZE_SHIFT)
#define MI_SIZE_BITS  (MI_SIZE_SIZE*8)

#define MI_KiB     (MI_ZU(1024))
#define MI_MiB     (MI_KiB*MI_KiB)
#define MI_GiB     (MI_MiB*MI_KiB)


// ------------------------------------------------------
// Main internal data-structures
// ------------------------------------------------------

// Main tuning parameters for segment and page sizes
// Sizes for 64-bit (usually divide by two for 32-bit)
#ifndef MI_SEGMENT_SLICE_SHIFT
#define MI_SEGMENT_SLICE_SHIFT            (13 + MI_INTPTR_SHIFT)         // 64KiB  (32KiB on 32-bit)
#endif

#ifndef MI_SEGMENT_SHIFT
#if MI_INTPTR_SIZE > 4
#define MI_SEGMENT_SHIFT                  ( 9 + MI_SEGMENT_SLICE_SHIFT)  // 32MiB
#else
#define MI_SEGMENT_SHIFT                  ( 7 + MI_SEGMENT_SLICE_SHIFT)  // 4MiB on 32-bit
#endif
#endif

#ifndef MI_SMALL_PAGE_SHIFT
#define MI_SMALL_PAGE_SHIFT               (MI_SEGMENT_SLICE_SHIFT)       // 64KiB
#endif
#ifndef MI_MEDIUM_PAGE_SHIFT
#define MI_MEDIUM_PAGE_SHIFT              ( 3 + MI_SMALL_PAGE_SHIFT)     // 512KiB
#endif

// Derived constants
#define MI_SEGMENT_SIZE                   (MI_ZU(1)<<MI_SEGMENT_SHIFT)
#define MI_SEGMENT_ALIGN                  MI_SEGMENT_SIZE
#define MI_SEGMENT_MASK                   ((uintptr_t)(MI_SEGMENT_ALIGN - 1))
#define MI_SEGMENT_SLICE_SIZE             (MI_ZU(1)<< MI_SEGMENT_SLICE_SHIFT)
#define MI_SLICES_PER_SEGMENT             (MI_SEGMENT_SIZE / MI_SEGMENT_SLICE_SIZE) // 1024

#define MI_SMALL_PAGE_SIZE                (MI_ZU(1)<<MI_SMALL_PAGE_SHIFT)
#define MI_MEDIUM_PAGE_SIZE               (MI_ZU(1)<<MI_MEDIUM_PAGE_SHIFT)

<<<<<<< HEAD
#define MI_SMALL_OBJ_SIZE_MAX             (MI_SMALL_PAGE_SIZE/4)   // 8KiB on 64-bit
#define MI_MEDIUM_OBJ_SIZE_MAX            (MI_MEDIUM_PAGE_SIZE/4)  // 128KiB on 64-bit
#define MI_MEDIUM_OBJ_WSIZE_MAX           (MI_MEDIUM_OBJ_SIZE_MAX/MI_INTPTR_SIZE)
#define MI_LARGE_OBJ_SIZE_MAX             (MI_SEGMENT_SIZE/2)      // 16MiB on 64-bit
=======
// The max object size are checked to not waste more than 12.5% internally over the page sizes.
// (Except for large pages since huge objects are allocated in 4MiB chunks)
#define MI_SMALL_OBJ_SIZE_MAX             (MI_SMALL_PAGE_SIZE/8)   // 8 KiB
#define MI_MEDIUM_OBJ_SIZE_MAX            (MI_MEDIUM_PAGE_SIZE/8)  // 64 KiB
#define MI_LARGE_OBJ_SIZE_MAX             (MI_LARGE_PAGE_SIZE/4)   // 1 MiB
>>>>>>> 7fa3b41f
#define MI_LARGE_OBJ_WSIZE_MAX            (MI_LARGE_OBJ_SIZE_MAX/MI_INTPTR_SIZE)

// Maximum number of size classes. (spaced exponentially in 12.5% increments)
#define MI_BIN_HUGE  (73U)

#if (MI_MEDIUM_OBJ_WSIZE_MAX >= 655360)
#error "mimalloc internal: define more bins"
#endif

// Maximum block size for which blocks are guaranteed to be block size aligned. (see `segment.c:_mi_segment_page_start`)
#define MI_MAX_ALIGN_GUARANTEE            (MI_MEDIUM_OBJ_SIZE_MAX)

// Alignments over MI_BLOCK_ALIGNMENT_MAX are allocated in dedicated huge page segments
#define MI_BLOCK_ALIGNMENT_MAX            (MI_SEGMENT_SIZE >> 1)

// Maximum slice count (255) for which we can find the page for interior pointers
#define MI_MAX_SLICE_OFFSET_COUNT         ((MI_BLOCK_ALIGNMENT_MAX / MI_SEGMENT_SLICE_SIZE) - 1)

// we never allocate more than PTRDIFF_MAX (see also <https://sourceware.org/ml/libc-announce/2019/msg00001.html>)
// on 64-bit+ systems we also limit the maximum allocation size such that the slice count fits in 32-bits. (issue #877)
#if (PTRDIFF_MAX > INT32_MAX) && (PTRDIFF_MAX >= (MI_SEGMENT_SLIZE_SIZE * UINT32_MAX))
#define MI_MAX_ALLOC_SIZE   (MI_SEGMENT_SLICE_SIZE * (UINT32_MAX-1))
#else
#define MI_MAX_ALLOC_SIZE   PTRDIFF_MAX
#endif


// ------------------------------------------------------
// Mimalloc pages contain allocated blocks
// ------------------------------------------------------

// The free lists use encoded next fields
// (Only actually encodes when MI_ENCODED_FREELIST is defined.)
typedef uintptr_t  mi_encoded_t;

// thread id's
typedef size_t     mi_threadid_t;

// free lists contain blocks
typedef struct mi_block_s {
  mi_encoded_t next;
} mi_block_t;

#if MI_GUARDED
// we always align guarded pointers in a block at an offset
// the block `next` field is then used as a tag to distinguish regular offset aligned blocks from guarded ones
#define MI_BLOCK_TAG_ALIGNED   ((mi_encoded_t)(0))
#define MI_BLOCK_TAG_GUARDED   (~MI_BLOCK_TAG_ALIGNED)
#endif


// The delayed flags are used for efficient multi-threaded free-ing
typedef enum mi_delayed_e {
  MI_USE_DELAYED_FREE   = 0, // push on the owning heap thread delayed list
  MI_DELAYED_FREEING    = 1, // temporary: another thread is accessing the owning heap
  MI_NO_DELAYED_FREE    = 2, // optimize: push on page local thread free queue if another block is already in the heap thread delayed free list
  MI_NEVER_DELAYED_FREE = 3  // sticky: used for abandoned pages without a owning heap; this only resets on page reclaim
} mi_delayed_t;


// The `in_full` and `has_aligned` page flags are put in a union to efficiently
// test if both are false (`full_aligned == 0`) in the `mi_free` routine.
#if !MI_TSAN
typedef union mi_page_flags_s {
  uint8_t full_aligned;
  struct {
    uint8_t in_full : 1;
    uint8_t has_aligned : 1;
  } x;
} mi_page_flags_t;
#else
// under thread sanitizer, use a byte for each flag to suppress warning, issue #130
typedef union mi_page_flags_s {
  uint32_t full_aligned;
  struct {
    uint8_t in_full;
    uint8_t has_aligned;
  } x;
} mi_page_flags_t;
#endif

// Thread free list.
// We use the bottom 2 bits of the pointer for mi_delayed_t flags
typedef uintptr_t mi_thread_free_t;

// A page contains blocks of one specific size (`block_size`).
// Each page has three list of free blocks:
// `free` for blocks that can be allocated,
// `local_free` for freed blocks that are not yet available to `mi_malloc`
// `thread_free` for freed blocks by other threads
// The `local_free` and `thread_free` lists are migrated to the `free` list
// when it is exhausted. The separate `local_free` list is necessary to
// implement a monotonic heartbeat. The `thread_free` list is needed for
// avoiding atomic operations in the common case.
//
// `used - |thread_free|` == actual blocks that are in use (alive)
// `used - |thread_free| + |free| + |local_free| == capacity`
//
// We don't count `freed` (as |free|) but use `used` to reduce
// the number of memory accesses in the `mi_page_all_free` function(s).
//
// Notes:
// - Access is optimized for `free.c:mi_free` and `alloc.c:mi_page_alloc`
// - Using `uint16_t` does not seem to slow things down
// - The size is 12 words on 64-bit which helps the page index calculations
//   (and 14 words on 32-bit, and encoded free lists add 2 words)
// - `xthread_free` uses the bottom bits as a delayed-free flags to optimize
//   concurrent frees where only the first concurrent free adds to the owning
//   heap `thread_delayed_free` list (see `free.c:mi_free_block_mt`).
//   The invariant is that no-delayed-free is only set if there is
//   at least one block that will be added, or as already been added, to
//   the owning heap `thread_delayed_free` list. This guarantees that pages
//   will be freed correctly even if only other threads free blocks.
typedef struct mi_page_s {
  // "owned" by the segment
  uint32_t              slice_count;       // slices in this page (0 if not a page)
  uint32_t              slice_offset;      // distance from the actual page data slice (0 if a page)
  uint8_t               is_committed:1;    // `true` if the page virtual memory is committed
  uint8_t               is_zero_init:1;    // `true` if the page was initially zero initialized
  uint8_t               is_huge:1;         // `true` if the page is in a huge segment (`segment->kind == MI_SEGMENT_HUGE`)
                                           // padding
  // layout like this to optimize access in `mi_malloc` and `mi_free`
  uint16_t              capacity;          // number of blocks committed, must be the first field, see `segment.c:page_clear`
  uint16_t              reserved;          // number of blocks reserved in memory
  mi_page_flags_t       flags;             // `in_full` and `has_aligned` flags (8 bits)
  uint8_t               free_is_zero:1;    // `true` if the blocks in the free list are zero initialized
  uint8_t               retire_expire:7;   // expiration count for retired blocks

  mi_block_t*           free;              // list of available free blocks (`malloc` allocates from this list)
  mi_block_t*           local_free;        // list of deferred free blocks by this thread (migrates to `free`)
  uint16_t              used;              // number of blocks in use (including blocks in `thread_free`)
  uint8_t               block_size_shift;  // if not zero, then `(1 << block_size_shift) == block_size` (only used for fast path in `free.c:_mi_page_ptr_unalign`)
  uint8_t               heap_tag;          // tag of the owning heap, used to separate heaps by object type
                                           // padding
  size_t                block_size;        // size available in each block (always `>0`)
  uint8_t*              page_start;        // start of the page area containing the blocks

  #if (MI_ENCODE_FREELIST || MI_PADDING)
  uintptr_t             keys[2];           // two random keys to encode the free lists (see `_mi_block_next`) or padding canary
  #endif

  _Atomic(mi_thread_free_t) xthread_free;  // list of deferred free blocks freed by other threads
  _Atomic(uintptr_t)        xheap;

  struct mi_page_s*     next;              // next page owned by this thread with the same `block_size`
  struct mi_page_s*     prev;              // previous page owned by this thread with the same `block_size`

  // 64-bit 11 words, 32-bit 13 words, (+2 for secure)
  void* padding[1];
} mi_page_t;



// ------------------------------------------------------
// Mimalloc segments contain mimalloc pages
// ------------------------------------------------------

typedef enum mi_page_kind_e {
  MI_PAGE_SMALL,    // small blocks go into 64KiB pages inside a segment
  MI_PAGE_MEDIUM,   // medium blocks go into 512KiB pages inside a segment
  MI_PAGE_LARGE,    // larger blocks go into a single page spanning a whole segment
  MI_PAGE_HUGE      // a huge page is a single page in a segment of variable size
                    // used for blocks `> MI_LARGE_OBJ_SIZE_MAX` or an aligment `> MI_BLOCK_ALIGNMENT_MAX`.
} mi_page_kind_t;

typedef enum mi_segment_kind_e {
  MI_SEGMENT_NORMAL, // MI_SEGMENT_SIZE size with pages inside.
  MI_SEGMENT_HUGE,   // segment with just one huge page inside.
} mi_segment_kind_t;

// ------------------------------------------------------
// A segment holds a commit mask where a bit is set if
// the corresponding MI_COMMIT_SIZE area is committed.
// The MI_COMMIT_SIZE must be a multiple of the slice
// size. If it is equal we have the most fine grained
// decommit (but setting it higher can be more efficient).
// The MI_MINIMAL_COMMIT_SIZE is the minimal amount that will
// be committed in one go which can be set higher than
// MI_COMMIT_SIZE for efficiency (while the decommit mask
// is still tracked in fine-grained MI_COMMIT_SIZE chunks)
// ------------------------------------------------------

#define MI_MINIMAL_COMMIT_SIZE      (1*MI_SEGMENT_SLICE_SIZE)
#define MI_COMMIT_SIZE              (MI_SEGMENT_SLICE_SIZE)              // 64KiB
#define MI_COMMIT_MASK_BITS         (MI_SEGMENT_SIZE / MI_COMMIT_SIZE)
#define MI_COMMIT_MASK_FIELD_BITS    MI_SIZE_BITS
#define MI_COMMIT_MASK_FIELD_COUNT  (MI_COMMIT_MASK_BITS / MI_COMMIT_MASK_FIELD_BITS)

#if (MI_COMMIT_MASK_BITS != (MI_COMMIT_MASK_FIELD_COUNT * MI_COMMIT_MASK_FIELD_BITS))
#error "the segment size must be exactly divisible by the (commit size * size_t bits)"
#endif

typedef struct mi_commit_mask_s {
  size_t mask[MI_COMMIT_MASK_FIELD_COUNT];
} mi_commit_mask_t;

typedef mi_page_t  mi_slice_t;
typedef int64_t    mi_msecs_t;


// ---------------------------------------------------------------
// a memory id tracks the provenance of arena/OS allocated memory
// ---------------------------------------------------------------

// Memory can reside in arena's, direct OS allocated, or statically allocated. The memid keeps track of this.
typedef enum mi_memkind_e {
  MI_MEM_NONE,      // not allocated
  MI_MEM_EXTERNAL,  // not owned by mimalloc but provided externally (via `mi_manage_os_memory` for example)
  MI_MEM_STATIC,    // allocated in a static area and should not be freed (for arena meta data for example)
  MI_MEM_OS,        // allocated from the OS
  MI_MEM_OS_HUGE,   // allocated as huge OS pages (usually 1GiB, pinned to physical memory)
  MI_MEM_OS_REMAP,  // allocated in a remapable area (i.e. using `mremap`)
  MI_MEM_ARENA      // allocated from an arena (the usual case)
} mi_memkind_t;

static inline bool mi_memkind_is_os(mi_memkind_t memkind) {
  return (memkind >= MI_MEM_OS && memkind <= MI_MEM_OS_REMAP);
}

typedef struct mi_memid_os_info {
  void*         base;               // actual base address of the block (used for offset aligned allocations)
  size_t        size;               // full allocation size
} mi_memid_os_info_t;

typedef struct mi_memid_arena_info {
  size_t        block_index;        // index in the arena
  mi_arena_id_t id;                 // arena id (>= 1)
  bool          is_exclusive;       // this arena can only be used for specific arena allocations
} mi_memid_arena_info_t;

typedef struct mi_memid_s {
  union {
    mi_memid_os_info_t    os;       // only used for MI_MEM_OS
    mi_memid_arena_info_t arena;    // only used for MI_MEM_ARENA
  } mem;
  bool          is_pinned;          // `true` if we cannot decommit/reset/protect in this memory (e.g. when allocated using large (2Mib) or huge (1GiB) OS pages)
  bool          initially_committed;// `true` if the memory was originally allocated as committed
  bool          initially_zero;     // `true` if the memory was originally zero initialized
  mi_memkind_t  memkind;
} mi_memid_t;


// -----------------------------------------------------------------------------------------
// Segments are large allocated memory blocks (32mb on 64 bit) from arenas or the OS.
//
// Inside segments we allocated fixed size mimalloc pages (`mi_page_t`) that contain blocks.
// The start of a segment is this structure with a fixed number of slice entries (`slices`)
// usually followed by a guard OS page and the actual allocation area with pages.
// While a page is not allocated, we view it's data as a `mi_slice_t` (instead of a `mi_page_t`).
// Of any free area, the first slice has the info and `slice_offset == 0`; for any subsequent
// slices part of the area, the `slice_offset` is the byte offset back to the first slice
// (so we can quickly find the page info on a free, `internal.h:_mi_segment_page_of`).
// For slices, the `block_size` field is repurposed to signify if a slice is used (`1`) or not (`0`).
// Small and medium pages use a fixed amount of slices to reduce slice fragmentation, while
// large and huge pages span a variable amount of slices.

typedef struct mi_subproc_s mi_subproc_t;

typedef struct mi_segment_s {
  // constant fields
  mi_memid_t        memid;              // memory id for arena/OS allocation
  bool              allow_decommit;     // can we decommmit the memory
  bool              allow_purge;        // can we purge the memory (reset or decommit)
  size_t            segment_size;
  mi_subproc_t*     subproc;            // segment belongs to sub process

  // segment fields
  mi_msecs_t        purge_expire;       // purge slices in the `purge_mask` after this time
  mi_commit_mask_t  purge_mask;         // slices that can be purged
  mi_commit_mask_t  commit_mask;        // slices that are currently committed

  // from here is zero initialized
  struct mi_segment_s* next;            // the list of freed segments in the cache (must be first field, see `segment.c:mi_segment_init`)
  bool              was_reclaimed;      // true if it was reclaimed (used to limit on-free reclamation)
  bool              dont_free;          // can be temporarily true to ensure the segment is not freed

  size_t            abandoned;          // abandoned pages (i.e. the original owning thread stopped) (`abandoned <= used`)
  size_t            abandoned_visits;   // count how often this segment is visited during abondoned reclamation (to force reclaim if it takes too long)
  size_t            used;               // count of pages in use
  uintptr_t         cookie;             // verify addresses in debug mode: `mi_ptr_cookie(segment) == segment->cookie`

  struct mi_segment_s* abandoned_os_next; // only used for abandoned segments outside arena's, and only if `mi_option_visit_abandoned` is enabled
  struct mi_segment_s* abandoned_os_prev;

  size_t            segment_slices;      // for huge segments this may be different from `MI_SLICES_PER_SEGMENT`
  size_t            segment_info_slices; // initial count of slices that we are using for segment info and possible guard pages.

  // layout like this to optimize access in `mi_free`
  mi_segment_kind_t kind;
  size_t            slice_entries;       // entries in the `slices` array, at most `MI_SLICES_PER_SEGMENT`
  _Atomic(mi_threadid_t) thread_id;      // unique id of the thread owning this segment

  mi_slice_t        slices[MI_SLICES_PER_SEGMENT+1];  // one extra final entry for huge blocks with large alignment
} mi_segment_t;


// ------------------------------------------------------
// Heaps
// Provide first-class heaps to allocate from.
// A heap just owns a set of pages for allocation and
// can only be allocate/reallocate from the thread that created it.
// Freeing blocks can be done from any thread though.
// Per thread, the segments are shared among its heaps.
// Per thread, there is always a default heap that is
// used for allocation; it is initialized to statically
// point to an empty heap to avoid initialization checks
// in the fast path.
// ------------------------------------------------------

// Thread local data
typedef struct mi_tld_s mi_tld_t;

// Pages of a certain block size are held in a queue.
typedef struct mi_page_queue_s {
  mi_page_t* first;
  mi_page_t* last;
  size_t     block_size;
} mi_page_queue_t;

#define MI_BIN_FULL  (MI_BIN_HUGE+1)

// Random context
typedef struct mi_random_cxt_s {
  uint32_t input[16];
  uint32_t output[16];
  int      output_available;
  bool     weak;
} mi_random_ctx_t;


// In debug mode there is a padding structure at the end of the blocks to check for buffer overflows
#if (MI_PADDING)
typedef struct mi_padding_s {
  uint32_t canary; // encoded block value to check validity of the padding (in case of overflow)
  uint32_t delta;  // padding bytes before the block. (mi_usable_size(p) - delta == exact allocated bytes)
} mi_padding_t;
#define MI_PADDING_SIZE   (sizeof(mi_padding_t))
#define MI_PADDING_WSIZE  ((MI_PADDING_SIZE + MI_INTPTR_SIZE - 1) / MI_INTPTR_SIZE)
#else
#define MI_PADDING_SIZE   0
#define MI_PADDING_WSIZE  0
#endif

#define MI_PAGES_DIRECT   (MI_SMALL_WSIZE_MAX + MI_PADDING_WSIZE + 1)


// A heap owns a set of pages.
struct mi_heap_s {
  mi_tld_t*             tld;
  _Atomic(mi_block_t*)  thread_delayed_free;
  mi_threadid_t         thread_id;                           // thread this heap belongs too
  mi_arena_id_t         arena_id;                            // arena id if the heap belongs to a specific arena (or 0)
  uintptr_t             cookie;                              // random cookie to verify pointers (see `_mi_ptr_cookie`)
  uintptr_t             keys[2];                             // two random keys used to encode the `thread_delayed_free` list
  mi_random_ctx_t       random;                              // random number context used for secure allocation
  size_t                page_count;                          // total number of pages in the `pages` queues.
  size_t                page_retired_min;                    // smallest retired index (retired pages are fully free, but still in the page queues)
  size_t                page_retired_max;                    // largest retired index into the `pages` array.
  mi_heap_t*            next;                                // list of heaps per thread
  bool                  no_reclaim;                          // `true` if this heap should not reclaim abandoned pages
  uint8_t               tag;                                 // custom tag, can be used for separating heaps based on the object types
  #if MI_GUARDED
  size_t                guarded_size_min;                    // minimal size for guarded objects
  size_t                guarded_size_max;                    // maximal size for guarded objects
  size_t                guarded_sample_rate;                 // sample rate (set to 0 to disable guarded pages)
  size_t                guarded_sample_seed;                 // starting sample count
  size_t                guarded_sample_count;                // current sample count (counting down to 0)
  #endif
  mi_page_t*            pages_free_direct[MI_PAGES_DIRECT];  // optimize: array where every entry points a page with possibly free blocks in the corresponding queue for that size.
  mi_page_queue_t       pages[MI_BIN_FULL + 1];              // queue of pages for each size class (or "bin")
};



// ------------------------------------------------------
// Debug
// ------------------------------------------------------

#if !defined(MI_DEBUG_UNINIT)
#define MI_DEBUG_UNINIT     (0xD0)
#endif
#if !defined(MI_DEBUG_FREED)
#define MI_DEBUG_FREED      (0xDF)
#endif
#if !defined(MI_DEBUG_PADDING)
#define MI_DEBUG_PADDING    (0xDE)
#endif

#if (MI_DEBUG)
// use our own assertion to print without memory allocation
void _mi_assert_fail(const char* assertion, const char* fname, unsigned int line, const char* func );
#define mi_assert(expr)     ((expr) ? (void)0 : _mi_assert_fail(#expr,__FILE__,__LINE__,__func__))
#else
#define mi_assert(x)
#endif

#if (MI_DEBUG>1)
#define mi_assert_internal    mi_assert
#else
#define mi_assert_internal(x)
#endif

#if (MI_DEBUG>2)
#define mi_assert_expensive   mi_assert
#else
#define mi_assert_expensive(x)
#endif

// ------------------------------------------------------
// Statistics
// ------------------------------------------------------

#ifndef MI_STAT
#if (MI_DEBUG>0)
#define MI_STAT 2
#else
#define MI_STAT 0
#endif
#endif

typedef struct mi_stat_count_s {
  int64_t allocated;
  int64_t freed;
  int64_t peak;
  int64_t current;
} mi_stat_count_t;

typedef struct mi_stat_counter_s {
  int64_t total;
  int64_t count;
} mi_stat_counter_t;

typedef struct mi_stats_s {
  mi_stat_count_t segments;
  mi_stat_count_t pages;
  mi_stat_count_t reserved;
  mi_stat_count_t committed;
  mi_stat_count_t reset;
  mi_stat_count_t purged;
  mi_stat_count_t page_committed;
  mi_stat_count_t segments_abandoned;
  mi_stat_count_t pages_abandoned;
  mi_stat_count_t threads;
  mi_stat_count_t normal;
  mi_stat_count_t huge;
  mi_stat_count_t large;
  mi_stat_count_t malloc;
  mi_stat_count_t segments_cache;
  mi_stat_counter_t pages_extended;
  mi_stat_counter_t mmap_calls;
  mi_stat_counter_t commit_calls;
  mi_stat_counter_t reset_calls;
  mi_stat_counter_t purge_calls;
  mi_stat_counter_t page_no_retire;
  mi_stat_counter_t searches;
  mi_stat_counter_t normal_count;
  mi_stat_counter_t huge_count;
  mi_stat_counter_t large_count;
  mi_stat_counter_t arena_count;
  mi_stat_counter_t arena_crossover_count;
  mi_stat_counter_t arena_rollback_count;
  mi_stat_counter_t guarded_alloc_count;
#if MI_STAT>1
  mi_stat_count_t normal_bins[MI_BIN_HUGE+1];
#endif
} mi_stats_t;


// add to stat keeping track of the peak
void _mi_stat_increase(mi_stat_count_t* stat, size_t amount);
void _mi_stat_decrease(mi_stat_count_t* stat, size_t amount);
// adjust stat in special cases to compensate for double counting
void _mi_stat_adjust_increase(mi_stat_count_t* stat, size_t amount);
void _mi_stat_adjust_decrease(mi_stat_count_t* stat, size_t amount);
// counters can just be increased
void _mi_stat_counter_increase(mi_stat_counter_t* stat, size_t amount);

#if (MI_STAT)
#define mi_stat_increase(stat,amount)         _mi_stat_increase( &(stat), amount)
#define mi_stat_decrease(stat,amount)         _mi_stat_decrease( &(stat), amount)
#define mi_stat_counter_increase(stat,amount) _mi_stat_counter_increase( &(stat), amount)
#define mi_stat_adjust_increase(stat,amount)  _mi_stat_adjust_increase( &(stat), amount)
#define mi_stat_adjust_decrease(stat,amount)  _mi_stat_adjust_decrease( &(stat), amount)
#else
#define mi_stat_increase(stat,amount)         ((void)0)
#define mi_stat_decrease(stat,amount)         ((void)0)
#define mi_stat_counter_increase(stat,amount) ((void)0)
#define mi_stat_adjuct_increase(stat,amount)  ((void)0)
#define mi_stat_adjust_decrease(stat,amount)  ((void)0)
#endif

#define mi_heap_stat_counter_increase(heap,stat,amount)  mi_stat_counter_increase( (heap)->tld->stats.stat, amount)
#define mi_heap_stat_increase(heap,stat,amount)  mi_stat_increase( (heap)->tld->stats.stat, amount)
#define mi_heap_stat_decrease(heap,stat,amount)  mi_stat_decrease( (heap)->tld->stats.stat, amount)


// ------------------------------------------------------
// Sub processes do not reclaim or visit segments
// from other sub processes
// ------------------------------------------------------

struct mi_subproc_s {
  _Atomic(size_t)    abandoned_count;         // count of abandoned segments for this sub-process
  _Atomic(size_t)    abandoned_os_list_count; // count of abandoned segments in the os-list
  mi_lock_t          abandoned_os_lock;       // lock for the abandoned os segment list (outside of arena's) (this lock protect list operations)
  mi_lock_t          abandoned_os_visit_lock; // ensure only one thread per subproc visits the abandoned os list
  mi_segment_t*      abandoned_os_list;       // doubly-linked list of abandoned segments outside of arena's (in OS allocated memory)
  mi_segment_t*      abandoned_os_list_tail;  // the tail-end of the list
  mi_memid_t         memid;                   // provenance of this memory block
};

// ------------------------------------------------------
// Thread Local data
// ------------------------------------------------------

// A "span" is is an available range of slices. The span queues keep
// track of slice spans of at most the given `slice_count` (but more than the previous size class).
typedef struct mi_span_queue_s {
  mi_slice_t* first;
  mi_slice_t* last;
  size_t      slice_count;
} mi_span_queue_t;

#define MI_SEGMENT_BIN_MAX (35)     // 35 == mi_segment_bin(MI_SLICES_PER_SEGMENT)

// Segments thread local data
typedef struct mi_segments_tld_s {
  mi_span_queue_t     spans[MI_SEGMENT_BIN_MAX+1];  // free slice spans inside segments
  size_t              count;        // current number of segments;
  size_t              peak_count;   // peak number of segments
  size_t              current_size; // current size of all segments
  size_t              peak_size;    // peak size of all segments
  size_t              reclaim_count;// number of reclaimed (abandoned) segments
  mi_subproc_t*       subproc;      // sub-process this thread belongs to.
  mi_stats_t*         stats;        // points to tld stats
} mi_segments_tld_t;

// Thread local data
struct mi_tld_s {
  unsigned long long  heartbeat;     // monotonic heartbeat count
  bool                recurse;       // true if deferred was called; used to prevent infinite recursion.
  mi_heap_t*          heap_backing;  // backing heap of this thread (cannot be deleted)
  mi_heap_t*          heaps;         // list of heaps in this thread (so we can abandon all when the thread terminates)
  mi_segments_tld_t   segments;      // segment tld
  mi_stats_t          stats;         // statistics
};

#endif<|MERGE_RESOLUTION|>--- conflicted
+++ resolved
@@ -197,18 +197,10 @@
 #define MI_SMALL_PAGE_SIZE                (MI_ZU(1)<<MI_SMALL_PAGE_SHIFT)
 #define MI_MEDIUM_PAGE_SIZE               (MI_ZU(1)<<MI_MEDIUM_PAGE_SHIFT)
 
-<<<<<<< HEAD
-#define MI_SMALL_OBJ_SIZE_MAX             (MI_SMALL_PAGE_SIZE/4)   // 8KiB on 64-bit
-#define MI_MEDIUM_OBJ_SIZE_MAX            (MI_MEDIUM_PAGE_SIZE/4)  // 128KiB on 64-bit
+#define MI_SMALL_OBJ_SIZE_MAX             (MI_SMALL_PAGE_SIZE/8)   // 8 KiB on 64-bit
+#define MI_MEDIUM_OBJ_SIZE_MAX            (MI_MEDIUM_PAGE_SIZE/8)  // 64 KiB on 64-bit
 #define MI_MEDIUM_OBJ_WSIZE_MAX           (MI_MEDIUM_OBJ_SIZE_MAX/MI_INTPTR_SIZE)
-#define MI_LARGE_OBJ_SIZE_MAX             (MI_SEGMENT_SIZE/2)      // 16MiB on 64-bit
-=======
-// The max object size are checked to not waste more than 12.5% internally over the page sizes.
-// (Except for large pages since huge objects are allocated in 4MiB chunks)
-#define MI_SMALL_OBJ_SIZE_MAX             (MI_SMALL_PAGE_SIZE/8)   // 8 KiB
-#define MI_MEDIUM_OBJ_SIZE_MAX            (MI_MEDIUM_PAGE_SIZE/8)  // 64 KiB
-#define MI_LARGE_OBJ_SIZE_MAX             (MI_LARGE_PAGE_SIZE/4)   // 1 MiB
->>>>>>> 7fa3b41f
+#define MI_LARGE_OBJ_SIZE_MAX             (MI_SEGMENT_SIZE/2)      // 16 MiB on 64-bit
 #define MI_LARGE_OBJ_WSIZE_MAX            (MI_LARGE_OBJ_SIZE_MAX/MI_INTPTR_SIZE)
 
 // Maximum number of size classes. (spaced exponentially in 12.5% increments)
