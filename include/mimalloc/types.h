--- conflicted
+++ resolved
@@ -139,10 +139,11 @@
 
 
 // Maximum number of size classes. (spaced exponentially in 12.5% increments)
-#define MI_BIN_HUGE  (73U)
+#if MI_BIN_HUGE != 73U
+#error "mimalloc internal: expecting 73 bins"
+#endif
 #define MI_BIN_FULL  (MI_BIN_HUGE+1)
 #define MI_BIN_COUNT (MI_BIN_FULL+1)
-
 
 // We never allocate more than PTRDIFF_MAX (see also <https://sourceware.org/ml/libc-announce/2019/msg00001.html>)
 #define MI_MAX_ALLOC_SIZE        PTRDIFF_MAX
@@ -193,18 +194,11 @@
   // size_t        alignment;       // alignment at allocation
 } mi_memid_os_info_t;
 
-<<<<<<< HEAD
 typedef struct mi_memid_arena_info {
   mi_arena_t*   arena;              // arena that contains this memory
   uint32_t      slice_index;        // slice index in the arena
   uint32_t      slice_count;        // allocated slices
 } mi_memid_arena_info_t;
-=======
-// Maximum number of size classes. (spaced exponentially in 12.5% increments)
-#if MI_BIN_HUGE != 73U
-#error "mimalloc internal: expecting 73 bins"
-#endif
->>>>>>> 58d13f6a
 
 typedef struct mi_memid_meta_info {
   void*         meta_page;          // meta-page that contains the block
@@ -435,12 +429,8 @@
   size_t                page_count;                          // total number of pages in the `pages` queues.
   size_t                page_retired_min;                    // smallest retired index (retired pages are fully free, but still in the page queues)
   size_t                page_retired_max;                    // largest retired index into the `pages` array.
-<<<<<<< HEAD
-  size_t                generic_count;                       // how often is mimalloc_generic invoked?
-=======
   long                  generic_count;                       // how often is `_mi_malloc_generic` called?
   long                  generic_collect_count;               // how often is `_mi_malloc_generic` called without collecting?
->>>>>>> 58d13f6a
   mi_heap_t*            next;                                // list of heaps per thread
   long                  page_full_retain;                    // how many full pages can be retained per queue (before abondoning them)
   bool                  allow_page_reclaim;                  // `true` if this heap should not reclaim abandoned pages
