--- conflicted
+++ resolved
@@ -299,9 +299,9 @@
 
   mi_block_t*               local_free;        // list of deferred free blocks by this thread (migrates to `free`)
   _Atomic(mi_thread_free_t) xthread_free;      // list of deferred free blocks freed by other threads
-  _Atomic(mi_page_flags_t)  xflags;            // `in_full` and `has_aligned` flags 
-
-  size_t                    block_size;        // size available in each block (always `>0`)  
+  _Atomic(mi_page_flags_t)  xflags;            // `in_full` and `has_aligned` flags
+
+  size_t                    block_size;        // size available in each block (always `>0`)
   uint8_t*                  page_start;        // start of the blocks
   mi_heaptag_t              heap_tag;          // tag of the owning heap, used to separate heaps by object type
   bool                      free_is_zero;      // `true` if the blocks in the free list are zero initialized
@@ -439,7 +439,7 @@
 // Arena's
 // These are large reserved areas of memory allocated from
 // the OS that are managed by mimalloc to efficiently
-// allocate MI_SLICE_SIZE slices of memory for the 
+// allocate MI_SLICE_SIZE slices of memory for the
 // mimalloc pages.
 // ------------------------------------------------------
 
@@ -581,7 +581,6 @@
 // Milliseconds as in `int64_t` to avoid overflows
 typedef int64_t  mi_msecs_t;
 
-<<<<<<< HEAD
 
 // Thread local data
 struct mi_tld_s {
@@ -594,36 +593,6 @@
   bool                recurse;          // true if deferred was called; used to prevent infinite recursion.
   bool                is_in_threadpool; // true if this thread is part of a threadpool (and can run arbitrary tasks)
   mi_stats_t          stats;            // statistics
-=======
-// Queue of segments
-typedef struct mi_segment_queue_s {
-  mi_segment_t* first;
-  mi_segment_t* last;
-} mi_segment_queue_t;
-
-// Segments thread local data
-typedef struct mi_segments_tld_s {
-  mi_segment_queue_t  small_free;   // queue of segments with free small pages
-  mi_segment_queue_t  medium_free;  // queue of segments with free medium pages
-  mi_page_queue_t     pages_purge;  // queue of freed pages that are delay purged
-  size_t              count;        // current number of segments;
-  size_t              peak_count;   // peak number of segments
-  size_t              current_size; // current size of all segments
-  size_t              peak_size;    // peak size of all segments
-  size_t              reclaim_count;// number of reclaimed (abandoned) segments
-  mi_subproc_t*       subproc;      // sub-process this thread belongs to.
-  mi_stats_t*         stats;        // points to tld stats
-} mi_segments_tld_t;
-
-// Thread local data
-struct mi_tld_s {
-  unsigned long long  heartbeat;     // monotonic heartbeat count
-  bool                recurse;       // true if deferred was called; used to prevent infinite recursion.
-  mi_heap_t*          heap_backing;  // backing heap of this thread (cannot be deleted)
-  mi_heap_t*          heaps;         // list of heaps in this thread (so we can abandon all when the thread terminates)
-  mi_segments_tld_t   segments;      // segment tld
-  mi_stats_t          stats;         // statistics
->>>>>>> c8607a8d
 };
 
 #endif