--- conflicted
+++ resolved
@@ -160,34 +160,25 @@
 // ------------------------------------------------------
 
 // Main tuning parameters for segment and page sizes
-<<<<<<< HEAD
 // Sizes for 64-bit (usually divide by two for 32-bit)
+#ifndef MI_SEGMENT_SLICE_SHIFT
 #define MI_SEGMENT_SLICE_SHIFT            (13 + MI_INTPTR_SHIFT)         // 64KiB  (32KiB on 32-bit)
-
+#endif
+
+#ifndef MI_SEGMENT_SHIFT
 #if MI_INTPTR_SIZE > 4
 #define MI_SEGMENT_SHIFT                  ( 9 + MI_SEGMENT_SLICE_SHIFT)  // 32MiB
 #else
 #define MI_SEGMENT_SHIFT                  ( 7 + MI_SEGMENT_SLICE_SHIFT)  // 4MiB on 32-bit
 #endif
-
+#endif
+
+#ifndef MI_SMALL_PAGE_SHIFT
 #define MI_SMALL_PAGE_SHIFT               (MI_SEGMENT_SLICE_SHIFT)       // 64KiB
+#endif
+#ifndef MI_MEDIUM_PAGE_SHIFT
 #define MI_MEDIUM_PAGE_SHIFT              ( 3 + MI_SMALL_PAGE_SHIFT)     // 512KiB
-
-=======
-// Sizes for 64-bit, divide by two for 32-bit
-#ifndef MI_SMALL_PAGE_SHIFT
-#define MI_SMALL_PAGE_SHIFT               (13 + MI_INTPTR_SHIFT)      // 64KiB
-#endif
-#ifndef MI_MEDIUM_PAGE_SHIFT
-#define MI_MEDIUM_PAGE_SHIFT              ( 3 + MI_SMALL_PAGE_SHIFT)  // 512KiB
-#endif
-#ifndef MI_LARGE_PAGE_SHIFT
-#define MI_LARGE_PAGE_SHIFT               ( 3 + MI_MEDIUM_PAGE_SHIFT) // 4MiB
-#endif
-#ifndef MI_SEGMENT_SHIFT
-#define MI_SEGMENT_SHIFT                  ( MI_LARGE_PAGE_SHIFT)      // 4MiB -- must be equal to `MI_LARGE_PAGE_SHIFT`
-#endif
->>>>>>> 7247b9e3
+#endif
 
 // Derived constants
 #define MI_SEGMENT_SIZE                   (MI_ZU(1)<<MI_SEGMENT_SHIFT)
