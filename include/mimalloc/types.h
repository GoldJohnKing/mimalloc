--- conflicted
+++ resolved
@@ -203,13 +203,8 @@
 #error "mimalloc internal: define more bins"
 #endif
 
-<<<<<<< HEAD
-// blocks up to this size are always allocated aligned
-#define MI_MAX_ALIGN_GUARANTEE            (8*MI_MAX_ALIGN_SIZE)
-=======
-// Maximum block size for which blocks are guarenteed to be block size aligned. (see `segment.c:_mi_segment_page_start`)
-#define MI_MAX_ALIGN_GUARANTEE   (MI_MEDIUM_OBJ_SIZE_MAX)
->>>>>>> 7128db7b
+// Maximum block size for which blocks are guaranteed to be block size aligned. (see `segment.c:_mi_segment_page_start`)
+#define MI_MAX_ALIGN_GUARANTEE            (MI_MEDIUM_OBJ_SIZE_MAX)
 
 // Alignments over MI_BLOCK_ALIGNMENT_MAX are allocated in dedicated huge page segments
 #define MI_BLOCK_ALIGNMENT_MAX            (MI_SEGMENT_SIZE >> 1)
