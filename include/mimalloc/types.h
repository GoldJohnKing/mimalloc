/* ----------------------------------------------------------------------------
Copyright (c) 2018-2024, Microsoft Research, Daan Leijen
This is free software; you can redistribute it and/or modify it under the
terms of the MIT license. A copy of the license can be found in the file
"LICENSE" at the root of this distribution.
-----------------------------------------------------------------------------*/
#pragma once
#ifndef MIMALLOC_TYPES_H
#define MIMALLOC_TYPES_H

// --------------------------------------------------------------------------
// This file contains the main type definitions for mimalloc:
// mi_heap_t      : all data for a thread-local heap, contains
//                  lists of all managed heap pages.
// mi_segment_t   : a larger chunk of memory (32GiB) from where pages
//                  are allocated. A segment is divided in slices (64KiB) from
//                  which pages are allocated.
// mi_page_t      : a "mimalloc" page (usually 64KiB or 512KiB) from
//                  where objects are allocated.
//                  Note: we write "OS page" for OS memory pages while
//                  using plain "page" for mimalloc pages (`mi_page_t`).
// --------------------------------------------------------------------------


#include <mimalloc-stats.h>
#include <stddef.h>   // ptrdiff_t
#include <stdint.h>   // uintptr_t, uint16_t, etc
#include "atomic.h"   // _Atomic

#ifdef _MSC_VER
#pragma warning(disable:4214) // bitfield is not int
#endif

// Minimal alignment necessary. On most platforms 16 bytes are needed
// due to SSE registers for example. This must be at least `sizeof(void*)`
#ifndef MI_MAX_ALIGN_SIZE
#define MI_MAX_ALIGN_SIZE  16   // sizeof(max_align_t)
#endif

// ------------------------------------------------------
// Variants
// ------------------------------------------------------

// Define NDEBUG in the release version to disable assertions.
// #define NDEBUG

// Define MI_TRACK_<tool> to enable tracking support
// #define MI_TRACK_VALGRIND 1
// #define MI_TRACK_ASAN     1
// #define MI_TRACK_ETW      1

// Define MI_STAT as 1 to maintain statistics; set it to 2 to have detailed statistics (but costs some performance).
// #define MI_STAT 1

// Define MI_SECURE to enable security mitigations
// #define MI_SECURE 1  // guard page around metadata
// #define MI_SECURE 2  // guard page around each mimalloc page
// #define MI_SECURE 3  // encode free lists (detect corrupted free list (buffer overflow), and invalid pointer free)
// #define MI_SECURE 4  // checks for double free. (may be more expensive)

#if !defined(MI_SECURE)
#define MI_SECURE 0
#endif

// Define MI_DEBUG for debug mode
// #define MI_DEBUG 1  // basic assertion checks and statistics, check double free, corrupted free list, and invalid pointer free.
// #define MI_DEBUG 2  // + internal assertion checks
// #define MI_DEBUG 3  // + extensive internal invariant checking (cmake -DMI_DEBUG_FULL=ON)
#if !defined(MI_DEBUG)
#if !defined(NDEBUG) || defined(_DEBUG)
#define MI_DEBUG 2
#else
#define MI_DEBUG 0
#endif
#endif

// Use guard pages behind objects of a certain size (set by the MIMALLOC_DEBUG_GUARDED_MIN/MAX options)
// Padding should be disabled when using guard pages
// #define MI_GUARDED 1
#if defined(MI_GUARDED)
#define MI_PADDING  0
#endif

// Reserve extra padding at the end of each block to be more resilient against heap block overflows.
// The padding can detect buffer overflow on free.
#if !defined(MI_PADDING) && (MI_SECURE>=3 || MI_DEBUG>=1 || (MI_TRACK_VALGRIND || MI_TRACK_ASAN || MI_TRACK_ETW))
#define MI_PADDING  1
#endif

// Check padding bytes; allows byte-precise buffer overflow detection
#if !defined(MI_PADDING_CHECK) && MI_PADDING && (MI_SECURE>=3 || MI_DEBUG>=1)
#define MI_PADDING_CHECK 1
#endif


// Encoded free lists allow detection of corrupted free lists
// and can detect buffer overflows, modify after free, and double `free`s.
#if (MI_SECURE>=3 || MI_DEBUG>=1)
#define MI_ENCODE_FREELIST  1
#endif


// We used to abandon huge pages in order to eagerly deallocate it if freed from another thread.
// Unfortunately, that makes it not possible to visit them during a heap walk or include them in a
// `mi_heap_destroy`. We therefore instead reset/decommit the huge blocks nowadays if freed from
// another thread so the memory becomes "virtually" available (and eventually gets properly freed by
// the owning thread).
// #define MI_HUGE_PAGE_ABANDON 1


// ------------------------------------------------------
// Platform specific values
// ------------------------------------------------------

// ------------------------------------------------------
// Size of a pointer.
// We assume that `sizeof(void*)==sizeof(intptr_t)`
// and it holds for all platforms we know of.
//
// However, the C standard only requires that:
//  p == (void*)((intptr_t)p))
// but we also need:
//  i == (intptr_t)((void*)i)
// or otherwise one might define an intptr_t type that is larger than a pointer...
// ------------------------------------------------------

#if INTPTR_MAX > INT64_MAX
# define MI_INTPTR_SHIFT (4)  // assume 128-bit  (as on arm CHERI for example)
#elif INTPTR_MAX == INT64_MAX
# define MI_INTPTR_SHIFT (3)
#elif INTPTR_MAX == INT32_MAX
# define MI_INTPTR_SHIFT (2)
#else
#error platform pointers must be 32, 64, or 128 bits
#endif

#if SIZE_MAX == UINT64_MAX
# define MI_SIZE_SHIFT (3)
typedef int64_t  mi_ssize_t;
#elif SIZE_MAX == UINT32_MAX
# define MI_SIZE_SHIFT (2)
typedef int32_t  mi_ssize_t;
#else
#error platform objects must be 32 or 64 bits
#endif

#if (SIZE_MAX/2) > LONG_MAX
# define MI_ZU(x)  x##ULL
# define MI_ZI(x)  x##LL
#else
# define MI_ZU(x)  x##UL
# define MI_ZI(x)  x##L
#endif

#define MI_INTPTR_SIZE  (1<<MI_INTPTR_SHIFT)
#define MI_INTPTR_BITS  (MI_INTPTR_SIZE*8)

#define MI_SIZE_SIZE  (1<<MI_SIZE_SHIFT)
#define MI_SIZE_BITS  (MI_SIZE_SIZE*8)

#define MI_KiB     (MI_ZU(1024))
#define MI_MiB     (MI_KiB*MI_KiB)
#define MI_GiB     (MI_MiB*MI_KiB)


// ------------------------------------------------------
// Main internal data-structures
// ------------------------------------------------------

// Main tuning parameters for segment and page sizes
// Sizes for 64-bit (usually divide by two for 32-bit)
#ifndef MI_SEGMENT_SLICE_SHIFT
#define MI_SEGMENT_SLICE_SHIFT            (13 + MI_INTPTR_SHIFT)         // 64KiB  (32KiB on 32-bit)
#endif

#ifndef MI_SEGMENT_SHIFT
#if MI_INTPTR_SIZE > 4
#define MI_SEGMENT_SHIFT                  ( 9 + MI_SEGMENT_SLICE_SHIFT)  // 32MiB
#else
#define MI_SEGMENT_SHIFT                  ( 7 + MI_SEGMENT_SLICE_SHIFT)  // 4MiB on 32-bit
#endif
#endif

#ifndef MI_SMALL_PAGE_SHIFT
#define MI_SMALL_PAGE_SHIFT               (MI_SEGMENT_SLICE_SHIFT)       // 64KiB
#endif
#ifndef MI_MEDIUM_PAGE_SHIFT
#define MI_MEDIUM_PAGE_SHIFT              ( 3 + MI_SMALL_PAGE_SHIFT)     // 512KiB
#endif

// Derived constants
#define MI_SEGMENT_SIZE                   (MI_ZU(1)<<MI_SEGMENT_SHIFT)
#define MI_SEGMENT_ALIGN                  MI_SEGMENT_SIZE
#define MI_SEGMENT_MASK                   ((uintptr_t)(MI_SEGMENT_ALIGN - 1))
#define MI_SEGMENT_SLICE_SIZE             (MI_ZU(1)<< MI_SEGMENT_SLICE_SHIFT)
#define MI_SLICES_PER_SEGMENT             (MI_SEGMENT_SIZE / MI_SEGMENT_SLICE_SIZE) // 1024

#define MI_SMALL_PAGE_SIZE                (MI_ZU(1)<<MI_SMALL_PAGE_SHIFT)
#define MI_MEDIUM_PAGE_SIZE               (MI_ZU(1)<<MI_MEDIUM_PAGE_SHIFT)

#define MI_SMALL_OBJ_SIZE_MAX             (MI_SMALL_PAGE_SIZE/8)   // 8 KiB on 64-bit
#define MI_MEDIUM_OBJ_SIZE_MAX            (MI_MEDIUM_PAGE_SIZE/8)  // 64 KiB on 64-bit
#define MI_MEDIUM_OBJ_WSIZE_MAX           (MI_MEDIUM_OBJ_SIZE_MAX/MI_INTPTR_SIZE)
#define MI_LARGE_OBJ_SIZE_MAX             (MI_SEGMENT_SIZE/2)      // 16 MiB on 64-bit
#define MI_LARGE_OBJ_WSIZE_MAX            (MI_LARGE_OBJ_SIZE_MAX/MI_INTPTR_SIZE)

// Maximum number of size classes. (spaced exponentially in 12.5% increments)
#define MI_BIN_HUGE  (73U)

#if (MI_MEDIUM_OBJ_WSIZE_MAX >= 655360)
#error "mimalloc internal: define more bins"
#endif

// Maximum block size for which blocks are guaranteed to be block size aligned. (see `segment.c:_mi_segment_page_start`)
#define MI_MAX_ALIGN_GUARANTEE            (MI_MEDIUM_OBJ_SIZE_MAX)

// Alignments over MI_BLOCK_ALIGNMENT_MAX are allocated in dedicated huge page segments
#define MI_BLOCK_ALIGNMENT_MAX            (MI_SEGMENT_SIZE >> 1)

// Maximum slice count (255) for which we can find the page for interior pointers
#define MI_MAX_SLICE_OFFSET_COUNT         ((MI_BLOCK_ALIGNMENT_MAX / MI_SEGMENT_SLICE_SIZE) - 1)

// we never allocate more than PTRDIFF_MAX (see also <https://sourceware.org/ml/libc-announce/2019/msg00001.html>)
// on 64-bit+ systems we also limit the maximum allocation size such that the slice count fits in 32-bits. (issue #877)
#if (PTRDIFF_MAX > INT32_MAX) && (PTRDIFF_MAX >= (MI_SEGMENT_SLIZE_SIZE * UINT32_MAX))
#define MI_MAX_ALLOC_SIZE   (MI_SEGMENT_SLICE_SIZE * (UINT32_MAX-1))
#else
#define MI_MAX_ALLOC_SIZE   PTRDIFF_MAX
#endif


// ------------------------------------------------------
// Mimalloc pages contain allocated blocks
// ------------------------------------------------------

// The free lists use encoded next fields
// (Only actually encodes when MI_ENCODED_FREELIST is defined.)
typedef uintptr_t  mi_encoded_t;

// thread id's
typedef size_t     mi_threadid_t;

// free lists contain blocks
typedef struct mi_block_s {
  mi_encoded_t next;
} mi_block_t;

#if MI_GUARDED
// we always align guarded pointers in a block at an offset
// the block `next` field is then used as a tag to distinguish regular offset aligned blocks from guarded ones
#define MI_BLOCK_TAG_ALIGNED   ((mi_encoded_t)(0))
#define MI_BLOCK_TAG_GUARDED   (~MI_BLOCK_TAG_ALIGNED)
#endif


// The delayed flags are used for efficient multi-threaded free-ing
typedef enum mi_delayed_e {
  MI_USE_DELAYED_FREE   = 0, // push on the owning heap thread delayed list
  MI_DELAYED_FREEING    = 1, // temporary: another thread is accessing the owning heap
  MI_NO_DELAYED_FREE    = 2, // optimize: push on page local thread free queue if another block is already in the heap thread delayed free list
  MI_NEVER_DELAYED_FREE = 3  // sticky: used for abandoned pages without a owning heap; this only resets on page reclaim
} mi_delayed_t;


// The `in_full` and `has_aligned` page flags are put in a union to efficiently
// test if both are false (`full_aligned == 0`) in the `mi_free` routine.
#if !MI_TSAN
typedef union mi_page_flags_s {
  uint8_t full_aligned;
  struct {
    uint8_t in_full : 1;
    uint8_t has_aligned : 1;
  } x;
} mi_page_flags_t;
#else
// under thread sanitizer, use a byte for each flag to suppress warning, issue #130
typedef union mi_page_flags_s {
  uint32_t full_aligned;
  struct {
    uint8_t in_full;
    uint8_t has_aligned;
  } x;
} mi_page_flags_t;
#endif

// Thread free list.
// We use the bottom 2 bits of the pointer for mi_delayed_t flags
typedef uintptr_t mi_thread_free_t;

// A page contains blocks of one specific size (`block_size`).
// Each page has three list of free blocks:
// `free` for blocks that can be allocated,
// `local_free` for freed blocks that are not yet available to `mi_malloc`
// `thread_free` for freed blocks by other threads
// The `local_free` and `thread_free` lists are migrated to the `free` list
// when it is exhausted. The separate `local_free` list is necessary to
// implement a monotonic heartbeat. The `thread_free` list is needed for
// avoiding atomic operations in the common case.
//
// `used - |thread_free|` == actual blocks that are in use (alive)
// `used - |thread_free| + |free| + |local_free| == capacity`
//
// We don't count `freed` (as |free|) but use `used` to reduce
// the number of memory accesses in the `mi_page_all_free` function(s).
//
// Notes:
// - Access is optimized for `free.c:mi_free` and `alloc.c:mi_page_alloc`
// - Using `uint16_t` does not seem to slow things down
// - The size is 12 words on 64-bit which helps the page index calculations
//   (and 14 words on 32-bit, and encoded free lists add 2 words)
// - `xthread_free` uses the bottom bits as a delayed-free flags to optimize
//   concurrent frees where only the first concurrent free adds to the owning
//   heap `thread_delayed_free` list (see `free.c:mi_free_block_mt`).
//   The invariant is that no-delayed-free is only set if there is
//   at least one block that will be added, or as already been added, to
//   the owning heap `thread_delayed_free` list. This guarantees that pages
//   will be freed correctly even if only other threads free blocks.
typedef struct mi_page_s {
  // "owned" by the segment
  uint32_t              slice_count;       // slices in this page (0 if not a page)
  uint32_t              slice_offset;      // distance from the actual page data slice (0 if a page)
  uint8_t               is_committed:1;    // `true` if the page virtual memory is committed
  uint8_t               is_zero_init:1;    // `true` if the page was initially zero initialized
  uint8_t               is_huge:1;         // `true` if the page is in a huge segment (`segment->kind == MI_SEGMENT_HUGE`)
                                           // padding
  // layout like this to optimize access in `mi_malloc` and `mi_free`
  uint16_t              capacity;          // number of blocks committed, must be the first field, see `segment.c:page_clear`
  uint16_t              reserved;          // number of blocks reserved in memory
  mi_page_flags_t       flags;             // `in_full` and `has_aligned` flags (8 bits)
  uint8_t               free_is_zero:1;    // `true` if the blocks in the free list are zero initialized
  uint8_t               retire_expire:7;   // expiration count for retired blocks

  mi_block_t*           free;              // list of available free blocks (`malloc` allocates from this list)
  mi_block_t*           local_free;        // list of deferred free blocks by this thread (migrates to `free`)
  uint16_t              used;              // number of blocks in use (including blocks in `thread_free`)
  uint8_t               block_size_shift;  // if not zero, then `(1 << block_size_shift) == block_size` (only used for fast path in `free.c:_mi_page_ptr_unalign`)
  uint8_t               heap_tag;          // tag of the owning heap, used to separate heaps by object type
                                           // padding
  size_t                block_size;        // size available in each block (always `>0`)
  uint8_t*              page_start;        // start of the page area containing the blocks

  #if (MI_ENCODE_FREELIST || MI_PADDING)
  uintptr_t             keys[2];           // two random keys to encode the free lists (see `_mi_block_next`) or padding canary
  #endif

  _Atomic(mi_thread_free_t) xthread_free;  // list of deferred free blocks freed by other threads
  _Atomic(uintptr_t)        xheap;

  struct mi_page_s*     next;              // next page owned by this thread with the same `block_size`
  struct mi_page_s*     prev;              // previous page owned by this thread with the same `block_size`

  // 64-bit 11 words, 32-bit 13 words, (+2 for secure)
  void* padding[1];
} mi_page_t;



// ------------------------------------------------------
// Mimalloc segments contain mimalloc pages
// ------------------------------------------------------

typedef enum mi_page_kind_e {
  MI_PAGE_SMALL,    // small blocks go into 64KiB pages inside a segment
  MI_PAGE_MEDIUM,   // medium blocks go into 512KiB pages inside a segment
  MI_PAGE_LARGE,    // larger blocks go into a single page spanning a whole segment
  MI_PAGE_HUGE      // a huge page is a single page in a segment of variable size
                    // used for blocks `> MI_LARGE_OBJ_SIZE_MAX` or an aligment `> MI_BLOCK_ALIGNMENT_MAX`.
} mi_page_kind_t;

typedef enum mi_segment_kind_e {
  MI_SEGMENT_NORMAL, // MI_SEGMENT_SIZE size with pages inside.
  MI_SEGMENT_HUGE,   // segment with just one huge page inside.
} mi_segment_kind_t;

// ------------------------------------------------------
// A segment holds a commit mask where a bit is set if
// the corresponding MI_COMMIT_SIZE area is committed.
// The MI_COMMIT_SIZE must be a multiple of the slice
// size. If it is equal we have the most fine grained
// decommit (but setting it higher can be more efficient).
// The MI_MINIMAL_COMMIT_SIZE is the minimal amount that will
// be committed in one go which can be set higher than
// MI_COMMIT_SIZE for efficiency (while the decommit mask
// is still tracked in fine-grained MI_COMMIT_SIZE chunks)
// ------------------------------------------------------

#define MI_MINIMAL_COMMIT_SIZE      (1*MI_SEGMENT_SLICE_SIZE)
#define MI_COMMIT_SIZE              (MI_SEGMENT_SLICE_SIZE)              // 64KiB
#define MI_COMMIT_MASK_BITS         (MI_SEGMENT_SIZE / MI_COMMIT_SIZE)
#define MI_COMMIT_MASK_FIELD_BITS    MI_SIZE_BITS
#define MI_COMMIT_MASK_FIELD_COUNT  (MI_COMMIT_MASK_BITS / MI_COMMIT_MASK_FIELD_BITS)

#if (MI_COMMIT_MASK_BITS != (MI_COMMIT_MASK_FIELD_COUNT * MI_COMMIT_MASK_FIELD_BITS))
#error "the segment size must be exactly divisible by the (commit size * size_t bits)"
#endif

typedef struct mi_commit_mask_s {
  size_t mask[MI_COMMIT_MASK_FIELD_COUNT];
} mi_commit_mask_t;

typedef mi_page_t  mi_slice_t;
typedef int64_t    mi_msecs_t;


// ---------------------------------------------------------------
// a memory id tracks the provenance of arena/OS allocated memory
// ---------------------------------------------------------------

// Memory can reside in arena's, direct OS allocated, or statically allocated. The memid keeps track of this.
typedef enum mi_memkind_e {
  MI_MEM_NONE,      // not allocated
  MI_MEM_EXTERNAL,  // not owned by mimalloc but provided externally (via `mi_manage_os_memory` for example)
  MI_MEM_STATIC,    // allocated in a static area and should not be freed (for arena meta data for example)
  MI_MEM_OS,        // allocated from the OS
  MI_MEM_OS_HUGE,   // allocated as huge OS pages (usually 1GiB, pinned to physical memory)
  MI_MEM_OS_REMAP,  // allocated in a remapable area (i.e. using `mremap`)
  MI_MEM_ARENA      // allocated from an arena (the usual case)
} mi_memkind_t;

static inline bool mi_memkind_is_os(mi_memkind_t memkind) {
  return (memkind >= MI_MEM_OS && memkind <= MI_MEM_OS_REMAP);
}

typedef struct mi_memid_os_info {
  void*         base;               // actual base address of the block (used for offset aligned allocations)
  size_t        size;               // full allocation size
} mi_memid_os_info_t;

typedef struct mi_memid_arena_info {
  size_t        block_index;        // index in the arena
  mi_arena_id_t id;                 // arena id (>= 1)
  bool          is_exclusive;       // this arena can only be used for specific arena allocations
} mi_memid_arena_info_t;

typedef struct mi_memid_s {
  union {
    mi_memid_os_info_t    os;       // only used for MI_MEM_OS
    mi_memid_arena_info_t arena;    // only used for MI_MEM_ARENA
  } mem;
  bool          is_pinned;          // `true` if we cannot decommit/reset/protect in this memory (e.g. when allocated using large (2Mib) or huge (1GiB) OS pages)
  bool          initially_committed;// `true` if the memory was originally allocated as committed
  bool          initially_zero;     // `true` if the memory was originally zero initialized
  mi_memkind_t  memkind;
} mi_memid_t;


// -----------------------------------------------------------------------------------------
// Segments are large allocated memory blocks (32mb on 64 bit) from arenas or the OS.
//
// Inside segments we allocated fixed size mimalloc pages (`mi_page_t`) that contain blocks.
// The start of a segment is this structure with a fixed number of slice entries (`slices`)
// usually followed by a guard OS page and the actual allocation area with pages.
// While a page is not allocated, we view it's data as a `mi_slice_t` (instead of a `mi_page_t`).
// Of any free area, the first slice has the info and `slice_offset == 0`; for any subsequent
// slices part of the area, the `slice_offset` is the byte offset back to the first slice
// (so we can quickly find the page info on a free, `internal.h:_mi_segment_page_of`).
// For slices, the `block_size` field is repurposed to signify if a slice is used (`1`) or not (`0`).
// Small and medium pages use a fixed amount of slices to reduce slice fragmentation, while
// large and huge pages span a variable amount of slices.

typedef struct mi_subproc_s mi_subproc_t;

typedef struct mi_segment_s {
  // constant fields
  mi_memid_t        memid;              // memory id for arena/OS allocation
  bool              allow_decommit;     // can we decommmit the memory
  bool              allow_purge;        // can we purge the memory (reset or decommit)
  size_t            segment_size;
  mi_subproc_t*     subproc;            // segment belongs to sub process

  // segment fields
  mi_msecs_t        purge_expire;       // purge slices in the `purge_mask` after this time
  mi_commit_mask_t  purge_mask;         // slices that can be purged
  mi_commit_mask_t  commit_mask;        // slices that are currently committed

  // from here is zero initialized
  struct mi_segment_s* next;            // the list of freed segments in the cache (must be first field, see `segment.c:mi_segment_init`)
  bool              was_reclaimed;      // true if it was reclaimed (used to limit on-free reclamation)
  bool              dont_free;          // can be temporarily true to ensure the segment is not freed

  size_t            abandoned;          // abandoned pages (i.e. the original owning thread stopped) (`abandoned <= used`)
  size_t            abandoned_visits;   // count how often this segment is visited during abondoned reclamation (to force reclaim if it takes too long)
  size_t            used;               // count of pages in use
  uintptr_t         cookie;             // verify addresses in debug mode: `mi_ptr_cookie(segment) == segment->cookie`

  struct mi_segment_s* abandoned_os_next; // only used for abandoned segments outside arena's, and only if `mi_option_visit_abandoned` is enabled
  struct mi_segment_s* abandoned_os_prev;

  size_t            segment_slices;      // for huge segments this may be different from `MI_SLICES_PER_SEGMENT`
  size_t            segment_info_slices; // initial count of slices that we are using for segment info and possible guard pages.

  // layout like this to optimize access in `mi_free`
  mi_segment_kind_t kind;
  size_t            slice_entries;       // entries in the `slices` array, at most `MI_SLICES_PER_SEGMENT`
  _Atomic(mi_threadid_t) thread_id;      // unique id of the thread owning this segment

  mi_slice_t        slices[MI_SLICES_PER_SEGMENT+1];  // one extra final entry for huge blocks with large alignment
} mi_segment_t;


// ------------------------------------------------------
// Heaps
// Provide first-class heaps to allocate from.
// A heap just owns a set of pages for allocation and
// can only be allocate/reallocate from the thread that created it.
// Freeing blocks can be done from any thread though.
// Per thread, the segments are shared among its heaps.
// Per thread, there is always a default heap that is
// used for allocation; it is initialized to statically
// point to an empty heap to avoid initialization checks
// in the fast path.
// ------------------------------------------------------

// Thread local data
typedef struct mi_tld_s mi_tld_t;

// Pages of a certain block size are held in a queue.
typedef struct mi_page_queue_s {
  mi_page_t* first;
  mi_page_t* last;
  size_t     block_size;
} mi_page_queue_t;

#define MI_BIN_FULL  (MI_BIN_HUGE+1)

// Random context
typedef struct mi_random_cxt_s {
  uint32_t input[16];
  uint32_t output[16];
  int      output_available;
  bool     weak;
} mi_random_ctx_t;


// In debug mode there is a padding structure at the end of the blocks to check for buffer overflows
#if (MI_PADDING)
typedef struct mi_padding_s {
  uint32_t canary; // encoded block value to check validity of the padding (in case of overflow)
  uint32_t delta;  // padding bytes before the block. (mi_usable_size(p) - delta == exact allocated bytes)
} mi_padding_t;
#define MI_PADDING_SIZE   (sizeof(mi_padding_t))
#define MI_PADDING_WSIZE  ((MI_PADDING_SIZE + MI_INTPTR_SIZE - 1) / MI_INTPTR_SIZE)
#else
#define MI_PADDING_SIZE   0
#define MI_PADDING_WSIZE  0
#endif

#define MI_PAGES_DIRECT   (MI_SMALL_WSIZE_MAX + MI_PADDING_WSIZE + 1)


// A heap owns a set of pages.
struct mi_heap_s {
  mi_tld_t*             tld;
  _Atomic(mi_block_t*)  thread_delayed_free;
  mi_threadid_t         thread_id;                           // thread this heap belongs too
  mi_arena_id_t         arena_id;                            // arena id if the heap belongs to a specific arena (or 0)
  uintptr_t             cookie;                              // random cookie to verify pointers (see `_mi_ptr_cookie`)
  uintptr_t             keys[2];                             // two random keys used to encode the `thread_delayed_free` list
  mi_random_ctx_t       random;                              // random number context used for secure allocation
  size_t                page_count;                          // total number of pages in the `pages` queues.
  size_t                page_retired_min;                    // smallest retired index (retired pages are fully free, but still in the page queues)
  size_t                page_retired_max;                    // largest retired index into the `pages` array.
  mi_heap_t*            next;                                // list of heaps per thread
  bool                  no_reclaim;                          // `true` if this heap should not reclaim abandoned pages
  uint8_t               tag;                                 // custom tag, can be used for separating heaps based on the object types
  #if MI_GUARDED
  size_t                guarded_size_min;                    // minimal size for guarded objects
  size_t                guarded_size_max;                    // maximal size for guarded objects
  size_t                guarded_sample_rate;                 // sample rate (set to 0 to disable guarded pages)
  size_t                guarded_sample_seed;                 // starting sample count
  size_t                guarded_sample_count;                // current sample count (counting down to 0)
  #endif
  mi_page_t*            pages_free_direct[MI_PAGES_DIRECT];  // optimize: array where every entry points a page with possibly free blocks in the corresponding queue for that size.
  mi_page_queue_t       pages[MI_BIN_FULL + 1];              // queue of pages for each size class (or "bin")
};


// ------------------------------------------------------
// Sub processes do not reclaim or visit segments
// from other sub processes. These are essentially the
// static variables of a process.
// ------------------------------------------------------

struct mi_subproc_s {
  _Atomic(size_t)    abandoned_count;         // count of abandoned segments for this sub-process
  _Atomic(size_t)    abandoned_os_list_count; // count of abandoned segments in the os-list
  mi_lock_t          abandoned_os_lock;       // lock for the abandoned os segment list (outside of arena's) (this lock protect list operations)
  mi_lock_t          abandoned_os_visit_lock; // ensure only one thread per subproc visits the abandoned os list
  mi_segment_t*      abandoned_os_list;       // doubly-linked list of abandoned segments outside of arena's (in OS allocated memory)
  mi_segment_t*      abandoned_os_list_tail;  // the tail-end of the list
  mi_memid_t         memid;                   // provenance of this memory block
};


// ------------------------------------------------------
// Thread Local data
// ------------------------------------------------------

// Milliseconds as in `int64_t` to avoid overflows
typedef int64_t  mi_msecs_t;

// Queue of segments
typedef struct mi_segment_queue_s {
  mi_segment_t* first;
  mi_segment_t* last;
} mi_segment_queue_t;

// Segments thread local data
typedef struct mi_segments_tld_s {
  mi_segment_queue_t  small_free;   // queue of segments with free small pages
  mi_segment_queue_t  medium_free;  // queue of segments with free medium pages
  mi_page_queue_t     pages_purge;  // queue of freed pages that are delay purged
  size_t              count;        // current number of segments;
  size_t              peak_count;   // peak number of segments
  size_t              current_size; // current size of all segments
  size_t              peak_size;    // peak size of all segments
  size_t              reclaim_count;// number of reclaimed (abandoned) segments
  mi_subproc_t*       subproc;      // sub-process this thread belongs to.
  mi_stats_t*         stats;        // points to tld stats
} mi_segments_tld_t;

// Thread local data
struct mi_tld_s {
  unsigned long long  heartbeat;     // monotonic heartbeat count
  bool                recurse;       // true if deferred was called; used to prevent infinite recursion.
  mi_heap_t*          heap_backing;  // backing heap of this thread (cannot be deleted)
  mi_heap_t*          heaps;         // list of heaps in this thread (so we can abandon all when the thread terminates)
  mi_segments_tld_t   segments;      // segment tld
  mi_stats_t          stats;         // statistics
};



// ------------------------------------------------------
// Debug
// ------------------------------------------------------

#if !defined(MI_DEBUG_UNINIT)
#define MI_DEBUG_UNINIT     (0xD0)
#endif
#if !defined(MI_DEBUG_FREED)
#define MI_DEBUG_FREED      (0xDF)
#endif
#if !defined(MI_DEBUG_PADDING)
#define MI_DEBUG_PADDING    (0xDE)
#endif

#if (MI_DEBUG)
// use our own assertion to print without memory allocation
void _mi_assert_fail(const char* assertion, const char* fname, unsigned int line, const char* func );
#define mi_assert(expr)     ((expr) ? (void)0 : _mi_assert_fail(#expr,__FILE__,__LINE__,__func__))
#else
#define mi_assert(x)
#endif

#if (MI_DEBUG>1)
#define mi_assert_internal    mi_assert
#else
#define mi_assert_internal(x)
#endif

#if (MI_DEBUG>2)
#define mi_assert_expensive   mi_assert
#else
#define mi_assert_expensive(x)
#endif


// ------------------------------------------------------
// Statistics
// ------------------------------------------------------
#ifndef MI_STAT
#if (MI_DEBUG>0)
#define MI_STAT 2
#else
#define MI_STAT 0
#endif
#endif

<<<<<<< HEAD
typedef struct mi_stat_count_s {
  int64_t total;
  int64_t peak;
  int64_t current;
} mi_stat_count_t;

typedef struct mi_stat_counter_s {
  int64_t total;
} mi_stat_counter_t;

typedef struct mi_stats_s {
  mi_stat_count_t segments;
  mi_stat_count_t pages;
  mi_stat_count_t reserved;
  mi_stat_count_t committed;
  mi_stat_count_t reset;
  mi_stat_count_t purged;
  mi_stat_count_t page_committed;
  mi_stat_count_t segments_abandoned;
  mi_stat_count_t pages_abandoned;
  mi_stat_count_t threads;
  mi_stat_count_t normal;
  mi_stat_count_t huge;
  mi_stat_count_t large;
  mi_stat_count_t malloc;
  mi_stat_count_t segments_cache;
  mi_stat_counter_t pages_extended;
  mi_stat_counter_t mmap_calls;
  mi_stat_counter_t commit_calls;
  mi_stat_counter_t reset_calls;
  mi_stat_counter_t purge_calls;
  mi_stat_counter_t page_no_retire;
  mi_stat_counter_t searches;
  mi_stat_counter_t normal_count;
  mi_stat_counter_t huge_count;
  mi_stat_counter_t large_count;
  mi_stat_counter_t arena_count;
  mi_stat_counter_t arena_crossover_count;
  mi_stat_counter_t arena_rollback_count;
  mi_stat_counter_t guarded_alloc_count;
#if MI_STAT>1
  mi_stat_count_t normal_bins[MI_BIN_HUGE+1];
#endif
} mi_stats_t;


=======
>>>>>>> c910750b
// add to stat keeping track of the peak
void _mi_stat_increase(mi_stat_count_t* stat, size_t amount);
void _mi_stat_decrease(mi_stat_count_t* stat, size_t amount);
// counters can just be increased
void _mi_stat_counter_increase(mi_stat_counter_t* stat, size_t amount);

#if (MI_STAT)
#define mi_stat_increase(stat,amount)         _mi_stat_increase( &(stat), amount)
#define mi_stat_decrease(stat,amount)         _mi_stat_decrease( &(stat), amount)
#define mi_stat_counter_increase(stat,amount) _mi_stat_counter_increase( &(stat), amount)
#else
#define mi_stat_increase(stat,amount)         ((void)0)
#define mi_stat_decrease(stat,amount)         ((void)0)
#define mi_stat_counter_increase(stat,amount) ((void)0)
#endif

#define mi_heap_stat_counter_increase(heap,stat,amount)  mi_stat_counter_increase( (heap)->tld->stats.stat, amount)
#define mi_heap_stat_increase(heap,stat,amount)  mi_stat_increase( (heap)->tld->stats.stat, amount)
#define mi_heap_stat_decrease(heap,stat,amount)  mi_stat_decrease( (heap)->tld->stats.stat, amount)


<<<<<<< HEAD
// ------------------------------------------------------
// Sub processes do not reclaim or visit segments
// from other sub processes
// ------------------------------------------------------

struct mi_subproc_s {
  _Atomic(size_t)    abandoned_count;         // count of abandoned segments for this sub-process
  _Atomic(size_t)    abandoned_os_list_count; // count of abandoned segments in the os-list
  mi_lock_t          abandoned_os_lock;       // lock for the abandoned os segment list (outside of arena's) (this lock protect list operations)
  mi_lock_t          abandoned_os_visit_lock; // ensure only one thread per subproc visits the abandoned os list
  mi_segment_t*      abandoned_os_list;       // doubly-linked list of abandoned segments outside of arena's (in OS allocated memory)
  mi_segment_t*      abandoned_os_list_tail;  // the tail-end of the list
  mi_memid_t         memid;                   // provenance of this memory block
};

// ------------------------------------------------------
// Thread Local data
// ------------------------------------------------------

// A "span" is is an available range of slices. The span queues keep
// track of slice spans of at most the given `slice_count` (but more than the previous size class).
typedef struct mi_span_queue_s {
  mi_slice_t* first;
  mi_slice_t* last;
  size_t      slice_count;
} mi_span_queue_t;

#define MI_SEGMENT_BIN_MAX (35)     // 35 == mi_segment_bin(MI_SLICES_PER_SEGMENT)

// Segments thread local data
typedef struct mi_segments_tld_s {
  mi_span_queue_t     spans[MI_SEGMENT_BIN_MAX+1];  // free slice spans inside segments
  size_t              count;        // current number of segments;
  size_t              peak_count;   // peak number of segments
  size_t              current_size; // current size of all segments
  size_t              peak_size;    // peak size of all segments
  size_t              reclaim_count;// number of reclaimed (abandoned) segments
  mi_subproc_t*       subproc;      // sub-process this thread belongs to.
  mi_stats_t*         stats;        // points to tld stats
} mi_segments_tld_t;

// Thread local data
struct mi_tld_s {
  unsigned long long  heartbeat;     // monotonic heartbeat count
  bool                recurse;       // true if deferred was called; used to prevent infinite recursion.
  mi_heap_t*          heap_backing;  // backing heap of this thread (cannot be deleted)
  mi_heap_t*          heaps;         // list of heaps in this thread (so we can abandon all when the thread terminates)
  mi_segments_tld_t   segments;      // segment tld
  mi_stats_t          stats;         // statistics
};

=======
>>>>>>> c910750b
#endif<|MERGE_RESOLUTION|>--- conflicted
+++ resolved
@@ -596,177 +596,6 @@
 // Thread Local data
 // ------------------------------------------------------
 
-// Milliseconds as in `int64_t` to avoid overflows
-typedef int64_t  mi_msecs_t;
-
-// Queue of segments
-typedef struct mi_segment_queue_s {
-  mi_segment_t* first;
-  mi_segment_t* last;
-} mi_segment_queue_t;
-
-// Segments thread local data
-typedef struct mi_segments_tld_s {
-  mi_segment_queue_t  small_free;   // queue of segments with free small pages
-  mi_segment_queue_t  medium_free;  // queue of segments with free medium pages
-  mi_page_queue_t     pages_purge;  // queue of freed pages that are delay purged
-  size_t              count;        // current number of segments;
-  size_t              peak_count;   // peak number of segments
-  size_t              current_size; // current size of all segments
-  size_t              peak_size;    // peak size of all segments
-  size_t              reclaim_count;// number of reclaimed (abandoned) segments
-  mi_subproc_t*       subproc;      // sub-process this thread belongs to.
-  mi_stats_t*         stats;        // points to tld stats
-} mi_segments_tld_t;
-
-// Thread local data
-struct mi_tld_s {
-  unsigned long long  heartbeat;     // monotonic heartbeat count
-  bool                recurse;       // true if deferred was called; used to prevent infinite recursion.
-  mi_heap_t*          heap_backing;  // backing heap of this thread (cannot be deleted)
-  mi_heap_t*          heaps;         // list of heaps in this thread (so we can abandon all when the thread terminates)
-  mi_segments_tld_t   segments;      // segment tld
-  mi_stats_t          stats;         // statistics
-};
-
-
-
-// ------------------------------------------------------
-// Debug
-// ------------------------------------------------------
-
-#if !defined(MI_DEBUG_UNINIT)
-#define MI_DEBUG_UNINIT     (0xD0)
-#endif
-#if !defined(MI_DEBUG_FREED)
-#define MI_DEBUG_FREED      (0xDF)
-#endif
-#if !defined(MI_DEBUG_PADDING)
-#define MI_DEBUG_PADDING    (0xDE)
-#endif
-
-#if (MI_DEBUG)
-// use our own assertion to print without memory allocation
-void _mi_assert_fail(const char* assertion, const char* fname, unsigned int line, const char* func );
-#define mi_assert(expr)     ((expr) ? (void)0 : _mi_assert_fail(#expr,__FILE__,__LINE__,__func__))
-#else
-#define mi_assert(x)
-#endif
-
-#if (MI_DEBUG>1)
-#define mi_assert_internal    mi_assert
-#else
-#define mi_assert_internal(x)
-#endif
-
-#if (MI_DEBUG>2)
-#define mi_assert_expensive   mi_assert
-#else
-#define mi_assert_expensive(x)
-#endif
-
-
-// ------------------------------------------------------
-// Statistics
-// ------------------------------------------------------
-#ifndef MI_STAT
-#if (MI_DEBUG>0)
-#define MI_STAT 2
-#else
-#define MI_STAT 0
-#endif
-#endif
-
-<<<<<<< HEAD
-typedef struct mi_stat_count_s {
-  int64_t total;
-  int64_t peak;
-  int64_t current;
-} mi_stat_count_t;
-
-typedef struct mi_stat_counter_s {
-  int64_t total;
-} mi_stat_counter_t;
-
-typedef struct mi_stats_s {
-  mi_stat_count_t segments;
-  mi_stat_count_t pages;
-  mi_stat_count_t reserved;
-  mi_stat_count_t committed;
-  mi_stat_count_t reset;
-  mi_stat_count_t purged;
-  mi_stat_count_t page_committed;
-  mi_stat_count_t segments_abandoned;
-  mi_stat_count_t pages_abandoned;
-  mi_stat_count_t threads;
-  mi_stat_count_t normal;
-  mi_stat_count_t huge;
-  mi_stat_count_t large;
-  mi_stat_count_t malloc;
-  mi_stat_count_t segments_cache;
-  mi_stat_counter_t pages_extended;
-  mi_stat_counter_t mmap_calls;
-  mi_stat_counter_t commit_calls;
-  mi_stat_counter_t reset_calls;
-  mi_stat_counter_t purge_calls;
-  mi_stat_counter_t page_no_retire;
-  mi_stat_counter_t searches;
-  mi_stat_counter_t normal_count;
-  mi_stat_counter_t huge_count;
-  mi_stat_counter_t large_count;
-  mi_stat_counter_t arena_count;
-  mi_stat_counter_t arena_crossover_count;
-  mi_stat_counter_t arena_rollback_count;
-  mi_stat_counter_t guarded_alloc_count;
-#if MI_STAT>1
-  mi_stat_count_t normal_bins[MI_BIN_HUGE+1];
-#endif
-} mi_stats_t;
-
-
-=======
->>>>>>> c910750b
-// add to stat keeping track of the peak
-void _mi_stat_increase(mi_stat_count_t* stat, size_t amount);
-void _mi_stat_decrease(mi_stat_count_t* stat, size_t amount);
-// counters can just be increased
-void _mi_stat_counter_increase(mi_stat_counter_t* stat, size_t amount);
-
-#if (MI_STAT)
-#define mi_stat_increase(stat,amount)         _mi_stat_increase( &(stat), amount)
-#define mi_stat_decrease(stat,amount)         _mi_stat_decrease( &(stat), amount)
-#define mi_stat_counter_increase(stat,amount) _mi_stat_counter_increase( &(stat), amount)
-#else
-#define mi_stat_increase(stat,amount)         ((void)0)
-#define mi_stat_decrease(stat,amount)         ((void)0)
-#define mi_stat_counter_increase(stat,amount) ((void)0)
-#endif
-
-#define mi_heap_stat_counter_increase(heap,stat,amount)  mi_stat_counter_increase( (heap)->tld->stats.stat, amount)
-#define mi_heap_stat_increase(heap,stat,amount)  mi_stat_increase( (heap)->tld->stats.stat, amount)
-#define mi_heap_stat_decrease(heap,stat,amount)  mi_stat_decrease( (heap)->tld->stats.stat, amount)
-
-
-<<<<<<< HEAD
-// ------------------------------------------------------
-// Sub processes do not reclaim or visit segments
-// from other sub processes
-// ------------------------------------------------------
-
-struct mi_subproc_s {
-  _Atomic(size_t)    abandoned_count;         // count of abandoned segments for this sub-process
-  _Atomic(size_t)    abandoned_os_list_count; // count of abandoned segments in the os-list
-  mi_lock_t          abandoned_os_lock;       // lock for the abandoned os segment list (outside of arena's) (this lock protect list operations)
-  mi_lock_t          abandoned_os_visit_lock; // ensure only one thread per subproc visits the abandoned os list
-  mi_segment_t*      abandoned_os_list;       // doubly-linked list of abandoned segments outside of arena's (in OS allocated memory)
-  mi_segment_t*      abandoned_os_list_tail;  // the tail-end of the list
-  mi_memid_t         memid;                   // provenance of this memory block
-};
-
-// ------------------------------------------------------
-// Thread Local data
-// ------------------------------------------------------
-
 // A "span" is is an available range of slices. The span queues keep
 // track of slice spans of at most the given `slice_count` (but more than the previous size class).
 typedef struct mi_span_queue_s {
@@ -799,6 +628,73 @@
   mi_stats_t          stats;         // statistics
 };
 
-=======
->>>>>>> c910750b
+
+
+// ------------------------------------------------------
+// Debug
+// ------------------------------------------------------
+
+#if !defined(MI_DEBUG_UNINIT)
+#define MI_DEBUG_UNINIT     (0xD0)
+#endif
+#if !defined(MI_DEBUG_FREED)
+#define MI_DEBUG_FREED      (0xDF)
+#endif
+#if !defined(MI_DEBUG_PADDING)
+#define MI_DEBUG_PADDING    (0xDE)
+#endif
+
+#if (MI_DEBUG)
+// use our own assertion to print without memory allocation
+void _mi_assert_fail(const char* assertion, const char* fname, unsigned int line, const char* func );
+#define mi_assert(expr)     ((expr) ? (void)0 : _mi_assert_fail(#expr,__FILE__,__LINE__,__func__))
+#else
+#define mi_assert(x)
+#endif
+
+#if (MI_DEBUG>1)
+#define mi_assert_internal    mi_assert
+#else
+#define mi_assert_internal(x)
+#endif
+
+#if (MI_DEBUG>2)
+#define mi_assert_expensive   mi_assert
+#else
+#define mi_assert_expensive(x)
+#endif
+
+
+// ------------------------------------------------------
+// Statistics
+// ------------------------------------------------------
+#ifndef MI_STAT
+#if (MI_DEBUG>0)
+#define MI_STAT 2
+#else
+#define MI_STAT 0
+#endif
+#endif
+
+// add to stat keeping track of the peak
+void _mi_stat_increase(mi_stat_count_t* stat, size_t amount);
+void _mi_stat_decrease(mi_stat_count_t* stat, size_t amount);
+// counters can just be increased
+void _mi_stat_counter_increase(mi_stat_counter_t* stat, size_t amount);
+
+#if (MI_STAT)
+#define mi_stat_increase(stat,amount)         _mi_stat_increase( &(stat), amount)
+#define mi_stat_decrease(stat,amount)         _mi_stat_decrease( &(stat), amount)
+#define mi_stat_counter_increase(stat,amount) _mi_stat_counter_increase( &(stat), amount)
+#else
+#define mi_stat_increase(stat,amount)         ((void)0)
+#define mi_stat_decrease(stat,amount)         ((void)0)
+#define mi_stat_counter_increase(stat,amount) ((void)0)
+#endif
+
+#define mi_heap_stat_counter_increase(heap,stat,amount)  mi_stat_counter_increase( (heap)->tld->stats.stat, amount)
+#define mi_heap_stat_increase(heap,stat,amount)  mi_stat_increase( (heap)->tld->stats.stat, amount)
+#define mi_heap_stat_decrease(heap,stat,amount)  mi_stat_decrease( (heap)->tld->stats.stat, amount)
+
+
 #endif