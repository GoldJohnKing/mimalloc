/* ----------------------------------------------------------------------------
Copyright (c) 2018-2024, Microsoft Research, Daan Leijen
This is free software; you can redistribute it and/or modify it under the
terms of the MIT license. A copy of the license can be found in the file
"LICENSE" at the root of this distribution.
-----------------------------------------------------------------------------*/
#pragma once
#ifndef MI_TYPES_H
#define MI_TYPES_H

// --------------------------------------------------------------------------
// This file contains the main type definitions for mimalloc:
// mi_heap_t      : all data for a thread-local heap, contains
//                  lists of all managed heap pages.
<<<<<<< HEAD
// mi_segment_t   : a larger chunk of memory (32GiB) from where pages
//                  are allocated. A segment is divided in slices (64KiB) from
//                  which pages are allocated.
// mi_page_t      : a "mimalloc" page (usually 64KiB or 512KiB) from
//                  where objects are allocated.
=======
// mi_page_t      : a mimalloc page (usually 64KiB or 512KiB) from
//                  where objects of a single size are allocated.
>>>>>>> e14cfd25
//                  Note: we write "OS page" for OS memory pages while
//                  using plain "page" for mimalloc pages (`mi_page_t`).
// --------------------------------------------------------------------------


#include <stddef.h>   // ptrdiff_t
#include <stdint.h>   // uintptr_t, uint16_t, etc
#include <errno.h>    // error codes
#include "bits.h"     // size defines (MI_INTPTR_SIZE etc), bit operations
#include "atomic.h"   // _Atomic primitives

// Minimal alignment necessary. On most platforms 16 bytes are needed
// due to SSE registers for example. This must be at least `sizeof(void*)`
#ifndef MI_MAX_ALIGN_SIZE
#define MI_MAX_ALIGN_SIZE  16   // sizeof(max_align_t)
#endif

// ------------------------------------------------------
// Variants
// ------------------------------------------------------

// Define NDEBUG in the release version to disable assertions.
// #define NDEBUG

// Define MI_TRACK_<tool> to enable tracking support
// #define MI_TRACK_VALGRIND 1
// #define MI_TRACK_ASAN     1
// #define MI_TRACK_ETW      1

// Define MI_STAT as 1 to maintain statistics; set it to 2 to have detailed statistics (but costs some performance).
// #define MI_STAT 1

// Define MI_SECURE to enable security mitigations. Level 1 has minimal performance impact,
// but protects most metadata with guard pages:
//   #define MI_SECURE 1  // guard page around metadata
//
// Level 2 has more performance impact but protect well against various buffer overflows
// by surrounding all mimalloc pages with guard pages:
//   #define MI_SECURE 2  // guard page around each mimalloc page (can fragment VMA's with large heaps..)
//
// The next two levels can have more performance cost:
//   #define MI_SECURE 3  // randomize allocations, encode free lists (detect corrupted free list (buffer overflow), and invalid pointer free)
//   #define MI_SECURE 4  // checks for double free. (may be more expensive)

#if !defined(MI_SECURE)
#define MI_SECURE 0
#endif

// Define MI_DEBUG for debug mode
// #define MI_DEBUG 1  // basic assertion checks and statistics, check double free, corrupted free list, and invalid pointer free.
// #define MI_DEBUG 2  // + internal assertion checks
// #define MI_DEBUG 3  // + extensive internal invariant checking (cmake -DMI_DEBUG_FULL=ON)
#if !defined(MI_DEBUG)
#if !defined(NDEBUG) || defined(_DEBUG)
#define MI_DEBUG 2
#else
#define MI_DEBUG 0
#endif
#endif

// Use guard pages behind objects of a certain size (set by the MIMALLOC_DEBUG_GUARDED_MIN/MAX options)
// Padding should be disabled when using guard pages
// #define MI_GUARDED 1
#if defined(MI_GUARDED)
#define MI_PADDING  0
#endif

// Reserve extra padding at the end of each block to be more resilient against heap block overflows.
// The padding can detect buffer overflow on free.
#if !defined(MI_PADDING) && (MI_SECURE>=3 || MI_DEBUG>=1 || (MI_TRACK_VALGRIND || MI_TRACK_ASAN || MI_TRACK_ETW))
#define MI_PADDING  1
#endif

// Check padding bytes; allows byte-precise buffer overflow detection
#if !defined(MI_PADDING_CHECK) && MI_PADDING && (MI_SECURE>=3 || MI_DEBUG>=1)
#define MI_PADDING_CHECK 1
#endif


// Encoded free lists allow detection of corrupted free lists
// and can detect buffer overflows, modify after free, and double `free`s.
#if (MI_SECURE>=3 || MI_DEBUG>=1)
#define MI_ENCODE_FREELIST  1
#endif

// Enable large pages for objects between 128KiB and 512KiB. Disabled by default.
#ifndef MI_ENABLE_LARGE_PAGES
#define MI_ENABLE_LARGE_PAGES  0
#endif

// --------------------------------------------------------------
// Sizes of internal data-structures
// (comments specify sizes on 64-bit, usually 32-bit is halved)
// --------------------------------------------------------------

// Sizes are for 64-bit
#ifndef MI_ARENA_SLICE_SHIFT
#ifdef  MI_SMALL_PAGE_SHIFT   // backward compatibility
#define MI_ARENA_SLICE_SHIFT              MI_SMALL_PAGE_SHIFT
#else
#define MI_ARENA_SLICE_SHIFT              (13 + MI_SIZE_SHIFT)        // 64 KiB (32 KiB on 32-bit)
#endif
#endif
#ifndef MI_BCHUNK_BITS_SHIFT
#define MI_BCHUNK_BITS_SHIFT              (6 + MI_SIZE_SHIFT)         // optimized for 512 bits per chunk (avx512)
#endif

#define MI_BCHUNK_BITS                    (1 << MI_BCHUNK_BITS_SHIFT)         // sub-bitmaps are "bchunks" of 512 bits
#define MI_ARENA_SLICE_SIZE               (MI_ZU(1) << MI_ARENA_SLICE_SHIFT)  // arena's allocate in slices of 64 KiB
#define MI_ARENA_SLICE_ALIGN              (MI_ARENA_SLICE_SIZE)

#define MI_ARENA_MIN_OBJ_SLICES           (1)                         
#define MI_ARENA_MAX_OBJ_SLICES           (MI_BCHUNK_BITS)            // 32 MiB (for now, cannot cross chunk boundaries)

#define MI_ARENA_MIN_OBJ_SIZE             (MI_ARENA_MIN_OBJ_SLICES * MI_ARENA_SLICE_SIZE)
#define MI_ARENA_MAX_OBJ_SIZE             (MI_ARENA_MAX_OBJ_SLICES * MI_ARENA_SLICE_SIZE)

#define MI_SMALL_PAGE_SIZE                MI_ARENA_MIN_OBJ_SIZE                    // 64 KiB
#define MI_MEDIUM_PAGE_SIZE               (8*MI_SMALL_PAGE_SIZE)                   // 512 KiB  (=byte in the bchunk bitmap)
#define MI_LARGE_PAGE_SIZE                (MI_SIZE_SIZE*MI_MEDIUM_PAGE_SIZE)       // 4 MiB    (=word in the bchunk bitmap)


// Maximum number of size classes. (spaced exponentially in 12.5% increments)
#define MI_BIN_HUGE  (73U)
#define MI_BIN_FULL  (MI_BIN_HUGE+1)
#define MI_BIN_COUNT (MI_BIN_FULL+1)


// We never allocate more than PTRDIFF_MAX (see also <https://sourceware.org/ml/libc-announce/2019/msg00001.html>)
#define MI_MAX_ALLOC_SIZE        PTRDIFF_MAX

// Minimal commit for a page on-demand commit (should be >= OS page size)
#define MI_PAGE_MIN_COMMIT_SIZE  MI_ARENA_SLICE_SIZE // (4*MI_KiB) 

// ------------------------------------------------------
// Arena's are large reserved areas of memory allocated from
// the OS that are managed by mimalloc to efficiently
// allocate MI_ARENA_SLICE_SIZE slices of memory for the
// mimalloc pages.
// ------------------------------------------------------

<<<<<<< HEAD
// Main tuning parameters for segment and page sizes
// Sizes for 64-bit (usually divide by two for 32-bit)
#ifndef MI_SEGMENT_SLICE_SHIFT
#define MI_SEGMENT_SLICE_SHIFT            (13 + MI_INTPTR_SHIFT)         // 64KiB  (32KiB on 32-bit)
#endif

#ifndef MI_SEGMENT_SHIFT
#if MI_INTPTR_SIZE > 4
#define MI_SEGMENT_SHIFT                  ( 9 + MI_SEGMENT_SLICE_SHIFT)  // 32MiB
#else
#define MI_SEGMENT_SHIFT                  ( 7 + MI_SEGMENT_SLICE_SHIFT)  // 4MiB on 32-bit
#endif
#endif

#ifndef MI_SMALL_PAGE_SHIFT
#define MI_SMALL_PAGE_SHIFT               (MI_SEGMENT_SLICE_SHIFT)       // 64KiB
#endif
#ifndef MI_MEDIUM_PAGE_SHIFT
#define MI_MEDIUM_PAGE_SHIFT              ( 3 + MI_SMALL_PAGE_SHIFT)     // 512KiB
#endif

// Derived constants
#define MI_SEGMENT_SIZE                   (MI_ZU(1)<<MI_SEGMENT_SHIFT)
#define MI_SEGMENT_ALIGN                  MI_SEGMENT_SIZE
#define MI_SEGMENT_MASK                   ((uintptr_t)(MI_SEGMENT_ALIGN - 1))
#define MI_SEGMENT_SLICE_SIZE             (MI_ZU(1)<< MI_SEGMENT_SLICE_SHIFT)
#define MI_SLICES_PER_SEGMENT             (MI_SEGMENT_SIZE / MI_SEGMENT_SLICE_SIZE) // 1024

#define MI_SMALL_PAGE_SIZE                (MI_ZU(1)<<MI_SMALL_PAGE_SHIFT)
#define MI_MEDIUM_PAGE_SIZE               (MI_ZU(1)<<MI_MEDIUM_PAGE_SHIFT)

#define MI_SMALL_OBJ_SIZE_MAX             (MI_SMALL_PAGE_SIZE/4)   // 8KiB on 64-bit
#define MI_MEDIUM_OBJ_SIZE_MAX            (MI_MEDIUM_PAGE_SIZE/4)  // 128KiB on 64-bit
#define MI_MEDIUM_OBJ_WSIZE_MAX           (MI_MEDIUM_OBJ_SIZE_MAX/MI_INTPTR_SIZE)
#define MI_LARGE_OBJ_SIZE_MAX             (MI_SEGMENT_SIZE/2)      // 16MiB on 64-bit
#define MI_LARGE_OBJ_WSIZE_MAX            (MI_LARGE_OBJ_SIZE_MAX/MI_INTPTR_SIZE)
=======
// A large memory arena where pages are allocated in.
typedef struct mi_arena_s mi_arena_t;     // defined in `arena.c`


// ---------------------------------------------------------------
// a memory id tracks the provenance of arena/OS allocated memory
// ---------------------------------------------------------------

// Memory can reside in arena's, direct OS allocated, meta-data pages, or statically allocated.
// The memid keeps track of this.
typedef enum mi_memkind_e {
  MI_MEM_NONE,      // not allocated
  MI_MEM_EXTERNAL,  // not owned by mimalloc but provided externally (via `mi_manage_os_memory` for example)
  MI_MEM_STATIC,    // allocated in a static area and should not be freed (the initial main heap data for example (`init.c`))
  MI_MEM_META,      // allocated with the meta data allocator (`arena-meta.c`)
  MI_MEM_OS,        // allocated from the OS
  MI_MEM_OS_HUGE,   // allocated as huge OS pages (usually 1GiB, pinned to physical memory)
  MI_MEM_OS_REMAP,  // allocated in a remapable area (i.e. using `mremap`)
  MI_MEM_ARENA      // allocated from an arena (the usual case) (`arena.c`)
} mi_memkind_t;

static inline bool mi_memkind_is_os(mi_memkind_t memkind) {
  return (memkind >= MI_MEM_OS && memkind <= MI_MEM_OS_REMAP);
}
>>>>>>> e14cfd25

static inline bool mi_memkind_needs_no_free(mi_memkind_t memkind) {
  return (memkind <= MI_MEM_STATIC);
}

<<<<<<< HEAD
#if (MI_MEDIUM_OBJ_WSIZE_MAX >= 655360)
#error "mimalloc internal: define more bins"
#endif

// Maximum block size for which blocks are guaranteed to be block size aligned. (see `segment.c:_mi_segment_page_start`)
#define MI_MAX_ALIGN_GUARANTEE            (MI_MEDIUM_OBJ_SIZE_MAX)

// Alignments over MI_BLOCK_ALIGNMENT_MAX are allocated in dedicated huge page segments
#define MI_BLOCK_ALIGNMENT_MAX            (MI_SEGMENT_SIZE >> 1)

// Maximum slice count (255) for which we can find the page for interior pointers
#define MI_MAX_SLICE_OFFSET_COUNT         ((MI_BLOCK_ALIGNMENT_MAX / MI_SEGMENT_SLICE_SIZE) - 1)

// we never allocate more than PTRDIFF_MAX (see also <https://sourceware.org/ml/libc-announce/2019/msg00001.html>)
// on 64-bit+ systems we also limit the maximum allocation size such that the slice count fits in 32-bits. (issue #877)
#if (PTRDIFF_MAX > INT32_MAX) && (PTRDIFF_MAX >= (MI_SEGMENT_SLIZE_SIZE * UINT32_MAX))
#define MI_MAX_ALLOC_SIZE   (MI_SEGMENT_SLICE_SIZE * (UINT32_MAX-1))
#else
#define MI_MAX_ALLOC_SIZE   PTRDIFF_MAX
#endif

=======

typedef struct mi_memid_os_info {
  void*         base;               // actual base address of the block (used for offset aligned allocations)
  size_t        size;               // allocated full size
  // size_t        alignment;       // alignment at allocation
} mi_memid_os_info_t;

typedef struct mi_memid_arena_info {
  mi_arena_t*   arena;              // arena that contains this memory
  uint32_t      slice_index;        // slice index in the arena
  uint32_t      slice_count;        // allocated slices
} mi_memid_arena_info_t;

typedef struct mi_memid_meta_info {
  void*         meta_page;          // meta-page that contains the block
  uint32_t      block_index;        // block index in the meta-data page
  uint32_t      block_count;        // allocated blocks
} mi_memid_meta_info_t;

typedef struct mi_memid_s {
  union {
    mi_memid_os_info_t    os;       // only used for MI_MEM_OS
    mi_memid_arena_info_t arena;    // only used for MI_MEM_ARENA
    mi_memid_meta_info_t  meta;     // only used for MI_MEM_META
  } mem;
  mi_memkind_t  memkind;
  bool          is_pinned;          // `true` if we cannot decommit/reset/protect in this memory (e.g. when allocated using large (2Mib) or huge (1GiB) OS pages)
  bool          initially_committed;// `true` if the memory was originally allocated as committed
  bool          initially_zero;     // `true` if the memory was originally zero initialized
} mi_memid_t;


static inline bool mi_memid_is_os(mi_memid_t memid) {
  return mi_memkind_is_os(memid.memkind);
}

static inline bool mi_memid_needs_no_free(mi_memid_t memid) {
  return mi_memkind_needs_no_free(memid.memkind);
}
>>>>>>> e14cfd25

// ------------------------------------------------------
// Mimalloc pages contain allocated blocks
// ------------------------------------------------------

// The free lists use encoded next fields
// (Only actually encodes when MI_ENCODED_FREELIST is defined.)
typedef uintptr_t  mi_encoded_t;

// thread id's
typedef size_t     mi_threadid_t;

// free lists contain blocks
typedef struct mi_block_s {
  mi_encoded_t next;
} mi_block_t;


// The page flags are put in the bottom 3 bits of the thread_id (for a fast test in `mi_free`)
// `has_aligned` is true if the page has pointers at an offset in a block (so we unalign before free-ing)
// `in_full_queue` is true if the page is full and resides in the full queue (so we move it to a regular queue on free-ing)
// `is_abandoned_mapped` is true if the page is abandoned (thread_id==0) and it is in an arena so can be quickly found for reuse ("mapped")
#define MI_PAGE_IN_FULL_QUEUE         MI_ZU(0x01)
#define MI_PAGE_HAS_ALIGNED           MI_ZU(0x02)
#define MI_PAGE_IS_ABANDONED_MAPPED   MI_ZU(0x04)
#define MI_PAGE_FLAG_MASK             MI_ZU(0x07)
typedef size_t mi_page_flags_t;


// Thread free list.
// Points to a list of blocks that are freed by other threads.
// The least-bit is set if the page is owned by the current thread. (`mi_page_is_owned`).
// Ownership is required before we can read any non-atomic fields in the page.
// This way we can push a block on the thread free list and try to claim ownership atomically in `free.c:mi_free_block_mt`.
typedef uintptr_t mi_thread_free_t;

// A heap can serve only specific objects signified by its heap tag (e.g. various object types in CPython)
typedef uint8_t mi_heaptag_t;

// A page contains blocks of one specific size (`block_size`).
// Each page has three list of free blocks:
// `free` for blocks that can be allocated,
// `local_free` for freed blocks that are not yet available to `mi_malloc`
// `thread_free` for freed blocks by other threads
// The `local_free` and `thread_free` lists are migrated to the `free` list
// when it is exhausted. The separate `local_free` list is necessary to
// implement a monotonic heartbeat. The `thread_free` list is needed for
// avoiding atomic operations in the common case.
//
// `used - |thread_free|` == actual blocks that are in use (alive)
// `used - |thread_free| + |free| + |local_free| == capacity`
//
// We don't count `freed` (as |free|) but use `used` to reduce
// the number of memory accesses in the `mi_page_all_free` function(s).
//
// Notes:
// - Non-atomic fields can only be accessed if having ownership (low bit of `xthread_free`).
// - If a page is not part of a heap it is called "abandoned"  (`heap==NULL`) -- in
//   that case the `xthreadid` is 0 or 4 (4 is for abandoned pages that
//   are in the abandoned page lists of an arena, these are called "mapped" abandoned pages).
// - page flags are in the bottom 3 bits of `xthread_id` for the fast path in `mi_free`.
// - The layout is optimized for `free.c:mi_free` and `alloc.c:mi_page_alloc`
// - Using `uint16_t` does not seem to slow things down
<<<<<<< HEAD
// - The size is 12 words on 64-bit which helps the page index calculations
//   (and 14 words on 32-bit, and encoded free lists add 2 words)
// - `xthread_free` uses the bottom bits as a delayed-free flags to optimize
//   concurrent frees where only the first concurrent free adds to the owning
//   heap `thread_delayed_free` list (see `free.c:mi_free_block_mt`).
//   The invariant is that no-delayed-free is only set if there is
//   at least one block that will be added, or as already been added, to
//   the owning heap `thread_delayed_free` list. This guarantees that pages
//   will be freed correctly even if only other threads free blocks.
typedef struct mi_page_s {
  // "owned" by the segment
  uint32_t              slice_count;       // slices in this page (0 if not a page)
  uint32_t              slice_offset;      // distance from the actual page data slice (0 if a page)
  uint8_t               is_committed:1;    // `true` if the page virtual memory is committed
  uint8_t               is_zero_init:1;    // `true` if the page was initially zero initialized
  uint8_t               is_huge:1;         // `true` if the page is in a huge segment (`segment->kind == MI_SEGMENT_HUGE`)
                                           // padding
  // layout like this to optimize access in `mi_malloc` and `mi_free`
  uint16_t              capacity;          // number of blocks committed, must be the first field, see `segment.c:page_clear`
  uint16_t              reserved;          // number of blocks reserved in memory
  mi_page_flags_t       flags;             // `in_full` and `has_aligned` flags (8 bits)
  uint8_t               free_is_zero:1;    // `true` if the blocks in the free list are zero initialized
  uint8_t               retire_expire:7;   // expiration count for retired blocks

  mi_block_t*           free;              // list of available free blocks (`malloc` allocates from this list)
  mi_block_t*           local_free;        // list of deferred free blocks by this thread (migrates to `free`)
  uint16_t              used;              // number of blocks in use (including blocks in `thread_free`)
  uint8_t               block_size_shift;  // if not zero, then `(1 << block_size_shift) == block_size` (only used for fast path in `free.c:_mi_page_ptr_unalign`)
  uint8_t               heap_tag;          // tag of the owning heap, used to separate heaps by object type
                                           // padding
  size_t                block_size;        // size available in each block (always `>0`)
  uint8_t*              page_start;        // start of the page area containing the blocks
=======
>>>>>>> e14cfd25

typedef struct mi_page_s {
  _Atomic(mi_threadid_t)    xthread_id;        // thread this page belongs to. (= heap->thread_id (or 0 if abandoned) | page_flags)

  mi_block_t*               free;              // list of available free blocks (`malloc` allocates from this list)
  uint16_t                  used;              // number of blocks in use (including blocks in `thread_free`)
  uint16_t                  capacity;          // number of blocks committed (must be the first field for proper zero-initialisation)
  uint16_t                  reserved;          // number of blocks reserved in memory
  uint8_t                   block_size_shift;  // if not zero, then `(1 << block_size_shift) == block_size` (only used for fast path in `free.c:_mi_page_ptr_unalign`)
  uint8_t                   retire_expire;     // expiration count for retired blocks

  mi_block_t*               local_free;        // list of deferred free blocks by this thread (migrates to `free`)
  _Atomic(mi_thread_free_t) xthread_free;      // list of deferred free blocks freed by other threads

  size_t                    block_size;        // size available in each block (always `>0`)
  uint8_t*                  page_start;        // start of the blocks
  mi_heaptag_t              heap_tag;          // tag of the owning heap, used to separate heaps by object type
  bool                      free_is_zero;      // `true` if the blocks in the free list are zero initialized
                                               // padding
  #if (MI_ENCODE_FREELIST || MI_PADDING)
  uintptr_t                 keys[2];           // two random keys to encode the free lists (see `_mi_block_next`) or padding canary
  #endif

<<<<<<< HEAD
  _Atomic(mi_thread_free_t) xthread_free;  // list of deferred free blocks freed by other threads
  _Atomic(uintptr_t)        xheap;

  struct mi_page_s*     next;              // next page owned by this thread with the same `block_size`
  struct mi_page_s*     prev;              // previous page owned by this thread with the same `block_size`

  // 64-bit 11 words, 32-bit 13 words, (+2 for secure)
  void* padding[1];
=======
  mi_heap_t*                heap;              // the heap owning this page (or NULL for abandoned pages)
  struct mi_page_s*         next;              // next page owned by the heap with the same `block_size`
  struct mi_page_s*         prev;              // previous page owned by the heap with the same `block_size`
  size_t                    slice_committed;   // committed size relative to the first arena slice of the page data (or 0 if the page is fully committed already)
  mi_memid_t                memid;             // provenance of the page memory
>>>>>>> e14cfd25
} mi_page_t;


// ------------------------------------------------------
// Object sizes
// ------------------------------------------------------

<<<<<<< HEAD
typedef enum mi_page_kind_e {
  MI_PAGE_SMALL,    // small blocks go into 64KiB pages inside a segment
  MI_PAGE_MEDIUM,   // medium blocks go into 512KiB pages inside a segment
  MI_PAGE_LARGE,    // larger blocks go into a single page spanning a whole segment
  MI_PAGE_HUGE      // a huge page is a single page in a segment of variable size
                    // used for blocks `> MI_LARGE_OBJ_SIZE_MAX` or an aligment `> MI_BLOCK_ALIGNMENT_MAX`.
} mi_page_kind_t;

typedef enum mi_segment_kind_e {
  MI_SEGMENT_NORMAL, // MI_SEGMENT_SIZE size with pages inside.
  MI_SEGMENT_HUGE,   // segment with just one huge page inside.
} mi_segment_kind_t;

// ------------------------------------------------------
// A segment holds a commit mask where a bit is set if
// the corresponding MI_COMMIT_SIZE area is committed.
// The MI_COMMIT_SIZE must be a multiple of the slice
// size. If it is equal we have the most fine grained
// decommit (but setting it higher can be more efficient).
// The MI_MINIMAL_COMMIT_SIZE is the minimal amount that will
// be committed in one go which can be set higher than
// MI_COMMIT_SIZE for efficiency (while the decommit mask
// is still tracked in fine-grained MI_COMMIT_SIZE chunks)
// ------------------------------------------------------

#define MI_MINIMAL_COMMIT_SIZE      (1*MI_SEGMENT_SLICE_SIZE)
#define MI_COMMIT_SIZE              (MI_SEGMENT_SLICE_SIZE)              // 64KiB
#define MI_COMMIT_MASK_BITS         (MI_SEGMENT_SIZE / MI_COMMIT_SIZE)
#define MI_COMMIT_MASK_FIELD_BITS    MI_SIZE_BITS
#define MI_COMMIT_MASK_FIELD_COUNT  (MI_COMMIT_MASK_BITS / MI_COMMIT_MASK_FIELD_BITS)

#if (MI_COMMIT_MASK_BITS != (MI_COMMIT_MASK_FIELD_COUNT * MI_COMMIT_MASK_FIELD_BITS))
#error "the segment size must be exactly divisible by the (commit size * size_t bits)"
#endif

typedef struct mi_commit_mask_s {
  size_t mask[MI_COMMIT_MASK_FIELD_COUNT];
} mi_commit_mask_t;

typedef mi_page_t  mi_slice_t;
typedef int64_t    mi_msecs_t;

=======
#define MI_PAGE_ALIGN                     MI_ARENA_SLICE_ALIGN // pages must be aligned on this for the page map.
#define MI_PAGE_MIN_START_BLOCK_ALIGN     MI_MAX_ALIGN_SIZE    // minimal block alignment for the first block in a page (16b)
#define MI_PAGE_MAX_START_BLOCK_ALIGN2    MI_KiB               // maximal block alignment for "power of 2"-sized blocks (such that we guarantee natural alignment)
#define MI_PAGE_MAX_OVERALLOC_ALIGN       MI_ARENA_SLICE_SIZE  // (64 KiB) limit for which we overallocate in arena pages, beyond this use OS allocation
>>>>>>> e14cfd25

#if (MI_ENCODE_FREELIST || MI_PADDING) && MI_SIZE_SIZE == 8
#define MI_PAGE_INFO_SIZE                 ((MI_INTPTR_SHIFT+2)*32)  // 160    >= sizeof(mi_page_t)
#else
#define MI_PAGE_INFO_SIZE                 ((MI_INTPTR_SHIFT+1)*32)  // 128/96 >= sizeof(mi_page_t)
#endif

// The max object size are checked to not waste more than 12.5% internally over the page sizes.
// (Except for large pages since huge objects are allocated in 4MiB chunks)
#define MI_SMALL_MAX_OBJ_SIZE             ((MI_SMALL_PAGE_SIZE-MI_PAGE_INFO_SIZE)/8)   // < 8 KiB
#define MI_MEDIUM_MAX_OBJ_SIZE            ((MI_MEDIUM_PAGE_SIZE-MI_PAGE_INFO_SIZE)/8)  // < 64 KiB
#define MI_LARGE_MAX_OBJ_SIZE             (MI_LARGE_PAGE_SIZE/4)    // <= 512 KiB // note: this must be a nice power of 2 or we get rounding issues with `_mi_bin`
#define MI_LARGE_MAX_OBJ_WSIZE            (MI_LARGE_MAX_OBJ_SIZE/MI_SIZE_SIZE)


#if (MI_LARGE_MAX_OBJ_WSIZE >= 655360)
#error "mimalloc internal: define more bins"
#endif


// ------------------------------------------------------
// Page kinds
// ------------------------------------------------------

typedef enum mi_page_kind_e {
  MI_PAGE_SMALL,    // small blocks go into 64KiB pages
  MI_PAGE_MEDIUM,   // medium blocks go into 512KiB pages
  MI_PAGE_LARGE,    // larger blocks go into 4MiB pages
  MI_PAGE_SINGLETON // page containing a single block.
                    // used for blocks `> MI_LARGE_MAX_OBJ_SIZE` or an aligment `> MI_PAGE_MAX_OVERALLOC_ALIGN`.
} mi_page_kind_t;

<<<<<<< HEAD
// -----------------------------------------------------------------------------------------
// Segments are large allocated memory blocks (32mb on 64 bit) from arenas or the OS.
//
// Inside segments we allocated fixed size mimalloc pages (`mi_page_t`) that contain blocks.
// The start of a segment is this structure with a fixed number of slice entries (`slices`)
// usually followed by a guard OS page and the actual allocation area with pages.
// While a page is not allocated, we view it's data as a `mi_slice_t` (instead of a `mi_page_t`).
// Of any free area, the first slice has the info and `slice_offset == 0`; for any subsequent
// slices part of the area, the `slice_offset` is the byte offset back to the first slice
// (so we can quickly find the page info on a free, `internal.h:_mi_segment_page_of`).
// For slices, the `block_size` field is repurposed to signify if a slice is used (`1`) or not (`0`).
// Small and medium pages use a fixed amount of slices to reduce slice fragmentation, while
// large and huge pages span a variable amount of slices.

typedef struct mi_subproc_s mi_subproc_t;

typedef struct mi_segment_s {
  // constant fields
  mi_memid_t        memid;              // memory id for arena/OS allocation
  bool              allow_decommit;     // can we decommmit the memory
  bool              allow_purge;        // can we purge the memory (reset or decommit)
  size_t            segment_size;
  mi_subproc_t*     subproc;            // segment belongs to sub process

  // segment fields
  mi_msecs_t        purge_expire;       // purge slices in the `purge_mask` after this time
  mi_commit_mask_t  purge_mask;         // slices that can be purged
  mi_commit_mask_t  commit_mask;        // slices that are currently committed

  // from here is zero initialized
  struct mi_segment_s* next;            // the list of freed segments in the cache (must be first field, see `segment.c:mi_segment_init`)
  bool              was_reclaimed;      // true if it was reclaimed (used to limit on-free reclamation)
  bool              dont_free;          // can be temporarily true to ensure the segment is not freed

  size_t            abandoned;          // abandoned pages (i.e. the original owning thread stopped) (`abandoned <= used`)
  size_t            abandoned_visits;   // count how often this segment is visited during abondoned reclamation (to force reclaim if it takes too long)
  size_t            used;               // count of pages in use
  uintptr_t         cookie;             // verify addresses in debug mode: `mi_ptr_cookie(segment) == segment->cookie`

  struct mi_segment_s* abandoned_os_next; // only used for abandoned segments outside arena's, and only if `mi_option_visit_abandoned` is enabled
  struct mi_segment_s* abandoned_os_prev;

  size_t            segment_slices;      // for huge segments this may be different from `MI_SLICES_PER_SEGMENT`
  size_t            segment_info_slices; // initial count of slices that we are using for segment info and possible guard pages.

  // layout like this to optimize access in `mi_free`
  mi_segment_kind_t kind;
  size_t            slice_entries;       // entries in the `slices` array, at most `MI_SLICES_PER_SEGMENT`
  _Atomic(mi_threadid_t) thread_id;      // unique id of the thread owning this segment

  mi_slice_t        slices[MI_SLICES_PER_SEGMENT+1];  // one extra final entry for huge blocks with large alignment
} mi_segment_t;
=======
>>>>>>> e14cfd25


// ------------------------------------------------------
// Heaps
//
// Provide first-class heaps to allocate from.
// A heap just owns a set of pages for allocation and
// can only be allocate/reallocate from the thread that created it.
// Freeing blocks can be done from any thread though.
//
// Per thread, there is always a default heap that is
// used for allocation; it is initialized to statically
// point to an empty heap to avoid initialization checks
// in the fast path.
// ------------------------------------------------------

// Thread local data
typedef struct mi_tld_s mi_tld_t;

// Pages of a certain block size are held in a queue.
typedef struct mi_page_queue_s {
  mi_page_t* first;
  mi_page_t* last;
  size_t     block_size;
} mi_page_queue_t;

// Random context
typedef struct mi_random_cxt_s {
  uint32_t input[16];
  uint32_t output[16];
  int      output_available;
  bool     weak;
} mi_random_ctx_t;


// In debug mode there is a padding structure at the end of the blocks to check for buffer overflows
#if MI_PADDING
typedef struct mi_padding_s {
  uint32_t canary; // encoded block value to check validity of the padding (in case of overflow)
  uint32_t delta;  // padding bytes before the block. (mi_usable_size(p) - delta == exact allocated bytes)
} mi_padding_t;
#define MI_PADDING_SIZE   (sizeof(mi_padding_t))
#define MI_PADDING_WSIZE  ((MI_PADDING_SIZE + MI_INTPTR_SIZE - 1) / MI_INTPTR_SIZE)
#else
#define MI_PADDING_SIZE   0
#define MI_PADDING_WSIZE  0
#endif

#define MI_PAGES_DIRECT   (MI_SMALL_WSIZE_MAX + MI_PADDING_WSIZE + 1)


// A heap owns a set of pages.
struct mi_heap_s {
  mi_tld_t*             tld;                                 // thread-local data
  mi_arena_t*           exclusive_arena;                     // if the heap should only allocate from a specific arena (or NULL)
  uintptr_t             cookie;                              // random cookie to verify pointers (see `_mi_ptr_cookie`)
  mi_random_ctx_t       random;                              // random number context used for secure allocation
  size_t                page_count;                          // total number of pages in the `pages` queues.
  size_t                page_retired_min;                    // smallest retired index (retired pages are fully free, but still in the page queues)
  size_t                page_retired_max;                    // largest retired index into the `pages` array.
  size_t                generic_count;                       // how often is mimalloc_generic invoked?
  mi_heap_t*            next;                                // list of heaps per thread
  long                  full_page_retain;                    // how many full pages can be retained per queue (before abondoning them)
  bool                  allow_page_reclaim;                  // `true` if this heap should not reclaim abandoned pages
  bool                  allow_page_abandon;                  // `true` if this heap can abandon pages to reduce memory footprint
  uint8_t               tag;                                 // custom tag, can be used for separating heaps based on the object types
  #if MI_GUARDED
  size_t                guarded_size_min;                    // minimal size for guarded objects
  size_t                guarded_size_max;                    // maximal size for guarded objects
  size_t                guarded_sample_rate;                 // sample rate (set to 0 to disable guarded pages)
  size_t                guarded_sample_seed;                 // starting sample count
  size_t                guarded_sample_count;                // current sample count (counting down to 0)
  #endif
  mi_page_t*            pages_free_direct[MI_PAGES_DIRECT];  // optimize: array where every entry points a page with possibly free blocks in the corresponding queue for that size.
  mi_page_queue_t       pages[MI_BIN_COUNT];                 // queue of pages for each size class (or "bin")
  mi_memid_t            memid;                               // provenance of the heap struct itself (meta or os)
};


// ------------------------------------------------------
// Statistics
// ------------------------------------------------------

#ifndef MI_STAT
#if (MI_DEBUG>0)
#define MI_STAT 2
#else
#define MI_STAT 0
#endif
#endif

typedef struct mi_stat_count_s {
  int64_t allocated;
  int64_t freed;
  int64_t peak;
  int64_t current;
} mi_stat_count_t;

typedef struct mi_stat_counter_s {
  int64_t total;
  int64_t count;
} mi_stat_counter_t;

typedef struct mi_stats_s {
<<<<<<< HEAD
  mi_stat_count_t segments;
  mi_stat_count_t pages;
  mi_stat_count_t reserved;
  mi_stat_count_t committed;
  mi_stat_count_t reset;
  mi_stat_count_t purged;
  mi_stat_count_t page_committed;
  mi_stat_count_t segments_abandoned;
  mi_stat_count_t pages_abandoned;
  mi_stat_count_t threads;
  mi_stat_count_t normal;
  mi_stat_count_t huge;
  mi_stat_count_t large;
  mi_stat_count_t malloc;
  mi_stat_count_t segments_cache;
=======
  mi_stat_count_t   pages;
  mi_stat_count_t   reserved;
  mi_stat_count_t   committed;
  mi_stat_count_t   reset;
  mi_stat_count_t   purged;
  mi_stat_count_t   page_committed;
  mi_stat_count_t   pages_abandoned;
  mi_stat_count_t   threads;
  mi_stat_count_t   normal;
  mi_stat_count_t   huge;
  mi_stat_count_t   giant;
  mi_stat_count_t   malloc;
>>>>>>> e14cfd25
  mi_stat_counter_t pages_extended;
  mi_stat_counter_t pages_reclaim_on_alloc;
  mi_stat_counter_t pages_reclaim_on_free;
  mi_stat_counter_t pages_reabandon_full;
  mi_stat_counter_t pages_unabandon_busy_wait;
  mi_stat_counter_t mmap_calls;
  mi_stat_counter_t commit_calls;
  mi_stat_counter_t reset_calls;
  mi_stat_counter_t purge_calls;
  mi_stat_counter_t arena_purges;
  mi_stat_counter_t page_no_retire;
  mi_stat_counter_t searches;
  mi_stat_counter_t normal_count;
  mi_stat_counter_t huge_count;
  mi_stat_counter_t large_count;
  mi_stat_counter_t arena_count;
  mi_stat_counter_t guarded_alloc_count;
#if MI_STAT>1
  mi_stat_count_t normal_bins[MI_BIN_COUNT];
#endif
} mi_stats_t;


// add to stat keeping track of the peak
void __mi_stat_increase(mi_stat_count_t* stat, size_t amount);
void __mi_stat_decrease(mi_stat_count_t* stat, size_t amount);
void __mi_stat_increase_mt(mi_stat_count_t* stat, size_t amount);
void __mi_stat_decrease_mt(mi_stat_count_t* stat, size_t amount);
// adjust stat in special cases to compensate for double counting
void __mi_stat_adjust_increase(mi_stat_count_t* stat, size_t amount, bool on_alloc);
void __mi_stat_adjust_decrease(mi_stat_count_t* stat, size_t amount, bool on_free);
void __mi_stat_adjust_increase_mt(mi_stat_count_t* stat, size_t amount, bool on_alloc);
void __mi_stat_adjust_decrease_mt(mi_stat_count_t* stat, size_t amount, bool on_free);
// counters can just be increased
void __mi_stat_counter_increase(mi_stat_counter_t* stat, size_t amount);
void __mi_stat_counter_increase_mt(mi_stat_counter_t* stat, size_t amount);

#if (MI_STAT)
#define mi_debug_stat_increase(stat,amount)                     __mi_stat_increase( &(stat), amount)
#define mi_debug_stat_decrease(stat,amount)                     __mi_stat_decrease( &(stat), amount)
#define mi_debug_stat_counter_increase(stat,amount)             __mi_stat_counter_increase( &(stat), amount)
#define mi_debug_stat_increase_mt(stat,amount)                  __mi_stat_increase_mt( &(stat), amount)
#define mi_debug_stat_decrease_mt(stat,amount)                  __mi_stat_decrease_mt( &(stat), amount)
#define mi_debug_stat_counter_increase_mt(stat,amount)          __mi_stat_counter_increase_mt( &(stat), amount)
#define mi_debug_stat_adjust_increase_mt(stat,amnt,b)           __mi_stat_adjust_increase_mt( &(stat), amnt, b)
#define mi_debug_stat_adjust_decrease_mt(stat,amnt,b)           __mi_stat_adjust_decrease_mt( &(stat), amnt, b)
#else
#define mi_debug_stat_increase(stat,amount)                     ((void)0)
#define mi_debug_stat_decrease(stat,amount)                     ((void)0)
#define mi_debug_stat_counter_increase(stat,amount)             ((void)0)
#define mi_debug_stat_increase_mt(stat,amount)                  ((void)0)
#define mi_debug_stat_decrease_mt(stat,amount)                  ((void)0)
#define mi_debug_stat_counter_increase_mt(stat,amount)          ((void)0)
#define mi_debug_stat_adjust_increase(stat,amnt,b)              ((void)0)
#define mi_debug_stat_adjust_decrease(stat,amnt,b)              ((void)0)
#endif

#define mi_subproc_stat_counter_increase(subproc,stat,amount)   __mi_stat_counter_increase_mt( &(subproc)->stats.stat, amount)
#define mi_subproc_stat_increase(subproc,stat,amount)           __mi_stat_increase_mt( &(subproc)->stats.stat, amount)
#define mi_subproc_stat_decrease(subproc,stat,amount)           __mi_stat_decrease_mt( &(subproc)->stats.stat, amount)
#define mi_subproc_stat_adjust_increase(subproc,stat,amnt,b)    __mi_stat_adjust_increase_mt( &(subproc)->stats.stat, amnt, b)
#define mi_subproc_stat_adjust_decrease(subproc,stat,amnt,b)    __mi_stat_adjust_decrease_mt( &(subproc)->stats.stat, amnt, b)

#define mi_os_stat_counter_increase(stat,amount)                mi_subproc_stat_counter_increase(_mi_subproc(),stat,amount)
#define mi_os_stat_increase(stat,amount)                        mi_subproc_stat_increase(_mi_subproc(),stat,amount)
#define mi_os_stat_decrease(stat,amount)                        mi_subproc_stat_decrease(_mi_subproc(),stat,amount)

#define mi_heap_stat_counter_increase(heap,stat,amount)         __mi_stat_counter_increase( &(heap)->tld->stats.stat, amount)
#define mi_heap_stat_increase(heap,stat,amount)                 __mi_stat_increase( &(heap)->tld->stats.stat, amount)
#define mi_heap_stat_decrease(heap,stat,amount)                 __mi_stat_decrease( &(heap)->tld->stats.stat, amount)

#define mi_debug_heap_stat_counter_increase(heap,stat,amount)   mi_debug_stat_counter_increase( (heap)->tld->stats.stat, amount)
#define mi_debug_heap_stat_increase(heap,stat,amount)           mi_debug_stat_increase( (heap)->tld->stats.stat, amount)
#define mi_debug_heap_stat_decrease(heap,stat,amount)           mi_debug_stat_decrease( (heap)->tld->stats.stat, amount)


// ------------------------------------------------------
// Sub processes use separate arena's and no heaps/pages/blocks
// are shared between sub processes.
// The subprocess structure contains essentially all static variables (except per subprocess :-))
//
// Each thread should belong to one sub-process only
// ------------------------------------------------------

#define MI_MAX_ARENAS   (160)   // Limited for now (and takes up .bss).. but arena's scale up exponentially (see `mi_arena_reserve`)
                                // 160 arenas is enough for ~2 TiB memory

typedef struct mi_subproc_s {
  _Atomic(size_t)       arena_count;                    // current count of arena's
  _Atomic(mi_arena_t*)  arenas[MI_MAX_ARENAS];          // arena's of this sub-process
  mi_lock_t             arena_reserve_lock;             // lock to ensure arena's get reserved one at a time
  _Atomic(int64_t)      purge_expire;                   // expiration is set if any arenas can be purged

  _Atomic(size_t)       abandoned_count[MI_BIN_COUNT];  // total count of abandoned pages for this sub-process
  mi_page_t*            os_abandoned_pages;             // list of pages that OS allocated and not in an arena (only used if `mi_option_visit_abandoned` is on)
  mi_lock_t             os_abandoned_pages_lock;        // lock for the os abandoned pages list (this lock protects list operations)

  mi_memid_t            memid;                          // provenance of this memory block (meta or OS)
  mi_stats_t            stats;                          // sub-process statistics (tld stats are merged in on thread termination)
} mi_subproc_t;


// ------------------------------------------------------
// Thread Local data
// ------------------------------------------------------

// A "span" is is an available range of slices. The span queues keep
// track of slice spans of at most the given `slice_count` (but more than the previous size class).
typedef struct mi_span_queue_s {
  mi_slice_t* first;
  mi_slice_t* last;
  size_t      slice_count;
} mi_span_queue_t;

<<<<<<< HEAD
#define MI_SEGMENT_BIN_MAX (35)     // 35 == mi_segment_bin(MI_SLICES_PER_SEGMENT)

// Segments thread local data
typedef struct mi_segments_tld_s {
  mi_span_queue_t     spans[MI_SEGMENT_BIN_MAX+1];  // free slice spans inside segments
  size_t              count;        // current number of segments;
  size_t              peak_count;   // peak number of segments
  size_t              current_size; // current size of all segments
  size_t              peak_size;    // peak size of all segments
  size_t              reclaim_count;// number of reclaimed (abandoned) segments
  mi_subproc_t*       subproc;      // sub-process this thread belongs to.
  mi_stats_t*         stats;        // points to tld stats
} mi_segments_tld_t;

=======
>>>>>>> e14cfd25
// Thread local data
struct mi_tld_s {
  mi_threadid_t         thread_id;            // thread id of this thread
  size_t                thread_seq;           // thread sequence id (linear count of created threads)
  mi_subproc_t*         subproc;              // sub-process this thread belongs to.
  mi_heap_t*            heap_backing;         // backing heap of this thread (cannot be deleted)
  mi_heap_t*            heaps;                // list of heaps in this thread (so we can abandon all when the thread terminates)
  unsigned long long    heartbeat;            // monotonic heartbeat count
  bool                  recurse;              // true if deferred was called; used to prevent infinite recursion.
  bool                  is_in_threadpool;     // true if this thread is part of a threadpool (and can run arbitrary tasks)
  mi_stats_t            stats;                // statistics
  mi_memid_t            memid;                // provenance of the tld memory itself (meta or OS)
};


/* -----------------------------------------------------------
  Error codes passed to `_mi_fatal_error`
  All are recoverable but EFAULT is a serious error and aborts by default in secure mode.
  For portability define undefined error codes using common Unix codes:
  <https://www-numi.fnal.gov/offline_software/srt_public_context/WebDocs/Errors/unix_system_errors.html>
----------------------------------------------------------- */

#ifndef EAGAIN         // double free
#define EAGAIN (11)
#endif
#ifndef ENOMEM         // out of memory
#define ENOMEM (12)
#endif
#ifndef EFAULT         // corrupted free-list or meta-data
#define EFAULT (14)
#endif
#ifndef EINVAL         // trying to free an invalid pointer
#define EINVAL (22)
#endif
#ifndef EOVERFLOW      // count*size overflow
#define EOVERFLOW (75)
#endif

// ------------------------------------------------------
// Debug
// ------------------------------------------------------

#ifndef MI_DEBUG_UNINIT
#define MI_DEBUG_UNINIT     (0xD0)
#endif
#ifndef MI_DEBUG_FREED
#define MI_DEBUG_FREED      (0xDF)
#endif
#ifndef MI_DEBUG_PADDING
#define MI_DEBUG_PADDING    (0xDE)
#endif


#endif // MI_TYPES_H<|MERGE_RESOLUTION|>--- conflicted
+++ resolved
@@ -12,16 +12,8 @@
 // This file contains the main type definitions for mimalloc:
 // mi_heap_t      : all data for a thread-local heap, contains
 //                  lists of all managed heap pages.
-<<<<<<< HEAD
-// mi_segment_t   : a larger chunk of memory (32GiB) from where pages
-//                  are allocated. A segment is divided in slices (64KiB) from
-//                  which pages are allocated.
-// mi_page_t      : a "mimalloc" page (usually 64KiB or 512KiB) from
-//                  where objects are allocated.
-=======
 // mi_page_t      : a mimalloc page (usually 64KiB or 512KiB) from
 //                  where objects of a single size are allocated.
->>>>>>> e14cfd25
 //                  Note: we write "OS page" for OS memory pages while
 //                  using plain "page" for mimalloc pages (`mi_page_t`).
 // --------------------------------------------------------------------------
@@ -163,44 +155,6 @@
 // mimalloc pages.
 // ------------------------------------------------------
 
-<<<<<<< HEAD
-// Main tuning parameters for segment and page sizes
-// Sizes for 64-bit (usually divide by two for 32-bit)
-#ifndef MI_SEGMENT_SLICE_SHIFT
-#define MI_SEGMENT_SLICE_SHIFT            (13 + MI_INTPTR_SHIFT)         // 64KiB  (32KiB on 32-bit)
-#endif
-
-#ifndef MI_SEGMENT_SHIFT
-#if MI_INTPTR_SIZE > 4
-#define MI_SEGMENT_SHIFT                  ( 9 + MI_SEGMENT_SLICE_SHIFT)  // 32MiB
-#else
-#define MI_SEGMENT_SHIFT                  ( 7 + MI_SEGMENT_SLICE_SHIFT)  // 4MiB on 32-bit
-#endif
-#endif
-
-#ifndef MI_SMALL_PAGE_SHIFT
-#define MI_SMALL_PAGE_SHIFT               (MI_SEGMENT_SLICE_SHIFT)       // 64KiB
-#endif
-#ifndef MI_MEDIUM_PAGE_SHIFT
-#define MI_MEDIUM_PAGE_SHIFT              ( 3 + MI_SMALL_PAGE_SHIFT)     // 512KiB
-#endif
-
-// Derived constants
-#define MI_SEGMENT_SIZE                   (MI_ZU(1)<<MI_SEGMENT_SHIFT)
-#define MI_SEGMENT_ALIGN                  MI_SEGMENT_SIZE
-#define MI_SEGMENT_MASK                   ((uintptr_t)(MI_SEGMENT_ALIGN - 1))
-#define MI_SEGMENT_SLICE_SIZE             (MI_ZU(1)<< MI_SEGMENT_SLICE_SHIFT)
-#define MI_SLICES_PER_SEGMENT             (MI_SEGMENT_SIZE / MI_SEGMENT_SLICE_SIZE) // 1024
-
-#define MI_SMALL_PAGE_SIZE                (MI_ZU(1)<<MI_SMALL_PAGE_SHIFT)
-#define MI_MEDIUM_PAGE_SIZE               (MI_ZU(1)<<MI_MEDIUM_PAGE_SHIFT)
-
-#define MI_SMALL_OBJ_SIZE_MAX             (MI_SMALL_PAGE_SIZE/4)   // 8KiB on 64-bit
-#define MI_MEDIUM_OBJ_SIZE_MAX            (MI_MEDIUM_PAGE_SIZE/4)  // 128KiB on 64-bit
-#define MI_MEDIUM_OBJ_WSIZE_MAX           (MI_MEDIUM_OBJ_SIZE_MAX/MI_INTPTR_SIZE)
-#define MI_LARGE_OBJ_SIZE_MAX             (MI_SEGMENT_SIZE/2)      // 16MiB on 64-bit
-#define MI_LARGE_OBJ_WSIZE_MAX            (MI_LARGE_OBJ_SIZE_MAX/MI_INTPTR_SIZE)
-=======
 // A large memory arena where pages are allocated in.
 typedef struct mi_arena_s mi_arena_t;     // defined in `arena.c`
 
@@ -225,35 +179,11 @@
 static inline bool mi_memkind_is_os(mi_memkind_t memkind) {
   return (memkind >= MI_MEM_OS && memkind <= MI_MEM_OS_REMAP);
 }
->>>>>>> e14cfd25
 
 static inline bool mi_memkind_needs_no_free(mi_memkind_t memkind) {
   return (memkind <= MI_MEM_STATIC);
 }
 
-<<<<<<< HEAD
-#if (MI_MEDIUM_OBJ_WSIZE_MAX >= 655360)
-#error "mimalloc internal: define more bins"
-#endif
-
-// Maximum block size for which blocks are guaranteed to be block size aligned. (see `segment.c:_mi_segment_page_start`)
-#define MI_MAX_ALIGN_GUARANTEE            (MI_MEDIUM_OBJ_SIZE_MAX)
-
-// Alignments over MI_BLOCK_ALIGNMENT_MAX are allocated in dedicated huge page segments
-#define MI_BLOCK_ALIGNMENT_MAX            (MI_SEGMENT_SIZE >> 1)
-
-// Maximum slice count (255) for which we can find the page for interior pointers
-#define MI_MAX_SLICE_OFFSET_COUNT         ((MI_BLOCK_ALIGNMENT_MAX / MI_SEGMENT_SLICE_SIZE) - 1)
-
-// we never allocate more than PTRDIFF_MAX (see also <https://sourceware.org/ml/libc-announce/2019/msg00001.html>)
-// on 64-bit+ systems we also limit the maximum allocation size such that the slice count fits in 32-bits. (issue #877)
-#if (PTRDIFF_MAX > INT32_MAX) && (PTRDIFF_MAX >= (MI_SEGMENT_SLIZE_SIZE * UINT32_MAX))
-#define MI_MAX_ALLOC_SIZE   (MI_SEGMENT_SLICE_SIZE * (UINT32_MAX-1))
-#else
-#define MI_MAX_ALLOC_SIZE   PTRDIFF_MAX
-#endif
-
-=======
 
 typedef struct mi_memid_os_info {
   void*         base;               // actual base address of the block (used for offset aligned allocations)
@@ -293,7 +223,6 @@
 static inline bool mi_memid_needs_no_free(mi_memid_t memid) {
   return mi_memkind_needs_no_free(memid.memkind);
 }
->>>>>>> e14cfd25
 
 // ------------------------------------------------------
 // Mimalloc pages contain allocated blocks
@@ -357,41 +286,6 @@
 // - page flags are in the bottom 3 bits of `xthread_id` for the fast path in `mi_free`.
 // - The layout is optimized for `free.c:mi_free` and `alloc.c:mi_page_alloc`
 // - Using `uint16_t` does not seem to slow things down
-<<<<<<< HEAD
-// - The size is 12 words on 64-bit which helps the page index calculations
-//   (and 14 words on 32-bit, and encoded free lists add 2 words)
-// - `xthread_free` uses the bottom bits as a delayed-free flags to optimize
-//   concurrent frees where only the first concurrent free adds to the owning
-//   heap `thread_delayed_free` list (see `free.c:mi_free_block_mt`).
-//   The invariant is that no-delayed-free is only set if there is
-//   at least one block that will be added, or as already been added, to
-//   the owning heap `thread_delayed_free` list. This guarantees that pages
-//   will be freed correctly even if only other threads free blocks.
-typedef struct mi_page_s {
-  // "owned" by the segment
-  uint32_t              slice_count;       // slices in this page (0 if not a page)
-  uint32_t              slice_offset;      // distance from the actual page data slice (0 if a page)
-  uint8_t               is_committed:1;    // `true` if the page virtual memory is committed
-  uint8_t               is_zero_init:1;    // `true` if the page was initially zero initialized
-  uint8_t               is_huge:1;         // `true` if the page is in a huge segment (`segment->kind == MI_SEGMENT_HUGE`)
-                                           // padding
-  // layout like this to optimize access in `mi_malloc` and `mi_free`
-  uint16_t              capacity;          // number of blocks committed, must be the first field, see `segment.c:page_clear`
-  uint16_t              reserved;          // number of blocks reserved in memory
-  mi_page_flags_t       flags;             // `in_full` and `has_aligned` flags (8 bits)
-  uint8_t               free_is_zero:1;    // `true` if the blocks in the free list are zero initialized
-  uint8_t               retire_expire:7;   // expiration count for retired blocks
-
-  mi_block_t*           free;              // list of available free blocks (`malloc` allocates from this list)
-  mi_block_t*           local_free;        // list of deferred free blocks by this thread (migrates to `free`)
-  uint16_t              used;              // number of blocks in use (including blocks in `thread_free`)
-  uint8_t               block_size_shift;  // if not zero, then `(1 << block_size_shift) == block_size` (only used for fast path in `free.c:_mi_page_ptr_unalign`)
-  uint8_t               heap_tag;          // tag of the owning heap, used to separate heaps by object type
-                                           // padding
-  size_t                block_size;        // size available in each block (always `>0`)
-  uint8_t*              page_start;        // start of the page area containing the blocks
-=======
->>>>>>> e14cfd25
 
 typedef struct mi_page_s {
   _Atomic(mi_threadid_t)    xthread_id;        // thread this page belongs to. (= heap->thread_id (or 0 if abandoned) | page_flags)
@@ -415,22 +309,11 @@
   uintptr_t                 keys[2];           // two random keys to encode the free lists (see `_mi_block_next`) or padding canary
   #endif
 
-<<<<<<< HEAD
-  _Atomic(mi_thread_free_t) xthread_free;  // list of deferred free blocks freed by other threads
-  _Atomic(uintptr_t)        xheap;
-
-  struct mi_page_s*     next;              // next page owned by this thread with the same `block_size`
-  struct mi_page_s*     prev;              // previous page owned by this thread with the same `block_size`
-
-  // 64-bit 11 words, 32-bit 13 words, (+2 for secure)
-  void* padding[1];
-=======
   mi_heap_t*                heap;              // the heap owning this page (or NULL for abandoned pages)
   struct mi_page_s*         next;              // next page owned by the heap with the same `block_size`
   struct mi_page_s*         prev;              // previous page owned by the heap with the same `block_size`
   size_t                    slice_committed;   // committed size relative to the first arena slice of the page data (or 0 if the page is fully committed already)
   mi_memid_t                memid;             // provenance of the page memory
->>>>>>> e14cfd25
 } mi_page_t;
 
 
@@ -438,55 +321,10 @@
 // Object sizes
 // ------------------------------------------------------
 
-<<<<<<< HEAD
-typedef enum mi_page_kind_e {
-  MI_PAGE_SMALL,    // small blocks go into 64KiB pages inside a segment
-  MI_PAGE_MEDIUM,   // medium blocks go into 512KiB pages inside a segment
-  MI_PAGE_LARGE,    // larger blocks go into a single page spanning a whole segment
-  MI_PAGE_HUGE      // a huge page is a single page in a segment of variable size
-                    // used for blocks `> MI_LARGE_OBJ_SIZE_MAX` or an aligment `> MI_BLOCK_ALIGNMENT_MAX`.
-} mi_page_kind_t;
-
-typedef enum mi_segment_kind_e {
-  MI_SEGMENT_NORMAL, // MI_SEGMENT_SIZE size with pages inside.
-  MI_SEGMENT_HUGE,   // segment with just one huge page inside.
-} mi_segment_kind_t;
-
-// ------------------------------------------------------
-// A segment holds a commit mask where a bit is set if
-// the corresponding MI_COMMIT_SIZE area is committed.
-// The MI_COMMIT_SIZE must be a multiple of the slice
-// size. If it is equal we have the most fine grained
-// decommit (but setting it higher can be more efficient).
-// The MI_MINIMAL_COMMIT_SIZE is the minimal amount that will
-// be committed in one go which can be set higher than
-// MI_COMMIT_SIZE for efficiency (while the decommit mask
-// is still tracked in fine-grained MI_COMMIT_SIZE chunks)
-// ------------------------------------------------------
-
-#define MI_MINIMAL_COMMIT_SIZE      (1*MI_SEGMENT_SLICE_SIZE)
-#define MI_COMMIT_SIZE              (MI_SEGMENT_SLICE_SIZE)              // 64KiB
-#define MI_COMMIT_MASK_BITS         (MI_SEGMENT_SIZE / MI_COMMIT_SIZE)
-#define MI_COMMIT_MASK_FIELD_BITS    MI_SIZE_BITS
-#define MI_COMMIT_MASK_FIELD_COUNT  (MI_COMMIT_MASK_BITS / MI_COMMIT_MASK_FIELD_BITS)
-
-#if (MI_COMMIT_MASK_BITS != (MI_COMMIT_MASK_FIELD_COUNT * MI_COMMIT_MASK_FIELD_BITS))
-#error "the segment size must be exactly divisible by the (commit size * size_t bits)"
-#endif
-
-typedef struct mi_commit_mask_s {
-  size_t mask[MI_COMMIT_MASK_FIELD_COUNT];
-} mi_commit_mask_t;
-
-typedef mi_page_t  mi_slice_t;
-typedef int64_t    mi_msecs_t;
-
-=======
 #define MI_PAGE_ALIGN                     MI_ARENA_SLICE_ALIGN // pages must be aligned on this for the page map.
 #define MI_PAGE_MIN_START_BLOCK_ALIGN     MI_MAX_ALIGN_SIZE    // minimal block alignment for the first block in a page (16b)
 #define MI_PAGE_MAX_START_BLOCK_ALIGN2    MI_KiB               // maximal block alignment for "power of 2"-sized blocks (such that we guarantee natural alignment)
 #define MI_PAGE_MAX_OVERALLOC_ALIGN       MI_ARENA_SLICE_SIZE  // (64 KiB) limit for which we overallocate in arena pages, beyond this use OS allocation
->>>>>>> e14cfd25
 
 #if (MI_ENCODE_FREELIST || MI_PADDING) && MI_SIZE_SIZE == 8
 #define MI_PAGE_INFO_SIZE                 ((MI_INTPTR_SHIFT+2)*32)  // 160    >= sizeof(mi_page_t)
@@ -519,61 +357,6 @@
                     // used for blocks `> MI_LARGE_MAX_OBJ_SIZE` or an aligment `> MI_PAGE_MAX_OVERALLOC_ALIGN`.
 } mi_page_kind_t;
 
-<<<<<<< HEAD
-// -----------------------------------------------------------------------------------------
-// Segments are large allocated memory blocks (32mb on 64 bit) from arenas or the OS.
-//
-// Inside segments we allocated fixed size mimalloc pages (`mi_page_t`) that contain blocks.
-// The start of a segment is this structure with a fixed number of slice entries (`slices`)
-// usually followed by a guard OS page and the actual allocation area with pages.
-// While a page is not allocated, we view it's data as a `mi_slice_t` (instead of a `mi_page_t`).
-// Of any free area, the first slice has the info and `slice_offset == 0`; for any subsequent
-// slices part of the area, the `slice_offset` is the byte offset back to the first slice
-// (so we can quickly find the page info on a free, `internal.h:_mi_segment_page_of`).
-// For slices, the `block_size` field is repurposed to signify if a slice is used (`1`) or not (`0`).
-// Small and medium pages use a fixed amount of slices to reduce slice fragmentation, while
-// large and huge pages span a variable amount of slices.
-
-typedef struct mi_subproc_s mi_subproc_t;
-
-typedef struct mi_segment_s {
-  // constant fields
-  mi_memid_t        memid;              // memory id for arena/OS allocation
-  bool              allow_decommit;     // can we decommmit the memory
-  bool              allow_purge;        // can we purge the memory (reset or decommit)
-  size_t            segment_size;
-  mi_subproc_t*     subproc;            // segment belongs to sub process
-
-  // segment fields
-  mi_msecs_t        purge_expire;       // purge slices in the `purge_mask` after this time
-  mi_commit_mask_t  purge_mask;         // slices that can be purged
-  mi_commit_mask_t  commit_mask;        // slices that are currently committed
-
-  // from here is zero initialized
-  struct mi_segment_s* next;            // the list of freed segments in the cache (must be first field, see `segment.c:mi_segment_init`)
-  bool              was_reclaimed;      // true if it was reclaimed (used to limit on-free reclamation)
-  bool              dont_free;          // can be temporarily true to ensure the segment is not freed
-
-  size_t            abandoned;          // abandoned pages (i.e. the original owning thread stopped) (`abandoned <= used`)
-  size_t            abandoned_visits;   // count how often this segment is visited during abondoned reclamation (to force reclaim if it takes too long)
-  size_t            used;               // count of pages in use
-  uintptr_t         cookie;             // verify addresses in debug mode: `mi_ptr_cookie(segment) == segment->cookie`
-
-  struct mi_segment_s* abandoned_os_next; // only used for abandoned segments outside arena's, and only if `mi_option_visit_abandoned` is enabled
-  struct mi_segment_s* abandoned_os_prev;
-
-  size_t            segment_slices;      // for huge segments this may be different from `MI_SLICES_PER_SEGMENT`
-  size_t            segment_info_slices; // initial count of slices that we are using for segment info and possible guard pages.
-
-  // layout like this to optimize access in `mi_free`
-  mi_segment_kind_t kind;
-  size_t            slice_entries;       // entries in the `slices` array, at most `MI_SLICES_PER_SEGMENT`
-  _Atomic(mi_threadid_t) thread_id;      // unique id of the thread owning this segment
-
-  mi_slice_t        slices[MI_SLICES_PER_SEGMENT+1];  // one extra final entry for huge blocks with large alignment
-} mi_segment_t;
-=======
->>>>>>> e14cfd25
 
 
 // ------------------------------------------------------
@@ -678,23 +461,6 @@
 } mi_stat_counter_t;
 
 typedef struct mi_stats_s {
-<<<<<<< HEAD
-  mi_stat_count_t segments;
-  mi_stat_count_t pages;
-  mi_stat_count_t reserved;
-  mi_stat_count_t committed;
-  mi_stat_count_t reset;
-  mi_stat_count_t purged;
-  mi_stat_count_t page_committed;
-  mi_stat_count_t segments_abandoned;
-  mi_stat_count_t pages_abandoned;
-  mi_stat_count_t threads;
-  mi_stat_count_t normal;
-  mi_stat_count_t huge;
-  mi_stat_count_t large;
-  mi_stat_count_t malloc;
-  mi_stat_count_t segments_cache;
-=======
   mi_stat_count_t   pages;
   mi_stat_count_t   reserved;
   mi_stat_count_t   committed;
@@ -707,7 +473,6 @@
   mi_stat_count_t   huge;
   mi_stat_count_t   giant;
   mi_stat_count_t   malloc;
->>>>>>> e14cfd25
   mi_stat_counter_t pages_extended;
   mi_stat_counter_t pages_reclaim_on_alloc;
   mi_stat_counter_t pages_reclaim_on_free;
@@ -822,23 +587,6 @@
   size_t      slice_count;
 } mi_span_queue_t;
 
-<<<<<<< HEAD
-#define MI_SEGMENT_BIN_MAX (35)     // 35 == mi_segment_bin(MI_SLICES_PER_SEGMENT)
-
-// Segments thread local data
-typedef struct mi_segments_tld_s {
-  mi_span_queue_t     spans[MI_SEGMENT_BIN_MAX+1];  // free slice spans inside segments
-  size_t              count;        // current number of segments;
-  size_t              peak_count;   // peak number of segments
-  size_t              current_size; // current size of all segments
-  size_t              peak_size;    // peak size of all segments
-  size_t              reclaim_count;// number of reclaimed (abandoned) segments
-  mi_subproc_t*       subproc;      // sub-process this thread belongs to.
-  mi_stats_t*         stats;        // points to tld stats
-} mi_segments_tld_t;
-
-=======
->>>>>>> e14cfd25
 // Thread local data
 struct mi_tld_s {
   mi_threadid_t         thread_id;            // thread id of this thread
