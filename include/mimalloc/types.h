/* ----------------------------------------------------------------------------
Copyright (c) 2018-2024, Microsoft Research, Daan Leijen
This is free software; you can redistribute it and/or modify it under the
terms of the MIT license. A copy of the license can be found in the file
"LICENSE" at the root of this distribution.
-----------------------------------------------------------------------------*/
#pragma once
#ifndef MIMALLOC_TYPES_H
#define MIMALLOC_TYPES_H

// --------------------------------------------------------------------------
// This file contains the main type definitions for mimalloc:
// mi_heap_t      : all data for a thread-local heap, contains
//                  lists of all managed heap pages.
// mi_segment_t   : a larger chunk of memory (32GiB) from where pages
//                  are allocated. A segment is divided in slices (64KiB) from
//                  which pages are allocated.
// mi_page_t      : a "mimalloc" page (usually 64KiB or 512KiB) from
//                  where objects are allocated.
//                  Note: we write "OS page" for OS memory pages while
//                  using plain "page" for mimalloc pages (`mi_page_t`).
// --------------------------------------------------------------------------


#include <stddef.h>   // ptrdiff_t
#include <stdint.h>   // uintptr_t, uint16_t, etc
#include "atomic.h"   // _Atomic

#ifdef _MSC_VER
#pragma warning(disable:4214) // bitfield is not int
#endif

// Minimal alignment necessary. On most platforms 16 bytes are needed
// due to SSE registers for example. This must be at least `sizeof(void*)`
#ifndef MI_MAX_ALIGN_SIZE
#define MI_MAX_ALIGN_SIZE  16   // sizeof(max_align_t)
#endif

// ------------------------------------------------------
// Variants
// ------------------------------------------------------

// Define NDEBUG in the release version to disable assertions.
// #define NDEBUG

// Define MI_TRACK_<tool> to enable tracking support
// #define MI_TRACK_VALGRIND 1
// #define MI_TRACK_ASAN     1
// #define MI_TRACK_ETW      1

// Define MI_STAT as 1 to maintain statistics; set it to 2 to have detailed statistics (but costs some performance).
// #define MI_STAT 1

// Define MI_SECURE to enable security mitigations
// #define MI_SECURE 1  // guard page around metadata
// #define MI_SECURE 2  // guard page around each mimalloc page
// #define MI_SECURE 3  // encode free lists (detect corrupted free list (buffer overflow), and invalid pointer free)
// #define MI_SECURE 4  // checks for double free. (may be more expensive)

#if !defined(MI_SECURE)
#define MI_SECURE 0
#endif

// Define MI_DEBUG for debug mode
// #define MI_DEBUG 1  // basic assertion checks and statistics, check double free, corrupted free list, and invalid pointer free.
// #define MI_DEBUG 2  // + internal assertion checks
// #define MI_DEBUG 3  // + extensive internal invariant checking (cmake -DMI_DEBUG_FULL=ON)
#if !defined(MI_DEBUG)
#if !defined(NDEBUG) || defined(_DEBUG)
#define MI_DEBUG 2
#else
#define MI_DEBUG 0
#endif
#endif

// Reserve extra padding at the end of each block to be more resilient against heap block overflows.
// The padding can detect buffer overflow on free.
#if !defined(MI_PADDING) && (MI_SECURE>=3 || MI_DEBUG>=1 || (MI_TRACK_VALGRIND || MI_TRACK_ASAN || MI_TRACK_ETW))
#define MI_PADDING  1
#endif

// Check padding bytes; allows byte-precise buffer overflow detection
#if !defined(MI_PADDING_CHECK) && MI_PADDING && (MI_SECURE>=3 || MI_DEBUG>=1)
#define MI_PADDING_CHECK 1
#endif


// Encoded free lists allow detection of corrupted free lists
// and can detect buffer overflows, modify after free, and double `free`s.
#if (MI_SECURE>=3 || MI_DEBUG>=1)
#define MI_ENCODE_FREELIST  1
#endif


// We used to abandon huge pages in order to eagerly deallocate it if freed from another thread.
// Unfortunately, that makes it not possible to visit them during a heap walk or include them in a
// `mi_heap_destroy`. We therefore instead reset/decommit the huge blocks nowadays if freed from
// another thread so the memory becomes "virtually" available (and eventually gets properly freed by
// the owning thread).
// #define MI_HUGE_PAGE_ABANDON 1


// ------------------------------------------------------
// Platform specific values
// ------------------------------------------------------

// ------------------------------------------------------
// Size of a pointer.
// We assume that `sizeof(void*)==sizeof(intptr_t)`
// and it holds for all platforms we know of.
//
// However, the C standard only requires that:
//  p == (void*)((intptr_t)p))
// but we also need:
//  i == (intptr_t)((void*)i)
// or otherwise one might define an intptr_t type that is larger than a pointer...
// ------------------------------------------------------

#if INTPTR_MAX > INT64_MAX
# define MI_INTPTR_SHIFT (4)  // assume 128-bit  (as on arm CHERI for example)
#elif INTPTR_MAX == INT64_MAX
# define MI_INTPTR_SHIFT (3)
#elif INTPTR_MAX == INT32_MAX
# define MI_INTPTR_SHIFT (2)
#else
#error platform pointers must be 32, 64, or 128 bits
#endif

#if SIZE_MAX == UINT64_MAX
# define MI_SIZE_SHIFT (3)
typedef int64_t  mi_ssize_t;
#elif SIZE_MAX == UINT32_MAX
# define MI_SIZE_SHIFT (2)
typedef int32_t  mi_ssize_t;
#else
#error platform objects must be 32 or 64 bits
#endif

#if (SIZE_MAX/2) > LONG_MAX
# define MI_ZU(x)  x##ULL
# define MI_ZI(x)  x##LL
#else
# define MI_ZU(x)  x##UL
# define MI_ZI(x)  x##L
#endif

#define MI_INTPTR_SIZE  (1<<MI_INTPTR_SHIFT)
#define MI_INTPTR_BITS  (MI_INTPTR_SIZE*8)

#define MI_SIZE_SIZE  (1<<MI_SIZE_SHIFT)
#define MI_SIZE_BITS  (MI_SIZE_SIZE*8)

#define MI_KiB     (MI_ZU(1024))
#define MI_MiB     (MI_KiB*MI_KiB)
#define MI_GiB     (MI_MiB*MI_KiB)


// ------------------------------------------------------
// Main internal data-structures
// ------------------------------------------------------

// Main tuning parameters for segment and page sizes
// Sizes for 64-bit (usually divide by two for 32-bit)
#ifndef MI_SEGMENT_SLICE_SHIFT
#define MI_SEGMENT_SLICE_SHIFT            (13 + MI_INTPTR_SHIFT)         // 64KiB  (32KiB on 32-bit)
#endif

#ifndef MI_SEGMENT_SHIFT
#if MI_INTPTR_SIZE > 4
#define MI_SEGMENT_SHIFT                  ( 9 + MI_SEGMENT_SLICE_SHIFT)  // 32MiB
#else
#define MI_SEGMENT_SHIFT                  ( 7 + MI_SEGMENT_SLICE_SHIFT)  // 4MiB on 32-bit
#endif
#endif

#ifndef MI_SMALL_PAGE_SHIFT
#define MI_SMALL_PAGE_SHIFT               (MI_SEGMENT_SLICE_SHIFT)       // 64KiB
#endif
#ifndef MI_MEDIUM_PAGE_SHIFT
#define MI_MEDIUM_PAGE_SHIFT              ( 3 + MI_SMALL_PAGE_SHIFT)     // 512KiB
#endif

// Derived constants
#define MI_SEGMENT_SIZE                   (MI_ZU(1)<<MI_SEGMENT_SHIFT)
#define MI_SEGMENT_ALIGN                  MI_SEGMENT_SIZE
#define MI_SEGMENT_MASK                   ((uintptr_t)(MI_SEGMENT_ALIGN - 1))
#define MI_SEGMENT_SLICE_SIZE             (MI_ZU(1)<< MI_SEGMENT_SLICE_SHIFT)
#define MI_SLICES_PER_SEGMENT             (MI_SEGMENT_SIZE / MI_SEGMENT_SLICE_SIZE) // 1024

#define MI_SMALL_PAGE_SIZE                (MI_ZU(1)<<MI_SMALL_PAGE_SHIFT)
#define MI_MEDIUM_PAGE_SIZE               (MI_ZU(1)<<MI_MEDIUM_PAGE_SHIFT)

#define MI_SMALL_OBJ_SIZE_MAX             (MI_SMALL_PAGE_SIZE/4)   // 8KiB on 64-bit
#define MI_MEDIUM_OBJ_SIZE_MAX            (MI_MEDIUM_PAGE_SIZE/4)  // 128KiB on 64-bit
#define MI_MEDIUM_OBJ_WSIZE_MAX           (MI_MEDIUM_OBJ_SIZE_MAX/MI_INTPTR_SIZE)
#define MI_LARGE_OBJ_SIZE_MAX             (MI_SEGMENT_SIZE/2)      // 32MiB on 64-bit
#define MI_LARGE_OBJ_WSIZE_MAX            (MI_LARGE_OBJ_SIZE_MAX/MI_INTPTR_SIZE)

// Maximum number of size classes. (spaced exponentially in 12.5% increments)
#define MI_BIN_HUGE  (73U)

#if (MI_MEDIUM_OBJ_WSIZE_MAX >= 655360)
#error "mimalloc internal: define more bins"
#endif

// Maximum block size for which blocks are guaranteed to be block size aligned. (see `segment.c:_mi_segment_page_start`)
#define MI_MAX_ALIGN_GUARANTEE            (MI_MEDIUM_OBJ_SIZE_MAX)

// Alignments over MI_BLOCK_ALIGNMENT_MAX are allocated in dedicated huge page segments
#define MI_BLOCK_ALIGNMENT_MAX            (MI_SEGMENT_SIZE >> 1)

// Maximum slice count (255) for which we can find the page for interior pointers
#define MI_MAX_SLICE_OFFSET_COUNT         ((MI_BLOCK_ALIGNMENT_MAX / MI_SEGMENT_SLICE_SIZE) - 1)

// we never allocate more than PTRDIFF_MAX (see also <https://sourceware.org/ml/libc-announce/2019/msg00001.html>)
// on 64-bit+ systems we also limit the maximum allocation size such that the slice count fits in 32-bits. (issue #877)
#if (PTRDIFF_MAX > INT32_MAX) && (PTRDIFF_MAX >= (MI_SEGMENT_SLIZE_SIZE * UINT32_MAX))
#define MI_MAX_ALLOC_SIZE   (MI_SEGMENT_SLICE_SIZE * (UINT32_MAX-1))
#else
#define MI_MAX_ALLOC_SIZE   PTRDIFF_MAX
#endif


// ------------------------------------------------------
// Mimalloc pages contain allocated blocks
// ------------------------------------------------------

// The free lists use encoded next fields
// (Only actually encodes when MI_ENCODED_FREELIST is defined.)
typedef uintptr_t  mi_encoded_t;

// thread id's
typedef size_t     mi_threadid_t;

// free lists contain blocks
typedef struct mi_block_s {
  mi_encoded_t next;
} mi_block_t;


// The delayed flags are used for efficient multi-threaded free-ing
typedef enum mi_delayed_e {
  MI_USE_DELAYED_FREE   = 0, // push on the owning heap thread delayed list
  MI_DELAYED_FREEING    = 1, // temporary: another thread is accessing the owning heap
  MI_NO_DELAYED_FREE    = 2, // optimize: push on page local thread free queue if another block is already in the heap thread delayed free list
  MI_NEVER_DELAYED_FREE = 3  // sticky: used for abondoned pages without a owning heap; this only resets on page reclaim
} mi_delayed_t;


// The `in_full` and `has_aligned` page flags are put in a union to efficiently
// test if both are false (`full_aligned == 0`) in the `mi_free` routine.
#if !MI_TSAN
typedef union mi_page_flags_s {
  uint8_t full_aligned;
  struct {
    uint8_t in_full : 1;
    uint8_t has_aligned : 1;
  } x;
} mi_page_flags_t;
#else
// under thread sanitizer, use a byte for each flag to suppress warning, issue #130
typedef union mi_page_flags_s {
  uint16_t full_aligned;
  struct {
    uint8_t in_full;
    uint8_t has_aligned;
  } x;
} mi_page_flags_t;
#endif

// Thread free list.
// We use the bottom 2 bits of the pointer for mi_delayed_t flags
typedef uintptr_t mi_thread_free_t;

// A page contains blocks of one specific size (`block_size`).
// Each page has three list of free blocks:
// `free` for blocks that can be allocated,
// `local_free` for freed blocks that are not yet available to `mi_malloc`
// `thread_free` for freed blocks by other threads
// The `local_free` and `thread_free` lists are migrated to the `free` list
// when it is exhausted. The separate `local_free` list is necessary to
// implement a monotonic heartbeat. The `thread_free` list is needed for
// avoiding atomic operations in the common case.
//
// `used - |thread_free|` == actual blocks that are in use (alive)
// `used - |thread_free| + |free| + |local_free| == capacity`
//
// We don't count `freed` (as |free|) but use `used` to reduce
// the number of memory accesses in the `mi_page_all_free` function(s).
//
// Notes:
// - Access is optimized for `free.c:mi_free` and `alloc.c:mi_page_alloc`
// - Using `uint16_t` does not seem to slow things down
// - The size is 12 words on 64-bit which helps the page index calculations
//   (and 14 words on 32-bit, and encoded free lists add 2 words)
// - `xthread_free` uses the bottom bits as a delayed-free flags to optimize
//   concurrent frees where only the first concurrent free adds to the owning
//   heap `thread_delayed_free` list (see `free.c:mi_free_block_mt`).
//   The invariant is that no-delayed-free is only set if there is
//   at least one block that will be added, or as already been added, to
//   the owning heap `thread_delayed_free` list. This guarantees that pages
//   will be freed correctly even if only other threads free blocks.
typedef struct mi_page_s {
  // "owned" by the segment
  uint32_t              slice_count;       // slices in this page (0 if not a page)
  uint32_t              slice_offset;      // distance from the actual page data slice (0 if a page)
  uint8_t               is_committed:1;    // `true` if the page virtual memory is committed
  uint8_t               is_zero_init:1;    // `true` if the page was initially zero initialized
  uint8_t               is_huge:1;         // `true` if the page is in a huge segment (`segment->kind == MI_SEGMENT_HUGE`)
                                           // padding
  // layout like this to optimize access in `mi_malloc` and `mi_free`
  uint16_t              capacity;          // number of blocks committed, must be the first field, see `segment.c:page_clear`
  uint16_t              reserved;          // number of blocks reserved in memory
  mi_page_flags_t       flags;             // `in_full` and `has_aligned` flags (8 bits)
  uint8_t               free_is_zero:1;    // `true` if the blocks in the free list are zero initialized
  uint8_t               retire_expire:7;   // expiration count for retired blocks

  mi_block_t*           free;              // list of available free blocks (`malloc` allocates from this list)
  mi_block_t*           local_free;        // list of deferred free blocks by this thread (migrates to `free`)
  uint16_t              used;              // number of blocks in use (including blocks in `thread_free`)
  uint8_t               block_size_shift;  // if not zero, then `(1 << block_size_shift) == block_size` (only used for fast path in `free.c:_mi_page_ptr_unalign`)
                                           // padding
  size_t                block_size;        // size available in each block (always `>0`)
  uint8_t*              page_start;        // start of the page area containing the blocks

  #if (MI_ENCODE_FREELIST || MI_PADDING)
  uintptr_t             keys[2];           // two random keys to encode the free lists (see `_mi_block_next`) or padding canary
  #endif

  _Atomic(mi_thread_free_t) xthread_free;  // list of deferred free blocks freed by other threads
  _Atomic(uintptr_t)        xheap;

  struct mi_page_s*     next;              // next page owned by this thread with the same `block_size`
  struct mi_page_s*     prev;              // previous page owned by this thread with the same `block_size`

  // 64-bit 11 words, 32-bit 13 words, (+2 for secure)
  void* padding[1];
} mi_page_t;



// ------------------------------------------------------
// Mimalloc segments contain mimalloc pages
// ------------------------------------------------------

typedef enum mi_page_kind_e {
  MI_PAGE_SMALL,    // small blocks go into 64KiB pages inside a segment
  MI_PAGE_MEDIUM,   // medium blocks go into 512KiB pages inside a segment
  MI_PAGE_LARGE,    // larger blocks go into a single page spanning a whole segment
  MI_PAGE_HUGE      // a huge page is a single page in a segment of variable size
                    // used for blocks `> MI_LARGE_OBJ_SIZE_MAX` or an aligment `> MI_BLOCK_ALIGNMENT_MAX`.
} mi_page_kind_t;

typedef enum mi_segment_kind_e {
  MI_SEGMENT_NORMAL, // MI_SEGMENT_SIZE size with pages inside.
  MI_SEGMENT_HUGE,   // segment with just one huge page inside.
} mi_segment_kind_t;

// ------------------------------------------------------
// A segment holds a commit mask where a bit is set if
// the corresponding MI_COMMIT_SIZE area is committed.
// The MI_COMMIT_SIZE must be a multiple of the slice
// size. If it is equal we have the most fine grained
// decommit (but setting it higher can be more efficient).
// The MI_MINIMAL_COMMIT_SIZE is the minimal amount that will
// be committed in one go which can be set higher than
// MI_COMMIT_SIZE for efficiency (while the decommit mask
// is still tracked in fine-grained MI_COMMIT_SIZE chunks)
// ------------------------------------------------------

#define MI_MINIMAL_COMMIT_SIZE      (1*MI_SEGMENT_SLICE_SIZE)
#define MI_COMMIT_SIZE              (MI_SEGMENT_SLICE_SIZE)              // 64KiB
#define MI_COMMIT_MASK_BITS         (MI_SEGMENT_SIZE / MI_COMMIT_SIZE)
#define MI_COMMIT_MASK_FIELD_BITS    MI_SIZE_BITS
#define MI_COMMIT_MASK_FIELD_COUNT  (MI_COMMIT_MASK_BITS / MI_COMMIT_MASK_FIELD_BITS)

#if (MI_COMMIT_MASK_BITS != (MI_COMMIT_MASK_FIELD_COUNT * MI_COMMIT_MASK_FIELD_BITS))
#error "the segment size must be exactly divisible by the (commit size * size_t bits)"
#endif

typedef struct mi_commit_mask_s {
  size_t mask[MI_COMMIT_MASK_FIELD_COUNT];
} mi_commit_mask_t;

typedef mi_page_t  mi_slice_t;
typedef int64_t    mi_msecs_t;


// ---------------------------------------------------------------
// a memory id tracks the provenance of arena/OS allocated memory
// ---------------------------------------------------------------

// Memory can reside in arena's, direct OS allocated, or statically allocated. The memid keeps track of this.
typedef enum mi_memkind_e {
  MI_MEM_NONE,      // not allocated
  MI_MEM_EXTERNAL,  // not owned by mimalloc but provided externally (via `mi_manage_os_memory` for example)
  MI_MEM_STATIC,    // allocated in a static area and should not be freed (for arena meta data for example)
  MI_MEM_OS,        // allocated from the OS
  MI_MEM_OS_HUGE,   // allocated as huge OS pages (usually 1GiB, pinned to physical memory)
  MI_MEM_OS_REMAP,  // allocated in a remapable area (i.e. using `mremap`)
  MI_MEM_ARENA      // allocated from an arena (the usual case)
} mi_memkind_t;

static inline bool mi_memkind_is_os(mi_memkind_t memkind) {
  return (memkind >= MI_MEM_OS && memkind <= MI_MEM_OS_REMAP);
}

typedef struct mi_memid_os_info {
  void*         base;               // actual base address of the block (used for offset aligned allocations)
  size_t        alignment;          // alignment at allocation
} mi_memid_os_info_t;

typedef struct mi_memid_arena_info {
  size_t        block_index;        // index in the arena
  mi_arena_id_t id;                 // arena id (>= 1)
  bool          is_exclusive;       // this arena can only be used for specific arena allocations
} mi_memid_arena_info_t;

typedef struct mi_memid_s {
  union {
    mi_memid_os_info_t    os;       // only used for MI_MEM_OS
    mi_memid_arena_info_t arena;    // only used for MI_MEM_ARENA
  } mem;
  bool          is_pinned;          // `true` if we cannot decommit/reset/protect in this memory (e.g. when allocated using large (2Mib) or huge (1GiB) OS pages)
  bool          initially_committed;// `true` if the memory was originally allocated as committed
  bool          initially_zero;     // `true` if the memory was originally zero initialized
  mi_memkind_t  memkind;
} mi_memid_t;


<<<<<<< HEAD
// -----------------------------------------------------------------------------------------
// Segments are large allocated memory blocks (8mb on 64 bit) from arenas or the OS.
//
// Inside segments we allocated fixed size mimalloc pages (`mi_page_t`) that contain blocks.
// The start of a segment is this structure with a fixed number of slice entries (`slices`)
// usually followed by a guard OS page and the actual allocation area with pages.
// While a page is not allocated, we view it's data as a `mi_slice_t` (instead of a `mi_page_t`).
// Of any free area, the first slice has the info and `slice_offset == 0`; for any subsequent
// slices part of the area, the `slice_offset` is the byte offset back to the first slice
// (so we can quickly find the page info on a free, `internal.h:_mi_segment_page_of`).
// For slices, the `block_size` field is repurposed to signify if a slice is used (`1`) or not (`0`).
// Small and medium pages use a fixed amount of slices to reduce slice fragmentation, while
// large and huge pages span a variable amount of slices.
=======
// ---------------------------------------------------------------
// Segments contain mimalloc pages
// ---------------------------------------------------------------

// Segments are large allocated memory blocks (2MiB on 64 bit) from the OS.
// Inside segments we allocated fixed size _pages_ that contain blocks.
>>>>>>> 381da05d
typedef struct mi_segment_s {
  // constant fields
  mi_memid_t        memid;              // memory id for arena/OS allocation
  bool              allow_decommit;     // can we decommmit the memory
  bool              allow_purge;        // can we purge the memory (reset or decommit)
  size_t            segment_size;

  // segment fields
  mi_msecs_t        purge_expire;       // purge slices in the `purge_mask` after this time
  mi_commit_mask_t  purge_mask;         // slices that can be purged
  mi_commit_mask_t  commit_mask;        // slices that are currently committed

  // from here is zero initialized
  struct mi_segment_s* next;            // the list of freed segments in the cache (must be first field, see `segment.c:mi_segment_init`)
  bool              was_reclaimed;      // true if it was reclaimed (used to limit on-free reclamation)

  size_t            abandoned;          // abandoned pages (i.e. the original owning thread stopped) (`abandoned <= used`)
  size_t            abandoned_visits;   // count how often this segment is visited during abondoned reclamation (to force reclaim if it takes too long)
  size_t            used;               // count of pages in use
  uintptr_t         cookie;             // verify addresses in debug mode: `mi_ptr_cookie(segment) == segment->cookie`

  size_t            segment_slices;      // for huge segments this may be different from `MI_SLICES_PER_SEGMENT`
  size_t            segment_info_slices; // initial count of slices that we are using for segment info and possible guard pages.

  // layout like this to optimize access in `mi_free`
  mi_segment_kind_t kind;
  size_t            slice_entries;       // entries in the `slices` array, at most `MI_SLICES_PER_SEGMENT`
  _Atomic(mi_threadid_t) thread_id;      // unique id of the thread owning this segment

  mi_slice_t        slices[MI_SLICES_PER_SEGMENT+1];  // one extra final entry for huge blocks with large alignment
} mi_segment_t;


// ------------------------------------------------------
// Heaps
// Provide first-class heaps to allocate from.
// A heap just owns a set of pages for allocation and
// can only be allocate/reallocate from the thread that created it.
// Freeing blocks can be done from any thread though.
// Per thread, the segments are shared among its heaps.
// Per thread, there is always a default heap that is
// used for allocation; it is initialized to statically
// point to an empty heap to avoid initialization checks
// in the fast path.
// ------------------------------------------------------

// Thread local data
typedef struct mi_tld_s mi_tld_t;

// Pages of a certain block size are held in a queue.
typedef struct mi_page_queue_s {
  mi_page_t* first;
  mi_page_t* last;
  size_t     block_size;
} mi_page_queue_t;

#define MI_BIN_FULL  (MI_BIN_HUGE+1)

// Random context
typedef struct mi_random_cxt_s {
  uint32_t input[16];
  uint32_t output[16];
  int      output_available;
  bool     weak;
} mi_random_ctx_t;


// In debug mode there is a padding structure at the end of the blocks to check for buffer overflows
#if (MI_PADDING)
typedef struct mi_padding_s {
  uint32_t canary; // encoded block value to check validity of the padding (in case of overflow)
  uint32_t delta;  // padding bytes before the block. (mi_usable_size(p) - delta == exact allocated bytes)
} mi_padding_t;
#define MI_PADDING_SIZE   (sizeof(mi_padding_t))
#define MI_PADDING_WSIZE  ((MI_PADDING_SIZE + MI_INTPTR_SIZE - 1) / MI_INTPTR_SIZE)
#else
#define MI_PADDING_SIZE   0
#define MI_PADDING_WSIZE  0
#endif

#define MI_PAGES_DIRECT   (MI_SMALL_WSIZE_MAX + MI_PADDING_WSIZE + 1)


// A heap owns a set of pages.
struct mi_heap_s {
  mi_tld_t*             tld;
  _Atomic(mi_block_t*)  thread_delayed_free;
  mi_threadid_t         thread_id;                           // thread this heap belongs too
  mi_arena_id_t         arena_id;                            // arena id if the heap belongs to a specific arena (or 0)
  uintptr_t             cookie;                              // random cookie to verify pointers (see `_mi_ptr_cookie`)
  uintptr_t             keys[2];                             // two random keys used to encode the `thread_delayed_free` list
  mi_random_ctx_t       random;                              // random number context used for secure allocation
  size_t                page_count;                          // total number of pages in the `pages` queues.
  size_t                page_retired_min;                    // smallest retired index (retired pages are fully free, but still in the page queues)
  size_t                page_retired_max;                    // largest retired index into the `pages` array.
  mi_heap_t*            next;                                // list of heaps per thread
  bool                  no_reclaim;                          // `true` if this heap should not reclaim abandoned pages
  mi_page_t*            pages_free_direct[MI_PAGES_DIRECT];  // optimize: array where every entry points a page with possibly free blocks in the corresponding queue for that size.
  mi_page_queue_t       pages[MI_BIN_FULL + 1];              // queue of pages for each size class (or "bin")
};



// ------------------------------------------------------
// Debug
// ------------------------------------------------------

#if !defined(MI_DEBUG_UNINIT)
#define MI_DEBUG_UNINIT     (0xD0)
#endif
#if !defined(MI_DEBUG_FREED)
#define MI_DEBUG_FREED      (0xDF)
#endif
#if !defined(MI_DEBUG_PADDING)
#define MI_DEBUG_PADDING    (0xDE)
#endif

#if (MI_DEBUG)
// use our own assertion to print without memory allocation
void _mi_assert_fail(const char* assertion, const char* fname, unsigned int line, const char* func );
#define mi_assert(expr)     ((expr) ? (void)0 : _mi_assert_fail(#expr,__FILE__,__LINE__,__func__))
#else
#define mi_assert(x)
#endif

#if (MI_DEBUG>1)
#define mi_assert_internal    mi_assert
#else
#define mi_assert_internal(x)
#endif

#if (MI_DEBUG>2)
#define mi_assert_expensive   mi_assert
#else
#define mi_assert_expensive(x)
#endif

// ------------------------------------------------------
// Statistics
// ------------------------------------------------------

#ifndef MI_STAT
#if (MI_DEBUG>0)
#define MI_STAT 2
#else
#define MI_STAT 0
#endif
#endif

typedef struct mi_stat_count_s {
  int64_t allocated;
  int64_t freed;
  int64_t peak;
  int64_t current;
} mi_stat_count_t;

typedef struct mi_stat_counter_s {
  int64_t total;
  int64_t count;
} mi_stat_counter_t;

typedef struct mi_stats_s {
  mi_stat_count_t segments;
  mi_stat_count_t pages;
  mi_stat_count_t reserved;
  mi_stat_count_t committed;
  mi_stat_count_t reset;
  mi_stat_count_t purged;
  mi_stat_count_t page_committed;
  mi_stat_count_t segments_abandoned;
  mi_stat_count_t pages_abandoned;
  mi_stat_count_t threads;
  mi_stat_count_t normal;
  mi_stat_count_t huge;
  mi_stat_count_t large;
  mi_stat_count_t malloc;
  mi_stat_count_t segments_cache;
  mi_stat_counter_t pages_extended;
  mi_stat_counter_t mmap_calls;
  mi_stat_counter_t commit_calls;
  mi_stat_counter_t reset_calls;
  mi_stat_counter_t purge_calls;
  mi_stat_counter_t page_no_retire;
  mi_stat_counter_t searches;
  mi_stat_counter_t normal_count;
  mi_stat_counter_t huge_count;
  mi_stat_counter_t large_count;
  mi_stat_counter_t arena_count;
  mi_stat_counter_t arena_crossover_count;
  mi_stat_counter_t arena_rollback_count;
#if MI_STAT>1
  mi_stat_count_t normal_bins[MI_BIN_HUGE+1];
#endif
} mi_stats_t;


void _mi_stat_increase(mi_stat_count_t* stat, size_t amount);
void _mi_stat_decrease(mi_stat_count_t* stat, size_t amount);
void _mi_stat_counter_increase(mi_stat_counter_t* stat, size_t amount);

#if (MI_STAT)
#define mi_stat_increase(stat,amount)         _mi_stat_increase( &(stat), amount)
#define mi_stat_decrease(stat,amount)         _mi_stat_decrease( &(stat), amount)
#define mi_stat_counter_increase(stat,amount) _mi_stat_counter_increase( &(stat), amount)
#else
#define mi_stat_increase(stat,amount)         (void)0
#define mi_stat_decrease(stat,amount)         (void)0
#define mi_stat_counter_increase(stat,amount) (void)0
#endif

#define mi_heap_stat_counter_increase(heap,stat,amount)  mi_stat_counter_increase( (heap)->tld->stats.stat, amount)
#define mi_heap_stat_increase(heap,stat,amount)  mi_stat_increase( (heap)->tld->stats.stat, amount)
#define mi_heap_stat_decrease(heap,stat,amount)  mi_stat_decrease( (heap)->tld->stats.stat, amount)


// ------------------------------------------------------
// Thread Local data
// ------------------------------------------------------

// A "span" is is an available range of slices. The span queues keep
// track of slice spans of at most the given `slice_count` (but more than the previous size class).
typedef struct mi_span_queue_s {
  mi_slice_t* first;
  mi_slice_t* last;
  size_t      slice_count;
} mi_span_queue_t;

#define MI_SEGMENT_BIN_MAX (35)     // 35 == mi_segment_bin(MI_SLICES_PER_SEGMENT)

// OS thread local data
typedef struct mi_os_tld_s {
  size_t                region_idx;   // start point for next allocation
  mi_stats_t*           stats;        // points to tld stats
} mi_os_tld_t;


// Segments thread local data
typedef struct mi_segments_tld_s {
  mi_span_queue_t     spans[MI_SEGMENT_BIN_MAX+1];  // free slice spans inside segments
  size_t              count;        // current number of segments;
  size_t              peak_count;   // peak number of segments
  size_t              current_size; // current size of all segments
  size_t              peak_size;    // peak size of all segments
  size_t              reclaim_count;// number of reclaimed (abandoned) segments
  mi_stats_t*         stats;        // points to tld stats
  mi_os_tld_t*        os;           // points to os stats
} mi_segments_tld_t;

// Thread local data
struct mi_tld_s {
  unsigned long long  heartbeat;     // monotonic heartbeat count
  bool                recurse;       // true if deferred was called; used to prevent infinite recursion.
  mi_heap_t*          heap_backing;  // backing heap of this thread (cannot be deleted)
  mi_heap_t*          heaps;         // list of heaps in this thread (so we can abandon all when the thread terminates)
  mi_segments_tld_t   segments;      // segment tld
  mi_os_tld_t         os;            // os tld
  mi_stats_t          stats;         // statistics
};

#endif<|MERGE_RESOLUTION|>--- conflicted
+++ resolved
@@ -428,7 +428,6 @@
 } mi_memid_t;
 
 
-<<<<<<< HEAD
 // -----------------------------------------------------------------------------------------
 // Segments are large allocated memory blocks (8mb on 64 bit) from arenas or the OS.
 //
@@ -442,14 +441,6 @@
 // For slices, the `block_size` field is repurposed to signify if a slice is used (`1`) or not (`0`).
 // Small and medium pages use a fixed amount of slices to reduce slice fragmentation, while
 // large and huge pages span a variable amount of slices.
-=======
-// ---------------------------------------------------------------
-// Segments contain mimalloc pages
-// ---------------------------------------------------------------
-
-// Segments are large allocated memory blocks (2MiB on 64 bit) from the OS.
-// Inside segments we allocated fixed size _pages_ that contain blocks.
->>>>>>> 381da05d
 typedef struct mi_segment_s {
   // constant fields
   mi_memid_t        memid;              // memory id for arena/OS allocation
