/* ----------------------------------------------------------------------------
Copyright (c) 2018-2023, Microsoft Research, Daan Leijen
This is free software; you can redistribute it and/or modify it under the
terms of the MIT license. A copy of the license can be found in the file
"LICENSE" at the root of this distribution.
-----------------------------------------------------------------------------*/
#pragma once
#ifndef MI_INTERNAL_H
#define MI_INTERNAL_H


// --------------------------------------------------------------------------
// This file contains the internal API's of mimalloc and various utility
// functions and macros.
// --------------------------------------------------------------------------

#include "types.h"
#include "track.h"
#include "bits.h"

#define mi_decl_cache_align     mi_decl_align(64)

#if defined(_MSC_VER)
#pragma warning(disable:4127)   // suppress constant conditional warning (due to MI_SECURE paths)
#pragma warning(disable:26812)  // unscoped enum warning
#define mi_decl_noinline        __declspec(noinline)
#define mi_decl_thread          __declspec(thread)
#define mi_decl_align(a)        __declspec(align(a))
#define mi_decl_weak
#define mi_decl_hidden
#elif (defined(__GNUC__) && (__GNUC__ >= 3)) || defined(__clang__) // includes clang and icc
#define mi_decl_noinline        __attribute__((noinline))
#define mi_decl_thread          __thread
#define mi_decl_align(a)        __attribute__((aligned(a)))
#define mi_decl_weak            __attribute__((weak))
#define mi_decl_hidden          __attribute__((visibility("hidden")))
#elif __cplusplus >= 201103L    // c++11
#define mi_decl_noinline
#define mi_decl_thread          thread_local
#define mi_decl_cache_align     alignas(MI_CACHE_LINE)
#define mi_decl_weak
#define mi_decl_hidden
#else
#define mi_decl_noinline
#define mi_decl_thread          __thread        // hope for the best :-)
#define mi_decl_align(a)
#define mi_decl_weak
#define mi_decl_hidden
#endif

#if (defined(__GNUC__) && (__GNUC__ >= 7)) || defined(__clang__) // includes clang and icc
#define mi_decl_maybe_unused    __attribute__((unused))
#elif __cplusplus >= 201703L    // c++17
#define mi_decl_maybe_unused    [[maybe_unused]]
#else
#define mi_decl_maybe_unused
#endif

#if defined(__cplusplus)
#define mi_decl_externc         extern "C"
#else
#define mi_decl_externc
#endif


#if defined(__EMSCRIPTEN__) && !defined(__wasi__)
#define __wasi__
#endif

#if (MI_DEBUG>0)
#define mi_trace_message(...)  _mi_trace_message(__VA_ARGS__)
#else
#define mi_trace_message(...)
#endif


// "libc.c"
#include <stdarg.h>
int           _mi_vsnprintf(char* buf, size_t bufsize, const char* fmt, va_list args);
int           _mi_snprintf(char* buf, size_t buflen, const char* fmt, ...);
char          _mi_toupper(char c);
int           _mi_strnicmp(const char* s, const char* t, size_t n);
void          _mi_strlcpy(char* dest, const char* src, size_t dest_size);
void          _mi_strlcat(char* dest, const char* src, size_t dest_size);
size_t        _mi_strlen(const char* s);
size_t        _mi_strnlen(const char* s, size_t max_len);
bool          _mi_getenv(const char* name, char* result, size_t result_size);

// "options.c"
<<<<<<< HEAD
void          _mi_fputs(mi_output_fun* out, void* arg, const char* prefix, const char* message);
void          _mi_fprintf(mi_output_fun* out, void* arg, const char* fmt, ...);
void          _mi_warning_message(const char* fmt, ...);
void          _mi_verbose_message(const char* fmt, ...);
void          _mi_trace_message(const char* fmt, ...);
void          _mi_output_message(const char* fmt, ...);
void          _mi_options_init(void);
long          _mi_option_get_fast(mi_option_t option);
void          _mi_error_message(int err, const char* fmt, ...);
=======
void        _mi_fputs(mi_output_fun* out, void* arg, const char* prefix, const char* message);
void        _mi_fprintf(mi_output_fun* out, void* arg, const char* fmt, ...);
void        _mi_message(const char* fmt, ...);
void        _mi_warning_message(const char* fmt, ...);
void        _mi_verbose_message(const char* fmt, ...);
void        _mi_trace_message(const char* fmt, ...);
void        _mi_options_init(void);
long        _mi_option_get_fast(mi_option_t option);
void        _mi_error_message(int err, const char* fmt, ...);
>>>>>>> db831d4c

// random.c
void          _mi_random_init(mi_random_ctx_t* ctx);
void          _mi_random_init_weak(mi_random_ctx_t* ctx);
void          _mi_random_reinit_if_weak(mi_random_ctx_t * ctx);
void          _mi_random_split(mi_random_ctx_t* ctx, mi_random_ctx_t* new_ctx);
uintptr_t     _mi_random_next(mi_random_ctx_t* ctx);
uintptr_t     _mi_heap_random_next(mi_heap_t* heap);
uintptr_t     _mi_os_random_weak(uintptr_t extra_seed);
static inline uintptr_t _mi_random_shuffle(uintptr_t x);

// init.c
extern mi_decl_hidden mi_decl_cache_align const mi_page_t  _mi_page_empty;
void          _mi_process_load(void);

void mi_cdecl _mi_process_done(void);
bool          _mi_is_redirected(void);
bool          _mi_allocator_init(const char** message);
void          _mi_allocator_done(void);
bool          _mi_is_main_thread(void);
size_t        _mi_current_thread_count(void);
bool          _mi_preloading(void);           // true while the C runtime is not initialized yet
void          _mi_thread_done(mi_heap_t* heap);

mi_subproc_t* _mi_subproc(void);
mi_subproc_t* _mi_subproc_main(void);
mi_subproc_t* _mi_subproc_from_id(mi_subproc_id_t subproc_id);
mi_threadid_t _mi_thread_id(void) mi_attr_noexcept;
size_t        _mi_thread_seq_id(void) mi_attr_noexcept;
mi_tld_t*     _mi_thread_tld(void) mi_attr_noexcept;
void          _mi_heap_guarded_init(mi_heap_t* heap);
mi_heap_t*    _mi_heap_main_get(void);

// os.c
void          _mi_os_init(void);                                            // called from process init
void*         _mi_os_alloc(size_t size, mi_memid_t* memid);
void*         _mi_os_zalloc(size_t size, mi_memid_t* memid);
void          _mi_os_free(void* p, size_t size, mi_memid_t memid);
void          _mi_os_free_ex(void* p, size_t size, bool still_committed, mi_memid_t memid);

size_t        _mi_os_page_size(void);
size_t        _mi_os_guard_page_size(void);
size_t        _mi_os_good_alloc_size(size_t size);
bool          _mi_os_has_overcommit(void);
bool          _mi_os_has_virtual_reserve(void);
size_t        _mi_os_virtual_address_bits(void);

bool          _mi_os_reset(void* addr, size_t size);
bool          _mi_os_commit(void* p, size_t size, bool* is_zero);
bool          _mi_os_decommit(void* addr, size_t size);
bool          _mi_os_protect(void* addr, size_t size);
bool          _mi_os_unprotect(void* addr, size_t size);
bool          _mi_os_purge(void* p, size_t size);
bool          _mi_os_purge_ex(void* p, size_t size, bool allow_reset, size_t stats_size);
bool          _mi_os_commit_ex(void* addr, size_t size, bool* is_zero, size_t stat_size);

size_t        _mi_os_secure_guard_page_size(void);
bool          _mi_os_secure_guard_page_set_at(void* addr, bool is_pinned);
bool          _mi_os_secure_guard_page_set_before(void* addr, bool is_pinned);
bool          _mi_os_secure_guard_page_reset_at(void* addr);
bool          _mi_os_secure_guard_page_reset_before(void* addr);


void*         _mi_os_alloc_aligned(size_t size, size_t alignment, bool commit, bool allow_large, mi_memid_t* memid);
void*         _mi_os_alloc_aligned_at_offset(size_t size, size_t alignment, size_t align_offset, bool commit, bool allow_large, mi_memid_t* memid);

void*         _mi_os_get_aligned_hint(size_t try_alignment, size_t size);
bool          _mi_os_use_large_page(size_t size, size_t alignment);
size_t        _mi_os_large_page_size(void);

void*         _mi_os_alloc_huge_os_pages(size_t pages, int numa_node, mi_msecs_t max_secs, size_t* pages_reserved, size_t* psize, mi_memid_t* memid);

// arena.c
mi_arena_id_t _mi_arena_id_none(void);
mi_arena_t*   _mi_arena_from_id(mi_arena_id_t id);
bool          _mi_arena_memid_is_suitable(mi_memid_t memid, mi_arena_t* request_arena);

void*         _mi_arenas_alloc(mi_subproc_t* subproc, size_t size, bool commit, bool allow_pinned, mi_arena_t* req_arena, size_t tseq, mi_memid_t* memid);
void*         _mi_arenas_alloc_aligned(mi_subproc_t* subproc, size_t size, size_t alignment, size_t align_offset, bool commit, bool allow_pinned, mi_arena_t* req_arena, size_t tseq, mi_memid_t* memid);
void          _mi_arenas_free(void* p, size_t size, mi_memid_t memid);
bool          _mi_arenas_contain(const void* p);
void          _mi_arenas_collect(bool force_purge, bool visit_all, mi_tld_t* tld);
void          _mi_arenas_unsafe_destroy_all(mi_tld_t* tld);

mi_page_t*    _mi_arenas_page_alloc(mi_heap_t* heap, size_t block_size, size_t page_alignment);
void          _mi_arenas_page_free(mi_page_t* page);
void          _mi_arenas_page_abandon(mi_page_t* page, mi_tld_t* tld);
void          _mi_arenas_page_unabandon(mi_page_t* page);
bool          _mi_arenas_page_try_reabandon_to_mapped(mi_page_t* page);

// arena-meta.c
void*         _mi_meta_zalloc( size_t size, mi_memid_t* memid );
void          _mi_meta_free(void* p, size_t size, mi_memid_t memid);
bool          _mi_meta_is_meta_page(void* p);

// "page-map.c"
bool          _mi_page_map_init(void);
void          _mi_page_map_register(mi_page_t* page);
void          _mi_page_map_unregister(mi_page_t* page);
void          _mi_page_map_unregister_range(void* start, size_t size);
mi_page_t*    _mi_safe_ptr_page(const void* p);

// "page.c"
void*         _mi_malloc_generic(mi_heap_t* heap, size_t size, bool zero, size_t huge_alignment)  mi_attr_noexcept mi_attr_malloc;

void          _mi_page_retire(mi_page_t* page) mi_attr_noexcept;       // free the page if there are no other pages with many free blocks
void          _mi_page_unfull(mi_page_t* page);
void          _mi_page_free(mi_page_t* page, mi_page_queue_t* pq);     // free the page
void          _mi_page_abandon(mi_page_t* page, mi_page_queue_t* pq);  // abandon the page, to be picked up by another thread...
void          _mi_heap_collect_retired(mi_heap_t* heap, bool force);

size_t        _mi_page_queue_append(mi_heap_t* heap, mi_page_queue_t* pq, mi_page_queue_t* append);
void          _mi_deferred_free(mi_heap_t* heap, bool force);

void          _mi_page_free_collect(mi_page_t* page, bool force);
void          _mi_page_free_collect_partly(mi_page_t* page, mi_block_t* head);
void          _mi_page_init(mi_heap_t* heap, mi_page_t* page);
bool          _mi_page_queue_is_valid(mi_heap_t* heap, const mi_page_queue_t* pq);

size_t        _mi_bin_size(size_t bin);            // for stats
size_t        _mi_bin(size_t size);                // for stats

// "heap.c"
mi_heap_t*    _mi_heap_create(int heap_tag, bool allow_destroy, mi_arena_id_t arena_id, mi_tld_t* tld);
void          _mi_heap_init(mi_heap_t* heap, mi_arena_id_t arena_id, bool noreclaim, uint8_t tag, mi_tld_t* tld);
void          _mi_heap_destroy_pages(mi_heap_t* heap);
void          _mi_heap_collect_abandon(mi_heap_t* heap);
void          _mi_heap_set_default_direct(mi_heap_t* heap);
bool          _mi_heap_memid_is_suitable(mi_heap_t* heap, mi_memid_t memid);
void          _mi_heap_unsafe_destroy_all(mi_heap_t* heap);
mi_heap_t*    _mi_heap_by_tag(mi_heap_t* heap, uint8_t tag);
void          _mi_heap_area_init(mi_heap_area_t* area, mi_page_t* page);
bool          _mi_heap_area_visit_blocks(const mi_heap_area_t* area, mi_page_t* page, mi_block_visit_fun* visitor, void* arg);
void          _mi_heap_page_reclaim(mi_heap_t* heap, mi_page_t* page);

// "stats.c"
void          _mi_stats_done(mi_stats_t* stats);
void          _mi_stats_merge_from(mi_stats_t* to, mi_stats_t* from);
mi_msecs_t    _mi_clock_now(void);
mi_msecs_t    _mi_clock_end(mi_msecs_t start);
mi_msecs_t    _mi_clock_start(void);

// "alloc.c"
void*         _mi_page_malloc_zero(mi_heap_t* heap, mi_page_t* page, size_t size, bool zero) mi_attr_noexcept;  // called from `_mi_malloc_generic`
void*         _mi_page_malloc(mi_heap_t* heap, mi_page_t* page, size_t size) mi_attr_noexcept;                  // called from `_mi_heap_malloc_aligned`
void*         _mi_page_malloc_zeroed(mi_heap_t* heap, mi_page_t* page, size_t size) mi_attr_noexcept;           // called from `_mi_heap_malloc_aligned`
void*         _mi_heap_malloc_zero(mi_heap_t* heap, size_t size, bool zero) mi_attr_noexcept;
void*         _mi_heap_malloc_zero_ex(mi_heap_t* heap, size_t size, bool zero, size_t huge_alignment) mi_attr_noexcept;     // called from `_mi_heap_malloc_aligned`
void*         _mi_heap_realloc_zero(mi_heap_t* heap, void* p, size_t newsize, bool zero) mi_attr_noexcept;
mi_block_t*   _mi_page_ptr_unalign(const mi_page_t* page, const void* p);
void          _mi_padding_shrink(const mi_page_t* page, const mi_block_t* block, const size_t min_size);

#if MI_DEBUG>1
bool          _mi_page_is_valid(mi_page_t* page);
#endif


// ------------------------------------------------------
// Branches
// ------------------------------------------------------

#if defined(__GNUC__) || defined(__clang__)
#define mi_unlikely(x)     (__builtin_expect(!!(x),false))
#define mi_likely(x)       (__builtin_expect(!!(x),true))
#elif (defined(__cplusplus) && (__cplusplus >= 202002L)) || (defined(_MSVC_LANG) && _MSVC_LANG >= 202002L)
#define mi_unlikely(x)     (x) [[unlikely]]
#define mi_likely(x)       (x) [[likely]]
#else
#define mi_unlikely(x)     (x)
#define mi_likely(x)       (x)
#endif

#ifndef __has_builtin
#define __has_builtin(x)  0
#endif


/* -----------------------------------------------------------
  Assertions
----------------------------------------------------------- */

#if (MI_DEBUG)
// use our own assertion to print without memory allocation
void _mi_assert_fail(const char* assertion, const char* fname, unsigned int line, const char* func);
#define mi_assert(expr)     ((expr) ? (void)0 : _mi_assert_fail(#expr,__FILE__,__LINE__,__func__))
#else
#define mi_assert(x)
#endif

#if (MI_DEBUG>1)
#define mi_assert_internal    mi_assert
#else
#define mi_assert_internal(x)
#endif

#if (MI_DEBUG>2)
#define mi_assert_expensive   mi_assert
#else
#define mi_assert_expensive(x)
#endif


/* -----------------------------------------------------------
  Inlined definitions
----------------------------------------------------------- */
#define MI_UNUSED(x)     (void)(x)
#if (MI_DEBUG>0)
#define MI_UNUSED_RELEASE(x)
#else
#define MI_UNUSED_RELEASE(x)  MI_UNUSED(x)
#endif

#define MI_INIT4(x)   x(),x(),x(),x()
#define MI_INIT8(x)   MI_INIT4(x),MI_INIT4(x)
#define MI_INIT16(x)  MI_INIT8(x),MI_INIT8(x)
#define MI_INIT32(x)  MI_INIT16(x),MI_INIT16(x)
#define MI_INIT64(x)  MI_INIT32(x),MI_INIT32(x)
#define MI_INIT128(x) MI_INIT64(x),MI_INIT64(x)
#define MI_INIT256(x) MI_INIT128(x),MI_INIT128(x)
#define MI_INIT74(x)  MI_INIT64(x),MI_INIT8(x),x(),x()

#include <string.h>
// initialize a local variable to zero; use memset as compilers optimize constant sized memset's
#define _mi_memzero_var(x)  memset(&x,0,sizeof(x))

// Is `x` a power of two? (0 is considered a power of two)
static inline bool _mi_is_power_of_two(uintptr_t x) {
  return ((x & (x - 1)) == 0);
}

// Is a pointer aligned?
static inline bool _mi_is_aligned(void* p, size_t alignment) {
  mi_assert_internal(alignment != 0);
  return (((uintptr_t)p % alignment) == 0);
}

// Align upwards
static inline uintptr_t _mi_align_up(uintptr_t sz, size_t alignment) {
  mi_assert_internal(alignment != 0);
  uintptr_t mask = alignment - 1;
  if ((alignment & mask) == 0) {  // power of two?
    return ((sz + mask) & ~mask);
  }
  else {
    return (((sz + mask)/alignment)*alignment);
  }
}


// Align a pointer upwards
static inline uint8_t* _mi_align_up_ptr(void* p, size_t alignment) {
  return (uint8_t*)_mi_align_up((uintptr_t)p, alignment);
}


static inline uintptr_t _mi_align_down(uintptr_t sz, size_t alignment) {
  mi_assert_internal(alignment != 0);
  uintptr_t mask = alignment - 1;
  if ((alignment & mask) == 0) { // power of two?
    return (sz & ~mask);
  }
  else {
    return ((sz / alignment) * alignment);
  }
}

static inline void* mi_align_down_ptr(void* p, size_t alignment) {
  return (void*)_mi_align_down((uintptr_t)p, alignment);
}

// Divide upwards: `s <= _mi_divide_up(s,d)*d < s+d`.
static inline uintptr_t _mi_divide_up(uintptr_t size, size_t divider) {
  mi_assert_internal(divider != 0);
  return (divider == 0 ? size : ((size + divider - 1) / divider));
}


// clamp an integer
static inline size_t _mi_clamp(size_t sz, size_t min, size_t max) {
  if (sz < min) return min;
  else if (sz > max) return max;
  else return sz;
}

// Is memory zero initialized?
static inline bool mi_mem_is_zero(const void* p, size_t size) {
  for (size_t i = 0; i < size; i++) {
    if (((uint8_t*)p)[i] != 0) return false;
  }
  return true;
}

// Align a byte size to a size in _machine words_,
// i.e. byte size == `wsize*sizeof(void*)`.
static inline size_t _mi_wsize_from_size(size_t size) {
  mi_assert_internal(size <= SIZE_MAX - sizeof(uintptr_t));
  return (size + sizeof(uintptr_t) - 1) / sizeof(uintptr_t);
}

// Overflow detecting multiply
#if __has_builtin(__builtin_umul_overflow) || (defined(__GNUC__) && (__GNUC__ >= 5))
#include <limits.h>      // UINT_MAX, ULONG_MAX
#if defined(_CLOCK_T)    // for Illumos
#undef _CLOCK_T
#endif
static inline bool mi_mul_overflow(size_t count, size_t size, size_t* total) {
  #if (SIZE_MAX == ULONG_MAX)
    return __builtin_umull_overflow(count, size, (unsigned long *)total);
  #elif (SIZE_MAX == UINT_MAX)
    return __builtin_umul_overflow(count, size, (unsigned int *)total);
  #else
    return __builtin_umulll_overflow(count, size, (unsigned long long *)total);
  #endif
}
#else /* __builtin_umul_overflow is unavailable */
static inline bool mi_mul_overflow(size_t count, size_t size, size_t* total) {
  #define MI_MUL_COULD_OVERFLOW ((size_t)1 << (4*sizeof(size_t)))  // sqrt(SIZE_MAX)
  *total = count * size;
  // note: gcc/clang optimize this to directly check the overflow flag
  return ((size >= MI_MUL_COULD_OVERFLOW || count >= MI_MUL_COULD_OVERFLOW) && size > 0 && (SIZE_MAX / size) < count);
}
#endif

// Safe multiply `count*size` into `total`; return `true` on overflow.
static inline bool mi_count_size_overflow(size_t count, size_t size, size_t* total) {
  if (count==1) {  // quick check for the case where count is one (common for C++ allocators)
    *total = size;
    return false;
  }
  else if mi_unlikely(mi_mul_overflow(count, size, total)) {
    #if MI_DEBUG > 0
    _mi_error_message(EOVERFLOW, "allocation request is too large (%zu * %zu bytes)\n", count, size);
    #endif
    *total = SIZE_MAX;
    return true;
  }
  else return false;
}


/*----------------------------------------------------------------------------------------
  Heap functions
------------------------------------------------------------------------------------------- */

extern mi_decl_hidden const mi_heap_t _mi_heap_empty;  // read-only empty heap, initial value of the thread local default heap

static inline bool mi_heap_is_backing(const mi_heap_t* heap) {
  return (heap->tld->heap_backing == heap);
}

static inline bool mi_heap_is_initialized(const mi_heap_t* heap) {
  mi_assert_internal(heap != NULL);
  return (heap != NULL && heap != &_mi_heap_empty);
}

static inline mi_page_t* _mi_heap_get_free_small_page(mi_heap_t* heap, size_t size) {
  mi_assert_internal(size <= (MI_SMALL_SIZE_MAX + MI_PADDING_SIZE));
  const size_t idx = _mi_wsize_from_size(size);
  mi_assert_internal(idx < MI_PAGES_DIRECT);
  return heap->pages_free_direct[idx];
}


//static inline uintptr_t _mi_ptr_cookie(const void* p) {
//  extern mi_heap_t _mi_heap_main;
//  mi_assert_internal(_mi_heap_main.cookie != 0);
//  return ((uintptr_t)p ^ _mi_heap_main.cookie);
//}


/* -----------------------------------------------------------
  The page map maps addresses to `mi_page_t` pointers
----------------------------------------------------------- */

#if MI_PAGE_MAP_FLAT

// flat page-map committed on demand, using one byte per slice (64 KiB).
// single indirection and low commit, but large initial virtual reserve (4 GiB with 48 bit virtual addresses)
// used by default on <= 40 bit virtual address spaces.
extern mi_decl_hidden uint8_t* _mi_page_map;

static inline size_t _mi_page_map_index(const void* p) {
  return (size_t)((uintptr_t)p >> MI_ARENA_SLICE_SHIFT);
}

static inline mi_page_t* _mi_ptr_page_ex(const void* p, bool* valid) {
  const size_t idx = _mi_page_map_index(p);
  const size_t ofs = _mi_page_map[idx];
  if (valid != NULL) { *valid = (ofs != 0); }
  return (mi_page_t*)((((uintptr_t)p >> MI_ARENA_SLICE_SHIFT) + 1 - ofs) << MI_ARENA_SLICE_SHIFT);
}

static inline mi_page_t* _mi_checked_ptr_page(const void* p) {
  bool valid;
  mi_page_t* const page = _mi_ptr_page_ex(p, &valid);
  return (valid ? page : NULL);
}

static inline mi_page_t* _mi_unchecked_ptr_page(const void* p) {
  return _mi_ptr_page_ex(p, NULL);
}

#else

// 2-level page map:
// double indirection, but low commit and low virtual reserve.
//
// the page-map is usually 4 MiB (for 48 bits virtual addresses) and points to sub maps of 64 KiB.
// the page-map is committed on-demand (in 64 KiB parts) (and sub-maps are committed on-demand as well)
// one sub page-map = 64 KiB => covers 2^(16-3) * 2^16 = 2^29 = 512 MiB address space
// the page-map needs 48-(16+13) = 19 bits => 2^19 sub map pointers = 4 MiB size.
#define MI_PAGE_MAP_SUB_SHIFT     (13)
#define MI_PAGE_MAP_SUB_COUNT     (MI_ZU(1) << MI_PAGE_MAP_SUB_SHIFT)
#define MI_PAGE_MAP_SHIFT         (MI_MAX_VABITS - MI_PAGE_MAP_SUB_SHIFT - MI_ARENA_SLICE_SHIFT)
#define MI_PAGE_MAP_COUNT         (MI_ZU(1) << MI_PAGE_MAP_SHIFT)

extern mi_decl_hidden mi_page_t*** _mi_page_map;

static inline size_t _mi_page_map_index(const void* p, size_t* sub_idx) {
  const size_t u = (size_t)((uintptr_t)p / MI_ARENA_SLICE_SIZE);
  if (sub_idx != NULL) { *sub_idx = u % MI_PAGE_MAP_SUB_COUNT; }
  return (u / MI_PAGE_MAP_SUB_COUNT);
}

static inline mi_page_t* _mi_unchecked_ptr_page(const void* p) {
  size_t sub_idx;
  const size_t idx = _mi_page_map_index(p, &sub_idx);
  return _mi_page_map[idx][sub_idx];
}

static inline mi_page_t* _mi_checked_ptr_page(const void* p) {
  size_t sub_idx;
  const size_t idx = _mi_page_map_index(p, &sub_idx);
  mi_page_t** const sub = _mi_page_map[idx];
  if mi_unlikely(sub == NULL) return (mi_page_t*)&_mi_page_empty;
  return sub[sub_idx];
}

#endif


static inline mi_page_t* _mi_ptr_page(const void* p) {
  mi_assert_internal(p==NULL || mi_is_in_heap_region(p));
  #if MI_DEBUG || defined(__APPLE__)
  return _mi_checked_ptr_page(p);
  #else
  return _mi_unchecked_ptr_page(p);
  #endif
}


// Get the block size of a page
static inline size_t mi_page_block_size(const mi_page_t* page) {
  mi_assert_internal(page->block_size > 0);
  return page->block_size;
}

// Page start
static inline uint8_t* mi_page_start(const mi_page_t* page) {
  return page->page_start;
}

static inline size_t mi_page_size(const mi_page_t* page) {
  return mi_page_block_size(page) * page->reserved;
}

static inline uint8_t* mi_page_area(const mi_page_t* page, size_t* size) {
  if (size) { *size = mi_page_size(page); }
  return mi_page_start(page);
}

static inline size_t mi_page_info_size(void) {
  return _mi_align_up(sizeof(mi_page_t), MI_MAX_ALIGN_SIZE);
}

static inline bool mi_page_contains_address(const mi_page_t* page, const void* p) {
  size_t psize;
  uint8_t* start = mi_page_area(page, &psize);
  return (start <= (uint8_t*)p && (uint8_t*)p < start + psize);
}

static inline bool mi_page_is_in_arena(const mi_page_t* page) {
  return (page->memid.memkind == MI_MEM_ARENA);
}

static inline bool mi_page_is_singleton(const mi_page_t* page) {
  return (page->reserved == 1);
}

// Get the usable block size of a page without fixed padding.
// This may still include internal padding due to alignment and rounding up size classes.
static inline size_t mi_page_usable_block_size(const mi_page_t* page) {
  return mi_page_block_size(page) - MI_PADDING_SIZE;
}

// This may change if we locate page info outside the page data slices
static inline uint8_t* mi_page_slice_start(const mi_page_t* page) {
  return (uint8_t*)page;
}

// This gives the offset relative to the start slice of a page. This may change if we ever
// locate page info outside the page-data itself.
static inline size_t mi_page_slice_offset_of(const mi_page_t* page, size_t offset_relative_to_page_start) {
  return (page->page_start - mi_page_slice_start(page)) + offset_relative_to_page_start;
}

static inline size_t mi_page_committed(const mi_page_t* page) {
  return (page->slice_committed == 0 ? mi_page_size(page) : page->slice_committed - (page->page_start - mi_page_slice_start(page)));
}

static inline mi_heap_t* mi_page_heap(const mi_page_t* page) {
  return page->heap;
}


// are all blocks in a page freed?
// note: needs up-to-date used count, (as the `xthread_free` list may not be empty). see `_mi_page_collect_free`.
static inline bool mi_page_all_free(const mi_page_t* page) {
  mi_assert_internal(page != NULL);
  return (page->used == 0);
}

// are there immediately available blocks, i.e. blocks available on the free list.
static inline bool mi_page_immediate_available(const mi_page_t* page) {
  mi_assert_internal(page != NULL);
  return (page->free != NULL);
}


// is the page not yet used up to its reserved space?
static inline bool mi_page_is_expandable(const mi_page_t* page) {
  mi_assert_internal(page != NULL);
  mi_assert_internal(page->capacity <= page->reserved);
  return (page->capacity < page->reserved);
}


static inline bool mi_page_is_full(mi_page_t* page) {
  bool full = (page->reserved == page->used);
  mi_assert_internal(!full || page->free == NULL);
  return full;
}

// is more than 7/8th of a page in use?
static inline bool mi_page_is_mostly_used(const mi_page_t* page) {
  if (page==NULL) return true;
  uint16_t frac = page->reserved / 8U;
  return (page->reserved - page->used <= frac);
}

// is more than (n-1)/n'th of a page in use?
static inline bool mi_page_is_used_at_frac(const mi_page_t* page, uint16_t n) {
  if (page==NULL) return true;
  uint16_t frac = page->reserved / n;
  return (page->reserved - page->used <= frac);
}


static inline bool mi_page_is_huge(const mi_page_t* page) {
  return (mi_page_is_singleton(page) &&
          (page->block_size > MI_LARGE_MAX_OBJ_SIZE ||
           (mi_memkind_is_os(page->memid.memkind) && page->memid.mem.os.base < (void*)page)));
}

static inline mi_page_queue_t* mi_page_queue(const mi_heap_t* heap, size_t size) {
  mi_page_queue_t* const pq = &((mi_heap_t*)heap)->pages[_mi_bin(size)];
  if (size <= MI_LARGE_MAX_OBJ_SIZE) { mi_assert_internal(pq->block_size <= MI_LARGE_MAX_OBJ_SIZE); }
  return pq;
}


//-----------------------------------------------------------
// Page thread id and flags
//-----------------------------------------------------------

// Thread id of thread that owns this page (with flags in the bottom 2 bits)
static inline mi_threadid_t mi_page_xthread_id(const mi_page_t* page) {
  return mi_atomic_load_relaxed(&((mi_page_t*)page)->xthread_id);
}

// Plain thread id of the thread that owns this page
static inline mi_threadid_t mi_page_thread_id(const mi_page_t* page) {
  return (mi_page_xthread_id(page) & ~MI_PAGE_FLAG_MASK);
}

static inline mi_page_flags_t mi_page_flags(const mi_page_t* page) {
  return (mi_page_xthread_id(page) & MI_PAGE_FLAG_MASK);
}

static inline void mi_page_flags_set(mi_page_t* page, bool set, mi_page_flags_t newflag) {
  if (set) { mi_atomic_or_relaxed(&page->xthread_id, newflag); }
      else { mi_atomic_and_relaxed(&page->xthread_id, ~newflag); }
}

static inline bool mi_page_is_in_full(const mi_page_t* page) {
  return ((mi_page_flags(page) & MI_PAGE_IN_FULL_QUEUE) != 0);
}

static inline void mi_page_set_in_full(mi_page_t* page, bool in_full) {
  mi_page_flags_set(page, in_full, MI_PAGE_IN_FULL_QUEUE);
}

static inline bool mi_page_has_aligned(const mi_page_t* page) {
  return ((mi_page_flags(page) & MI_PAGE_HAS_ALIGNED) != 0);
}

static inline void mi_page_set_has_aligned(mi_page_t* page, bool has_aligned) {
  mi_page_flags_set(page, has_aligned, MI_PAGE_HAS_ALIGNED);
}

static inline void mi_page_set_heap(mi_page_t* page, mi_heap_t* heap) {
  // mi_assert_internal(!mi_page_is_in_full(page));  // can happen when destroying pages on heap_destroy
  const mi_threadid_t tid = (heap == NULL ? MI_THREADID_ABANDONED : heap->tld->thread_id) | mi_page_flags(page);
  if (heap != NULL) {
    page->heap = heap;
    page->heap_tag = heap->tag;
  }
  else {
    page->heap = NULL;
  }
  mi_atomic_store_release(&page->xthread_id, tid);
}

static inline bool mi_page_is_abandoned(const mi_page_t* page) {
  // note: the xheap field of an abandoned heap is set to the subproc (for fast reclaim-on-free)
  return (mi_page_thread_id(page) <= MI_THREADID_ABANDONED_MAPPED);
}

static inline bool mi_page_is_abandoned_mapped(const mi_page_t* page) {
  return (mi_page_thread_id(page) == MI_THREADID_ABANDONED_MAPPED);
}

static inline void mi_page_set_abandoned_mapped(mi_page_t* page) {
  mi_assert_internal(mi_page_is_abandoned(page));
  mi_atomic_or_relaxed(&page->xthread_id, MI_THREADID_ABANDONED_MAPPED);
}

static inline void mi_page_clear_abandoned_mapped(mi_page_t* page) {
  mi_assert_internal(mi_page_is_abandoned_mapped(page));
  mi_atomic_and_relaxed(&page->xthread_id, MI_PAGE_FLAG_MASK);
}

//-----------------------------------------------------------
// Thread free list and ownership
//-----------------------------------------------------------

// Thread free flag helpers
static inline mi_block_t* mi_tf_block(mi_thread_free_t tf) {
  return (mi_block_t*)(tf & ~1);
}
static inline bool mi_tf_is_owned(mi_thread_free_t tf) {
  return ((tf & 1) == 1);
}
static inline mi_thread_free_t mi_tf_create(mi_block_t* block, bool owned) {
  return (mi_thread_free_t)((uintptr_t)block | (owned ? 1 : 0));
}

// Thread free access
static inline mi_block_t* mi_page_thread_free(const mi_page_t* page) {
  return mi_tf_block(mi_atomic_load_relaxed(&((mi_page_t*)page)->xthread_free));
}

// are there any available blocks?
static inline bool mi_page_has_any_available(const mi_page_t* page) {
  mi_assert_internal(page != NULL && page->reserved > 0);
  return (page->used < page->reserved || (mi_page_thread_free(page) != NULL));
}


// Owned?
static inline bool mi_page_is_owned(const mi_page_t* page) {
  return mi_tf_is_owned(mi_atomic_load_relaxed(&((mi_page_t*)page)->xthread_free));
}

// Unown a page that is currently owned
static inline void _mi_page_unown_unconditional(mi_page_t* page) {
  mi_assert_internal(mi_page_is_owned(page));
  mi_assert_internal(mi_page_thread_id(page)==0);
  const uintptr_t old = mi_atomic_and_acq_rel(&page->xthread_free, ~((uintptr_t)1));
  mi_assert_internal((old&1)==1); MI_UNUSED(old);
}

// get ownership if it is not yet owned
static inline bool mi_page_try_claim_ownership(mi_page_t* page) {
  const uintptr_t old = mi_atomic_or_acq_rel(&page->xthread_free, 1);
  return ((old&1)==0);
}

// release ownership of a page. This may free the page if all blocks were concurrently
// freed in the meantime. Returns true if the page was freed.
static inline bool _mi_page_unown(mi_page_t* page) {
  mi_assert_internal(mi_page_is_owned(page));
  mi_assert_internal(mi_page_is_abandoned(page));
  mi_thread_free_t tf_new;
  mi_thread_free_t tf_old = mi_atomic_load_relaxed(&page->xthread_free);
  do {
    mi_assert_internal(mi_tf_is_owned(tf_old));
    while mi_unlikely(mi_tf_block(tf_old) != NULL) {
      _mi_page_free_collect(page, false);  // update used
      if (mi_page_all_free(page)) {        // it may become free just before unowning it
        _mi_arenas_page_unabandon(page);
        _mi_arenas_page_free(page);
        return true;
      }
      tf_old = mi_atomic_load_relaxed(&page->xthread_free);
    }
    mi_assert_internal(mi_tf_block(tf_old)==NULL);
    tf_new = mi_tf_create(NULL, false);
  } while (!mi_atomic_cas_weak_acq_rel(&page->xthread_free, &tf_old, tf_new));
  return false;
}


/* -------------------------------------------------------------------
  Guarded objects
------------------------------------------------------------------- */
#if MI_GUARDED

// we always align guarded pointers in a block at an offset
// the block `next` field is then used as a tag to distinguish regular offset aligned blocks from guarded ones
#define MI_BLOCK_TAG_ALIGNED   ((mi_encoded_t)(0))
#define MI_BLOCK_TAG_GUARDED   (~MI_BLOCK_TAG_ALIGNED)

static inline bool mi_block_ptr_is_guarded(const mi_block_t* block, const void* p) {
  const ptrdiff_t offset = (uint8_t*)p - (uint8_t*)block;
  return (offset >= (ptrdiff_t)(sizeof(mi_block_t)) && block->next == MI_BLOCK_TAG_GUARDED);
}

static inline bool mi_heap_malloc_use_guarded(mi_heap_t* heap, size_t size) {
  // this code is written to result in fast assembly as it is on the hot path for allocation
  const size_t count = heap->guarded_sample_count - 1;  // if the rate was 0, this will underflow and count for a long time..
  if mi_likely(count != 0) {
    // no sample
    heap->guarded_sample_count = count;
    return false;
  }
  else if (size >= heap->guarded_size_min && size <= heap->guarded_size_max) {
    // use guarded allocation
    heap->guarded_sample_count = heap->guarded_sample_rate;  // reset
    return (heap->guarded_sample_rate != 0);
  }
  else {
    // failed size criteria, rewind count (but don't write to an empty heap)
    if (heap->guarded_sample_rate != 0) { heap->guarded_sample_count = 1; }
    return false;
  }
}

mi_decl_restrict void* _mi_heap_malloc_guarded(mi_heap_t* heap, size_t size, bool zero) mi_attr_noexcept;

#endif


/* -------------------------------------------------------------------
Encoding/Decoding the free list next pointers

This is to protect against buffer overflow exploits where the
free list is mutated. Many hardened allocators xor the next pointer `p`
with a secret key `k1`, as `p^k1`. This prevents overwriting with known
values but might be still too weak: if the attacker can guess
the pointer `p` this  can reveal `k1` (since `p^k1^p == k1`).
Moreover, if multiple blocks can be read as well, the attacker can
xor both as `(p1^k1) ^ (p2^k1) == p1^p2` which may reveal a lot
about the pointers (and subsequently `k1`).

Instead mimalloc uses an extra key `k2` and encodes as `((p^k2)<<<k1)+k1`.
Since these operations are not associative, the above approaches do not
work so well any more even if the `p` can be guesstimated. For example,
for the read case we can subtract two entries to discard the `+k1` term,
but that leads to `((p1^k2)<<<k1) - ((p2^k2)<<<k1)` at best.
We include the left-rotation since xor and addition are otherwise linear
in the lowest bit. Finally, both keys are unique per page which reduces
the re-use of keys by a large factor.

We also pass a separate `null` value to be used as `NULL` or otherwise
`(k2<<<k1)+k1` would appear (too) often as a sentinel value.
------------------------------------------------------------------- */

static inline bool mi_is_in_same_page(const void* p, const void* q) {
  mi_page_t* page = _mi_ptr_page(p);
  return mi_page_contains_address(page,q);
  // return (_mi_ptr_page(p) == _mi_ptr_page(q));
}

static inline void* mi_ptr_decode(const void* null, const mi_encoded_t x, const uintptr_t* keys) {
  void* p = (void*)(mi_rotr(x - keys[0], keys[0]) ^ keys[1]);
  return (p==null ? NULL : p);
}

static inline mi_encoded_t mi_ptr_encode(const void* null, const void* p, const uintptr_t* keys) {
  uintptr_t x = (uintptr_t)(p==NULL ? null : p);
  return mi_rotl(x ^ keys[1], keys[0]) + keys[0];
}

static inline uint32_t mi_ptr_encode_canary(const void* null, const void* p, const uintptr_t* keys) {
  const uint32_t x = (uint32_t)(mi_ptr_encode(null,p,keys));
  // make the lowest byte 0 to prevent spurious read overflows which could be a security issue (issue #951)
  #if MI_BIG_ENDIAN
  return (x & 0x00FFFFFF);
  #else
  return (x & 0xFFFFFF00);
  #endif
}

static inline mi_block_t* mi_block_nextx( const void* null, const mi_block_t* block, const uintptr_t* keys ) {
  mi_track_mem_defined(block,sizeof(mi_block_t));
  mi_block_t* next;
  #ifdef MI_ENCODE_FREELIST
  next = (mi_block_t*)mi_ptr_decode(null, block->next, keys);
  #else
  MI_UNUSED(keys); MI_UNUSED(null);
  next = (mi_block_t*)block->next;
  #endif
  mi_track_mem_noaccess(block,sizeof(mi_block_t));
  return next;
}

static inline void mi_block_set_nextx(const void* null, mi_block_t* block, const mi_block_t* next, const uintptr_t* keys) {
  mi_track_mem_undefined(block,sizeof(mi_block_t));
  #ifdef MI_ENCODE_FREELIST
  block->next = mi_ptr_encode(null, next, keys);
  #else
  MI_UNUSED(keys); MI_UNUSED(null);
  block->next = (mi_encoded_t)next;
  #endif
  mi_track_mem_noaccess(block,sizeof(mi_block_t));
}

static inline mi_block_t* mi_block_next(const mi_page_t* page, const mi_block_t* block) {
  #ifdef MI_ENCODE_FREELIST
  mi_block_t* next = mi_block_nextx(page,block,page->keys);
  // check for free list corruption: is `next` at least in the same page?
  // TODO: check if `next` is `page->block_size` aligned?
  if mi_unlikely(next!=NULL && !mi_is_in_same_page(block, next)) {
    _mi_error_message(EFAULT, "corrupted free list entry of size %zub at %p: value 0x%zx\n", mi_page_block_size(page), block, (uintptr_t)next);
    next = NULL;
  }
  return next;
  #else
  MI_UNUSED(page);
  return mi_block_nextx(page,block,NULL);
  #endif
}

static inline void mi_block_set_next(const mi_page_t* page, mi_block_t* block, const mi_block_t* next) {
  #ifdef MI_ENCODE_FREELIST
  mi_block_set_nextx(page,block,next, page->keys);
  #else
  MI_UNUSED(page);
  mi_block_set_nextx(page,block,next,NULL);
  #endif
}

/* -----------------------------------------------------------
  arena blocks
----------------------------------------------------------- */

// Blocks needed for a given byte size
static inline size_t mi_slice_count_of_size(size_t size) {
  return _mi_divide_up(size, MI_ARENA_SLICE_SIZE);
}

// Byte size of a number of blocks
static inline size_t mi_size_of_slices(size_t bcount) {
  return (bcount * MI_ARENA_SLICE_SIZE);
}


/* -----------------------------------------------------------
  memory id's
----------------------------------------------------------- */

static inline mi_memid_t _mi_memid_create(mi_memkind_t memkind) {
  mi_memid_t memid;
  _mi_memzero_var(memid);
  memid.memkind = memkind;
  return memid;
}

static inline mi_memid_t _mi_memid_none(void) {
  return _mi_memid_create(MI_MEM_NONE);
}

static inline mi_memid_t _mi_memid_create_os(void* base, size_t size, bool committed, bool is_zero, bool is_large) {
  mi_memid_t memid = _mi_memid_create(MI_MEM_OS);
  memid.mem.os.base = base;
  memid.mem.os.size = size;
  memid.initially_committed = committed;
  memid.initially_zero = is_zero;
  memid.is_pinned = is_large;
  return memid;
}

static inline mi_memid_t _mi_memid_create_meta(void* mpage, size_t block_idx, size_t block_count) {
  mi_memid_t memid = _mi_memid_create(MI_MEM_META);
  memid.mem.meta.meta_page = mpage;
  memid.mem.meta.block_index = (uint32_t)block_idx;
  memid.mem.meta.block_count = (uint32_t)block_count;
  memid.initially_committed = true;
  memid.initially_zero = true;
  memid.is_pinned = true;
  return memid;
}


// -------------------------------------------------------------------
// Fast "random" shuffle
// -------------------------------------------------------------------

static inline uintptr_t _mi_random_shuffle(uintptr_t x) {
  if (x==0) { x = 17; }   // ensure we don't get stuck in generating zeros
#if (MI_INTPTR_SIZE>=8)
  // by Sebastiano Vigna, see: <http://xoshiro.di.unimi.it/splitmix64.c>
  x ^= x >> 30;
  x *= 0xbf58476d1ce4e5b9UL;
  x ^= x >> 27;
  x *= 0x94d049bb133111ebUL;
  x ^= x >> 31;
#elif (MI_INTPTR_SIZE==4)
  // by Chris Wellons, see: <https://nullprogram.com/blog/2018/07/31/>
  x ^= x >> 16;
  x *= 0x7feb352dUL;
  x ^= x >> 15;
  x *= 0x846ca68bUL;
  x ^= x >> 16;
#endif
  return x;
}

// -------------------------------------------------------------------
// Optimize numa node access for the common case (= one node)
// -------------------------------------------------------------------

int    _mi_os_numa_node_get(void);
size_t _mi_os_numa_node_count_get(void);

extern mi_decl_hidden _Atomic(size_t) _mi_numa_node_count;
static inline int _mi_os_numa_node(void) {
  if mi_likely(mi_atomic_load_relaxed(&_mi_numa_node_count) == 1) { return 0; }
  else return _mi_os_numa_node_get();
}
static inline size_t _mi_os_numa_node_count(void) {
  const size_t count = mi_atomic_load_relaxed(&_mi_numa_node_count);
  if mi_likely(count > 0) { return count; }
  else return _mi_os_numa_node_count_get();
}


// ---------------------------------------------------------------------------------
// Provide our own `_mi_memcpy` for potential performance optimizations.
//
// For now, only on Windows with msvc/clang-cl we optimize to `rep movsb` if
// we happen to run on x86/x64 cpu's that have "fast short rep movsb" (FSRM) support
// (AMD Zen3+ (~2020) or Intel Ice Lake+ (~2017). See also issue #201 and pr #253.
// ---------------------------------------------------------------------------------

#if !MI_TRACK_ENABLED && defined(_WIN32) && (defined(_M_IX86) || defined(_M_X64))
#include <intrin.h>
extern bool _mi_cpu_has_fsrm;
extern bool _mi_cpu_has_erms;
static inline void _mi_memcpy(void* dst, const void* src, size_t n) {
  if ((_mi_cpu_has_fsrm && n <= 128) || (_mi_cpu_has_erms && n > 128)) {
    __movsb((unsigned char*)dst, (const unsigned char*)src, n);
  }
  else {
    memcpy(dst, src, n);
  }
}
static inline void _mi_memset(void* dst, int val, size_t n) {
  if ((_mi_cpu_has_fsrm && n <= 128) || (_mi_cpu_has_erms && n > 128)) {
    __stosb((unsigned char*)dst, (uint8_t)val, n);
  }
  else {
    memset(dst, val, n);
  }
}
#else
static inline void _mi_memcpy(void* dst, const void* src, size_t n) {
  memcpy(dst, src, n);
}
static inline void _mi_memset(void* dst, int val, size_t n) {
  memset(dst, val, n);
}
#endif

// -------------------------------------------------------------------------------
// The `_mi_memcpy_aligned` can be used if the pointers are machine-word aligned
// This is used for example in `mi_realloc`.
// -------------------------------------------------------------------------------

#if (defined(__GNUC__) && (__GNUC__ >= 4)) || defined(__clang__)
// On GCC/CLang we provide a hint that the pointers are word aligned.
static inline void _mi_memcpy_aligned(void* dst, const void* src, size_t n) {
  mi_assert_internal(((uintptr_t)dst % MI_INTPTR_SIZE == 0) && ((uintptr_t)src % MI_INTPTR_SIZE == 0));
  void* adst = __builtin_assume_aligned(dst, MI_INTPTR_SIZE);
  const void* asrc = __builtin_assume_aligned(src, MI_INTPTR_SIZE);
  _mi_memcpy(adst, asrc, n);
}

static inline void _mi_memset_aligned(void* dst, int val, size_t n) {
  mi_assert_internal((uintptr_t)dst % MI_INTPTR_SIZE == 0);
  void* adst = __builtin_assume_aligned(dst, MI_INTPTR_SIZE);
  _mi_memset(adst, val, n);
}
#else
// Default fallback on `_mi_memcpy`
static inline void _mi_memcpy_aligned(void* dst, const void* src, size_t n) {
  mi_assert_internal(((uintptr_t)dst % MI_INTPTR_SIZE == 0) && ((uintptr_t)src % MI_INTPTR_SIZE == 0));
  _mi_memcpy(dst, src, n);
}

static inline void _mi_memset_aligned(void* dst, int val, size_t n) {
  mi_assert_internal((uintptr_t)dst % MI_INTPTR_SIZE == 0);
  _mi_memset(dst, val, n);
}
#endif

static inline void _mi_memzero(void* dst, size_t n) {
  _mi_memset(dst, 0, n);
}

static inline void _mi_memzero_aligned(void* dst, size_t n) {
  _mi_memset_aligned(dst, 0, n);
}


#endif  // MI_INTERNAL_H<|MERGE_RESOLUTION|>--- conflicted
+++ resolved
@@ -87,27 +87,16 @@
 bool          _mi_getenv(const char* name, char* result, size_t result_size);
 
 // "options.c"
-<<<<<<< HEAD
 void          _mi_fputs(mi_output_fun* out, void* arg, const char* prefix, const char* message);
 void          _mi_fprintf(mi_output_fun* out, void* arg, const char* fmt, ...);
+void          _mi_raw_message(const char* fmt, ...);  
+void          _mi_message(const char* fmt, ...);
 void          _mi_warning_message(const char* fmt, ...);
 void          _mi_verbose_message(const char* fmt, ...);
 void          _mi_trace_message(const char* fmt, ...);
-void          _mi_output_message(const char* fmt, ...);
 void          _mi_options_init(void);
 long          _mi_option_get_fast(mi_option_t option);
 void          _mi_error_message(int err, const char* fmt, ...);
-=======
-void        _mi_fputs(mi_output_fun* out, void* arg, const char* prefix, const char* message);
-void        _mi_fprintf(mi_output_fun* out, void* arg, const char* fmt, ...);
-void        _mi_message(const char* fmt, ...);
-void        _mi_warning_message(const char* fmt, ...);
-void        _mi_verbose_message(const char* fmt, ...);
-void        _mi_trace_message(const char* fmt, ...);
-void        _mi_options_init(void);
-long        _mi_option_get_fast(mi_option_t option);
-void        _mi_error_message(int err, const char* fmt, ...);
->>>>>>> db831d4c
 
 // random.c
 void          _mi_random_init(mi_random_ctx_t* ctx);
