--- conflicted
+++ resolved
@@ -52,7 +52,7 @@
 #define mi_decl_maybe_unused    __attribute__((unused))
 #elif __cplusplus >= 201703L    // c++17
 #define mi_decl_maybe_unused    [[maybe_unused]]
-#else 
+#else
 #define mi_decl_maybe_unused
 #endif
 
@@ -214,13 +214,8 @@
 void          _mi_page_free_collect_partly(mi_page_t* page, mi_block_t* head);
 void          _mi_page_init(mi_heap_t* heap, mi_page_t* page);
 
-<<<<<<< HEAD
-size_t        _mi_bin_size(uint8_t bin); // for stats
-uint8_t       _mi_bin(size_t size);      // for stats
-=======
-size_t      _mi_bin_size(size_t bin);            // for stats
-size_t      _mi_bin(size_t size);                // for stats
->>>>>>> ece1defe
+size_t        _mi_bin_size(size_t bin);            // for stats
+size_t        _mi_bin(size_t size);                // for stats
 
 // "heap.c"
 mi_heap_t*    _mi_heap_create(int heap_tag, bool allow_destroy, mi_arena_id_t arena_id, mi_tld_t* tld);
@@ -659,7 +654,7 @@
 
 
 static inline bool mi_page_is_huge(const mi_page_t* page) {
-  return (mi_page_is_singleton(page) && 
+  return (mi_page_is_singleton(page) &&
           (page->block_size > MI_LARGE_MAX_OBJ_SIZE ||
            (mi_memkind_is_os(page->memid.memkind) && page->memid.mem.os.base < (void*)page)));
 }
@@ -715,7 +710,7 @@
   const mi_threadid_t tid = (heap == NULL ? MI_THREADID_ABANDONED : heap->tld->thread_id) | mi_page_flags(page);
   if (heap != NULL) {
     page->heap = heap;
-    page->heap_tag = heap->tag;    
+    page->heap_tag = heap->tag;
   }
   else {
     page->heap = NULL;
@@ -1048,126 +1043,6 @@
 }
 
 
-<<<<<<< HEAD
-=======
-
-// -----------------------------------------------------------------------
-// Count bits: trailing or leading zeros (with MI_INTPTR_BITS on all zero)
-// -----------------------------------------------------------------------
-
-#if defined(__GNUC__)
-
-#include <limits.h>       // LONG_MAX
-#define MI_HAVE_FAST_BITSCAN
-static inline size_t mi_clz(size_t x) {
-  if (x==0) return MI_SIZE_BITS;
-  #if (SIZE_MAX == ULONG_MAX)
-    return __builtin_clzl(x);
-  #else
-    return __builtin_clzll(x);
-  #endif
-}
-static inline size_t mi_ctz(size_t x) {
-  if (x==0) return MI_SIZE_BITS;
-  #if (SIZE_MAX == ULONG_MAX)
-    return __builtin_ctzl(x);
-  #else
-    return __builtin_ctzll(x);
-  #endif
-}
-
-#elif defined(_MSC_VER)
-
-#include <limits.h>       // LONG_MAX
-#include <intrin.h>       // BitScanReverse64
-#define MI_HAVE_FAST_BITSCAN
-static inline size_t mi_clz(size_t x) {
-  if (x==0) return MI_SIZE_BITS;
-  unsigned long idx;
-  #if (SIZE_MAX == ULONG_MAX)
-    _BitScanReverse(&idx, x);
-  #else
-    _BitScanReverse64(&idx, x);
-  #endif
-  return ((MI_SIZE_BITS - 1) - idx);
-}
-static inline size_t mi_ctz(size_t x) {
-  if (x==0) return MI_SIZE_BITS;
-  unsigned long idx;
-  #if (SIZE_MAX == ULONG_MAX)
-    _BitScanForward(&idx, x);
-  #else
-    _BitScanForward64(&idx, x);
-  #endif
-  return idx;
-}
-
-#else
-
-static inline size_t mi_ctz_generic32(uint32_t x) {
-  // de Bruijn multiplication, see <http://supertech.csail.mit.edu/papers/debruijn.pdf>
-  static const uint8_t debruijn[32] = {
-    0, 1, 28, 2, 29, 14, 24, 3, 30, 22, 20, 15, 25, 17, 4, 8,
-    31, 27, 13, 23, 21, 19, 16, 7, 26, 12, 18, 6, 11, 5, 10, 9
-  };
-  if (x==0) return 32;
-  return debruijn[(uint32_t)((x & -(int32_t)x) * (uint32_t)(0x077CB531U)) >> 27];
-}
-
-static inline size_t mi_clz_generic32(uint32_t x) {
-  // de Bruijn multiplication, see <http://supertech.csail.mit.edu/papers/debruijn.pdf>
-  static const uint8_t debruijn[32] = {
-    31, 22, 30, 21, 18, 10, 29, 2, 20, 17, 15, 13, 9, 6, 28, 1,
-    23, 19, 11, 3, 16, 14, 7, 24, 12, 4, 8, 25, 5, 26, 27, 0
-  };
-  if (x==0) return 32;
-  x |= x >> 1;
-  x |= x >> 2;
-  x |= x >> 4;
-  x |= x >> 8;
-  x |= x >> 16;
-  return debruijn[(uint32_t)(x * (uint32_t)(0x07C4ACDDU)) >> 27];
-}
-
-static inline size_t mi_ctz(size_t x) {
-  if (x==0) return MI_SIZE_BITS;
-  #if (MI_SIZE_BITS <= 32)
-    return mi_ctz_generic32((uint32_t)x);
-  #else
-    const uint32_t lo = (uint32_t)x;
-    if (lo != 0) {
-      return mi_ctz_generic32(lo);
-    }
-    else {
-      return (32 + mi_ctz_generic32((uint32_t)(x>>32)));
-    }
-  #endif
-}
-
-static inline size_t mi_clz(size_t x) {
-  if (x==0) return MI_SIZE_BITS;
-  #if (MI_SIZE_BITS <= 32)
-    return mi_clz_generic32((uint32_t)x);
-  #else
-    const uint32_t hi = (uint32_t)(x>>32);
-    if (hi != 0) {
-      return mi_clz_generic32(hi);
-    }
-    else {
-      return 32 + mi_clz_generic32((uint32_t)x);
-    }
-  #endif
-}
-
-#endif
-
-// "bit scan reverse": Return index of the highest bit (or MI_SIZE_BITS if `x` is zero)
-static inline size_t mi_bsr(size_t x) {
-  return (x==0 ? MI_SIZE_BITS : MI_SIZE_BITS - 1 - mi_clz(x));
-}
-
-
->>>>>>> ece1defe
 // ---------------------------------------------------------------------------------
 // Provide our own `_mi_memcpy` for potential performance optimizations.
 //
