/* ----------------------------------------------------------------------------
Copyright (c) 2018-2023, Microsoft Research, Daan Leijen
This is free software; you can redistribute it and/or modify it under the
terms of the MIT license. A copy of the license can be found in the file
"LICENSE" at the root of this distribution.
-----------------------------------------------------------------------------*/
#pragma once
#ifndef MI_INTERNAL_H
#define MI_INTERNAL_H

// --------------------------------------------------------------------------
// This file contains the internal API's of mimalloc and various utility
// functions and macros.
// --------------------------------------------------------------------------

#include "types.h"
#include "track.h"
#include "bits.h"


// --------------------------------------------------------------------------
// Compiler defines
// --------------------------------------------------------------------------

#if (MI_DEBUG>0)
#define mi_trace_message(...)  _mi_trace_message(__VA_ARGS__)
#else
#define mi_trace_message(...)
#endif

#define mi_decl_cache_align     mi_decl_align(64)

#if defined(_MSC_VER)
#pragma warning(disable:4127)   // suppress constant conditional warning (due to MI_SECURE paths)
#pragma warning(disable:26812)  // unscoped enum warning
#define mi_decl_noinline        __declspec(noinline)
#define mi_decl_thread          __declspec(thread)
#define mi_decl_align(a)        __declspec(align(a))
#define mi_decl_noreturn        __declspec(noreturn)
#define mi_decl_weak
#define mi_decl_hidden
#define mi_decl_cold
#elif (defined(__GNUC__) && (__GNUC__ >= 3)) || defined(__clang__) // includes clang and icc
#define mi_decl_noinline        __attribute__((noinline))
#define mi_decl_thread          __thread
#define mi_decl_align(a)        __attribute__((aligned(a)))
#define mi_decl_noreturn        __attribute__((noreturn))
#define mi_decl_weak            __attribute__((weak))
#define mi_decl_hidden          __attribute__((visibility("hidden")))
#if (__GNUC__ >= 4) || defined(__clang__)
#define mi_decl_cold            __attribute__((cold))
#else
#define mi_decl_cold
#endif
#elif __cplusplus >= 201103L    // c++11
#define mi_decl_noinline
#define mi_decl_thread          thread_local
#define mi_decl_align(a)        alignas(a)
#define mi_decl_noreturn        [[noreturn]]
#define mi_decl_weak
#define mi_decl_hidden
#define mi_decl_cold
#else
#define mi_decl_noinline
#define mi_decl_thread          __thread        // hope for the best :-)
#define mi_decl_align(a)
#define mi_decl_noreturn        
#define mi_decl_weak
#define mi_decl_hidden
#define mi_decl_cold
#endif

#if defined(__GNUC__) || defined(__clang__)
#define mi_unlikely(x)     (__builtin_expect(!!(x),false))
#define mi_likely(x)       (__builtin_expect(!!(x),true))
#elif (defined(__cplusplus) && (__cplusplus >= 202002L)) || (defined(_MSVC_LANG) && _MSVC_LANG >= 202002L)
#define mi_unlikely(x)     (x) [[unlikely]]
#define mi_likely(x)       (x) [[likely]]
#else
#define mi_unlikely(x)     (x)
#define mi_likely(x)       (x)
#endif

#ifndef __has_builtin
#define __has_builtin(x)    0
#endif

#if defined(__cplusplus)
#define mi_decl_externc     extern "C"
#else
#define mi_decl_externc
#endif

#if (defined(__GNUC__) && (__GNUC__ >= 7)) || defined(__clang__) // includes clang and icc
#define mi_decl_maybe_unused    __attribute__((unused))
#elif __cplusplus >= 201703L    // c++17
#define mi_decl_maybe_unused    [[maybe_unused]]
#else
#define mi_decl_maybe_unused
#endif

#if defined(__cplusplus)
#define mi_decl_externc         extern "C"
#else
#define mi_decl_externc
#endif


#if defined(__EMSCRIPTEN__) && !defined(__wasi__)
#define __wasi__
#endif


// --------------------------------------------------------------------------
// Internal functions
// --------------------------------------------------------------------------


// "libc.c"
#include <stdarg.h>
int           _mi_vsnprintf(char* buf, size_t bufsize, const char* fmt, va_list args);
int           _mi_snprintf(char* buf, size_t buflen, const char* fmt, ...);
char          _mi_toupper(char c);
int           _mi_strnicmp(const char* s, const char* t, size_t n);
void          _mi_strlcpy(char* dest, const char* src, size_t dest_size);
void          _mi_strlcat(char* dest, const char* src, size_t dest_size);
size_t        _mi_strlen(const char* s);
size_t        _mi_strnlen(const char* s, size_t max_len);
bool          _mi_getenv(const char* name, char* result, size_t result_size);

// "options.c"
void          _mi_fputs(mi_output_fun* out, void* arg, const char* prefix, const char* message);
void          _mi_fprintf(mi_output_fun* out, void* arg, const char* fmt, ...);
void          _mi_raw_message(const char* fmt, ...);
void          _mi_message(const char* fmt, ...);
void          _mi_warning_message(const char* fmt, ...);
void          _mi_verbose_message(const char* fmt, ...);
void          _mi_trace_message(const char* fmt, ...);
void          _mi_options_init(void);
long          _mi_option_get_fast(mi_option_t option);
void          _mi_error_message(int err, const char* fmt, ...);

// random.c
void          _mi_random_init(mi_random_ctx_t* ctx);
void          _mi_random_init_weak(mi_random_ctx_t* ctx);
void          _mi_random_reinit_if_weak(mi_random_ctx_t * ctx);
void          _mi_random_split(mi_random_ctx_t* ctx, mi_random_ctx_t* new_ctx);
uintptr_t     _mi_random_next(mi_random_ctx_t* ctx);
uintptr_t     _mi_heap_random_next(mi_heap_t* heap);
uintptr_t     _mi_os_random_weak(uintptr_t extra_seed);
static inline uintptr_t _mi_random_shuffle(uintptr_t x);

// init.c
extern mi_decl_hidden mi_decl_cache_align const mi_page_t  _mi_page_empty;
void          _mi_process_load(void);

void mi_cdecl _mi_process_done(void);
bool          _mi_is_redirected(void);
bool          _mi_allocator_init(const char** message);
void          _mi_allocator_done(void);
bool          _mi_is_main_thread(void);
size_t        _mi_current_thread_count(void);
bool          _mi_preloading(void);           // true while the C runtime is not initialized yet
void          _mi_thread_done(mi_heap_t* heap);

mi_subproc_t* _mi_subproc(void);
mi_subproc_t* _mi_subproc_main(void);
mi_subproc_t* _mi_subproc_from_id(mi_subproc_id_t subproc_id);
mi_threadid_t _mi_thread_id(void) mi_attr_noexcept;
size_t        _mi_thread_seq_id(void) mi_attr_noexcept;
mi_tld_t*     _mi_thread_tld(void) mi_attr_noexcept;
void          _mi_heap_guarded_init(mi_heap_t* heap);
mi_heap_t*    _mi_heap_main_get(void);

// os.c
<<<<<<< HEAD
void          _mi_os_init(void);                                            // called from process init
void*         _mi_os_alloc(size_t size, mi_memid_t* memid);
void*         _mi_os_zalloc(size_t size, mi_memid_t* memid);
void          _mi_os_free(void* p, size_t size, mi_memid_t memid);
void          _mi_os_free_ex(void* p, size_t size, bool still_committed, mi_memid_t memid, mi_subproc_t* subproc );

size_t        _mi_os_page_size(void);
size_t        _mi_os_guard_page_size(void);
size_t        _mi_os_good_alloc_size(size_t size);
bool          _mi_os_has_overcommit(void);
bool          _mi_os_has_virtual_reserve(void);
size_t        _mi_os_virtual_address_bits(void);

bool          _mi_os_reset(void* addr, size_t size);
bool          _mi_os_decommit(void* addr, size_t size);
=======
void        _mi_os_init(void);                                            // called from process init
void*       _mi_os_alloc(size_t size, mi_memid_t* memid);
void        _mi_os_free(void* p, size_t size, mi_memid_t memid);
void        _mi_os_free_ex(void* p, size_t size, bool still_committed, mi_memid_t memid);

size_t      _mi_os_page_size(void);
size_t      _mi_os_good_alloc_size(size_t size);
bool        _mi_os_has_overcommit(void);
bool        _mi_os_has_virtual_reserve(void);

bool        _mi_os_reset(void* addr, size_t size);
bool        _mi_os_decommit(void* addr, size_t size);
bool        _mi_os_unprotect(void* addr, size_t size);
bool        _mi_os_purge(void* p, size_t size);
bool        _mi_os_purge_ex(void* p, size_t size, bool allow_reset, size_t stat_size);
void        _mi_os_reuse(void* p, size_t size);
>>>>>>> d389819c
mi_decl_nodiscard bool _mi_os_commit(void* p, size_t size, bool* is_zero);
mi_decl_nodiscard bool _mi_os_commit_ex(void* addr, size_t size, bool* is_zero, size_t stat_size);
mi_decl_nodiscard bool _mi_os_protect(void* addr, size_t size);
bool          _mi_os_unprotect(void* addr, size_t size);
bool          _mi_os_purge(void* p, size_t size);
bool          _mi_os_purge_ex(void* p, size_t size, bool allow_reset, size_t stats_size, mi_commit_fun_t* commit_fun, void* commit_fun_arg);

size_t        _mi_os_secure_guard_page_size(void);
bool          _mi_os_secure_guard_page_set_at(void* addr, mi_memid_t memid);
bool          _mi_os_secure_guard_page_set_before(void* addr, mi_memid_t memid);
bool          _mi_os_secure_guard_page_reset_at(void* addr, mi_memid_t memid);
bool          _mi_os_secure_guard_page_reset_before(void* addr, mi_memid_t memid);

int           _mi_os_numa_node(void);
int           _mi_os_numa_node_count(void);

void*         _mi_os_alloc_aligned(size_t size, size_t alignment, bool commit, bool allow_large, mi_memid_t* memid);
void*         _mi_os_alloc_aligned_at_offset(size_t size, size_t alignment, size_t align_offset, bool commit, bool allow_large, mi_memid_t* memid);

void*         _mi_os_get_aligned_hint(size_t try_alignment, size_t size);
bool          _mi_os_use_large_page(size_t size, size_t alignment);
size_t        _mi_os_large_page_size(void);
void*         _mi_os_alloc_huge_os_pages(size_t pages, int numa_node, mi_msecs_t max_secs, size_t* pages_reserved, size_t* psize, mi_memid_t* memid);


// arena.c
mi_arena_id_t _mi_arena_id_none(void);
mi_arena_t*   _mi_arena_from_id(mi_arena_id_t id);
bool          _mi_arena_memid_is_suitable(mi_memid_t memid, mi_arena_t* request_arena);

void*         _mi_arenas_alloc(mi_subproc_t* subproc, size_t size, bool commit, bool allow_pinned, mi_arena_t* req_arena, size_t tseq, int numa_node, mi_memid_t* memid);
void*         _mi_arenas_alloc_aligned(mi_subproc_t* subproc, size_t size, size_t alignment, size_t align_offset, bool commit, bool allow_pinned, mi_arena_t* req_arena, size_t tseq, int numa_node, mi_memid_t* memid);
void          _mi_arenas_free(void* p, size_t size, mi_memid_t memid);
bool          _mi_arenas_contain(const void* p);
void          _mi_arenas_collect(bool force_purge, bool visit_all, mi_tld_t* tld);
void          _mi_arenas_unsafe_destroy_all(mi_tld_t* tld);

mi_page_t*    _mi_arenas_page_alloc(mi_heap_t* heap, size_t block_size, size_t page_alignment);
void          _mi_arenas_page_free(mi_page_t* page, mi_tld_t* tld);
void          _mi_arenas_page_abandon(mi_page_t* page, mi_tld_t* tld);
void          _mi_arenas_page_unabandon(mi_page_t* page);
bool          _mi_arenas_page_try_reabandon_to_mapped(mi_page_t* page);

// arena-meta.c
void*         _mi_meta_zalloc( size_t size, mi_memid_t* memid );
void          _mi_meta_free(void* p, size_t size, mi_memid_t memid);
bool          _mi_meta_is_meta_page(void* p);

// "page-map.c"
bool          _mi_page_map_init(void);
void          _mi_page_map_register(mi_page_t* page);
void          _mi_page_map_unregister(mi_page_t* page);
void          _mi_page_map_unregister_range(void* start, size_t size);
mi_page_t*    _mi_safe_ptr_page(const void* p);
void          _mi_page_map_unsafe_destroy(mi_subproc_t* subproc);

// "page.c"
void*         _mi_malloc_generic(mi_heap_t* heap, size_t size, bool zero, size_t huge_alignment)  mi_attr_noexcept mi_attr_malloc;

void          _mi_page_retire(mi_page_t* page) mi_attr_noexcept;       // free the page if there are no other pages with many free blocks
void          _mi_page_unfull(mi_page_t* page);
void          _mi_page_free(mi_page_t* page, mi_page_queue_t* pq);     // free the page
void          _mi_page_abandon(mi_page_t* page, mi_page_queue_t* pq);  // abandon the page, to be picked up by another thread...
void          _mi_heap_collect_retired(mi_heap_t* heap, bool force);

size_t        _mi_page_queue_append(mi_heap_t* heap, mi_page_queue_t* pq, mi_page_queue_t* append);
void          _mi_deferred_free(mi_heap_t* heap, bool force);

void          _mi_page_free_collect(mi_page_t* page, bool force);
void          _mi_page_free_collect_partly(mi_page_t* page, mi_block_t* head);
mi_decl_nodiscard bool _mi_page_init(mi_heap_t* heap, mi_page_t* page);
bool          _mi_page_queue_is_valid(mi_heap_t* heap, const mi_page_queue_t* pq);

size_t        _mi_page_bin(const mi_page_t* page); // for stats
size_t        _mi_bin_size(size_t bin);            // for stats
size_t        _mi_bin(size_t size);                // for stats

// "heap.c"
mi_heap_t*    _mi_heap_create(int heap_tag, bool allow_destroy, mi_arena_id_t arena_id, mi_tld_t* tld);
void          _mi_heap_init(mi_heap_t* heap, mi_arena_id_t arena_id, bool noreclaim, uint8_t tag, mi_tld_t* tld);
void          _mi_heap_destroy_pages(mi_heap_t* heap);
void          _mi_heap_collect_abandon(mi_heap_t* heap);
void          _mi_heap_set_default_direct(mi_heap_t* heap);
bool          _mi_heap_memid_is_suitable(mi_heap_t* heap, mi_memid_t memid);
void          _mi_heap_unsafe_destroy_all(mi_heap_t* heap);
mi_heap_t*    _mi_heap_by_tag(mi_heap_t* heap, uint8_t tag);
void          _mi_heap_area_init(mi_heap_area_t* area, mi_page_t* page);
bool          _mi_heap_area_visit_blocks(const mi_heap_area_t* area, mi_page_t* page, mi_block_visit_fun* visitor, void* arg);
void          _mi_heap_page_reclaim(mi_heap_t* heap, mi_page_t* page);

// "stats.c"
void          _mi_stats_init(void);
void          _mi_stats_done(mi_stats_t* stats);
void          _mi_stats_print(mi_stats_t* stats, mi_output_fun* out, void* arg) mi_attr_noexcept;
void          _mi_stats_merge_thread(mi_tld_t* tld);
void          _mi_stats_merge_from(mi_stats_t* to, mi_stats_t* from);
mi_msecs_t    _mi_clock_now(void);
mi_msecs_t    _mi_clock_end(mi_msecs_t start);
mi_msecs_t    _mi_clock_start(void);

// "alloc.c"
void*         _mi_page_malloc_zero(mi_heap_t* heap, mi_page_t* page, size_t size, bool zero) mi_attr_noexcept;  // called from `_mi_malloc_generic`
void*         _mi_page_malloc(mi_heap_t* heap, mi_page_t* page, size_t size) mi_attr_noexcept;                  // called from `_mi_heap_malloc_aligned`
void*         _mi_page_malloc_zeroed(mi_heap_t* heap, mi_page_t* page, size_t size) mi_attr_noexcept;           // called from `_mi_heap_malloc_aligned`
void*         _mi_heap_malloc_zero(mi_heap_t* heap, size_t size, bool zero) mi_attr_noexcept;
void*         _mi_heap_malloc_zero_ex(mi_heap_t* heap, size_t size, bool zero, size_t huge_alignment) mi_attr_noexcept;     // called from `_mi_heap_malloc_aligned`
void*         _mi_heap_realloc_zero(mi_heap_t* heap, void* p, size_t newsize, bool zero) mi_attr_noexcept;
mi_block_t*   _mi_page_ptr_unalign(const mi_page_t* page, const void* p);
void          _mi_padding_shrink(const mi_page_t* page, const mi_block_t* block, const size_t min_size);

#if MI_DEBUG>1
bool          _mi_page_is_valid(mi_page_t* page);
#endif


// ------------------------------------------------------
// Assertions
// ------------------------------------------------------

#if (MI_DEBUG)
// use our own assertion to print without memory allocation
mi_decl_noreturn mi_decl_cold void _mi_assert_fail(const char* assertion, const char* fname, unsigned int line, const char* func) mi_attr_noexcept;
#define mi_assert(expr)     ((expr) ? (void)0 : _mi_assert_fail(#expr,__FILE__,__LINE__,__func__))
#else
#define mi_assert(x)
#endif

#if (MI_DEBUG>1)
#define mi_assert_internal    mi_assert
#else
#define mi_assert_internal(x)
#endif

#if (MI_DEBUG>2)
#define mi_assert_expensive   mi_assert
#else
#define mi_assert_expensive(x)
#endif


/* -----------------------------------------------------------
  Statistics (in `stats.c`)
----------------------------------------------------------- */

// add to stat keeping track of the peak
void __mi_stat_increase(mi_stat_count_t* stat, size_t amount);
void __mi_stat_decrease(mi_stat_count_t* stat, size_t amount);
void __mi_stat_increase_mt(mi_stat_count_t* stat, size_t amount);
void __mi_stat_decrease_mt(mi_stat_count_t* stat, size_t amount);

// adjust stat in special cases to compensate for double counting (and does not adjust peak values and can decrease the total)
void __mi_stat_adjust_increase(mi_stat_count_t* stat, size_t amount);
void __mi_stat_adjust_decrease(mi_stat_count_t* stat, size_t amount);
void __mi_stat_adjust_increase_mt(mi_stat_count_t* stat, size_t amount);
void __mi_stat_adjust_decrease_mt(mi_stat_count_t* stat, size_t amount);

// counters can just be increased
void __mi_stat_counter_increase(mi_stat_counter_t* stat, size_t amount);
void __mi_stat_counter_increase_mt(mi_stat_counter_t* stat, size_t amount);

#define mi_subproc_stat_counter_increase(subproc,stat,amount)   __mi_stat_counter_increase_mt( &(subproc)->stats.stat, amount)
#define mi_subproc_stat_increase(subproc,stat,amount)           __mi_stat_increase_mt( &(subproc)->stats.stat, amount)
#define mi_subproc_stat_decrease(subproc,stat,amount)           __mi_stat_decrease_mt( &(subproc)->stats.stat, amount)
#define mi_subproc_stat_adjust_increase(subproc,stat,amnt)      __mi_stat_adjust_increase_mt( &(subproc)->stats.stat, amnt)
#define mi_subproc_stat_adjust_decrease(subproc,stat,amnt)      __mi_stat_adjust_decrease_mt( &(subproc)->stats.stat, amnt)

#define mi_tld_stat_counter_increase(tld,stat,amount)           __mi_stat_counter_increase( &(tld)->stats.stat, amount)
#define mi_tld_stat_increase(tld,stat,amount)                   __mi_stat_increase( &(tld)->stats.stat, amount)
#define mi_tld_stat_decrease(tld,stat,amount)                   __mi_stat_decrease( &(tld)->stats.stat, amount)
#define mi_tld_stat_adjust_increase(tld,stat,amnt)              __mi_stat_adjust_increase( &(tld)->stats.stat, amnt)
#define mi_tld_stat_adjust_decrease(tld,stat,amnt)              __mi_stat_adjust_decrease( &(tld)->stats.stat, amnt)

#define mi_os_stat_counter_increase(stat,amount)                mi_subproc_stat_counter_increase(_mi_subproc(),stat,amount)
#define mi_os_stat_increase(stat,amount)                        mi_subproc_stat_increase(_mi_subproc(),stat,amount)
#define mi_os_stat_decrease(stat,amount)                        mi_subproc_stat_decrease(_mi_subproc(),stat,amount)

#define mi_heap_stat_counter_increase(heap,stat,amount)         mi_tld_stat_counter_increase(heap->tld, stat, amount)
#define mi_heap_stat_increase(heap,stat,amount)                 mi_tld_stat_increase( heap->tld, stat, amount)
#define mi_heap_stat_decrease(heap,stat,amount)                 mi_tld_stat_decrease( heap->tld, stat, amount)
#define mi_heap_stat_adjust_decrease(heap,stat,amount)          mi_tld_stat_adjust_decrease( heap->tld, stat, amount)

/* -----------------------------------------------------------
  Options (exposed for the debugger)
----------------------------------------------------------- */
typedef enum mi_option_init_e {
  MI_OPTION_UNINIT,       // not yet initialized
  MI_OPTION_DEFAULTED,    // not found in the environment, use default value
  MI_OPTION_INITIALIZED   // found in environment or set explicitly
} mi_option_init_t;

typedef struct mi_option_desc_s {
  long              value;  // the value
  mi_option_init_t  init;   // is it initialized yet? (from the environment)
  mi_option_t       option; // for debugging: the option index should match the option
  const char*       name;   // option name without `mimalloc_` prefix
  const char*       legacy_name; // potential legacy option name
} mi_option_desc_t;



/* -----------------------------------------------------------
  Inlined definitions
----------------------------------------------------------- */
#define MI_UNUSED(x)     (void)(x)
#if (MI_DEBUG>0)
#define MI_UNUSED_RELEASE(x)
#else
#define MI_UNUSED_RELEASE(x)  MI_UNUSED(x)
#endif

#define MI_INIT4(x)   x(),x(),x(),x()
#define MI_INIT8(x)   MI_INIT4(x),MI_INIT4(x)
#define MI_INIT16(x)  MI_INIT8(x),MI_INIT8(x)
#define MI_INIT32(x)  MI_INIT16(x),MI_INIT16(x)
#define MI_INIT64(x)  MI_INIT32(x),MI_INIT32(x)
#define MI_INIT128(x) MI_INIT64(x),MI_INIT64(x)
#define MI_INIT256(x) MI_INIT128(x),MI_INIT128(x)

#define MI_INIT74(x)  MI_INIT64(x),MI_INIT8(x),x(),x()
#define MI_INIT5(x)   MI_INIT4(x),x()

#include <string.h>
// initialize a local variable to zero; use memset as compilers optimize constant sized memset's
#define _mi_memzero_var(x)  memset(&x,0,sizeof(x))

// Is `x` a power of two? (0 is considered a power of two)
static inline bool _mi_is_power_of_two(uintptr_t x) {
  return ((x & (x - 1)) == 0);
}

// Is a pointer aligned?
static inline bool _mi_is_aligned(void* p, size_t alignment) {
  mi_assert_internal(alignment != 0);
  return (((uintptr_t)p % alignment) == 0);
}

// Align upwards
static inline uintptr_t _mi_align_up(uintptr_t sz, size_t alignment) {
  mi_assert_internal(alignment != 0);
  uintptr_t mask = alignment - 1;
  if ((alignment & mask) == 0) {  // power of two?
    return ((sz + mask) & ~mask);
  }
  else {
    return (((sz + mask)/alignment)*alignment);
  }
}


// Align a pointer upwards
static inline uint8_t* _mi_align_up_ptr(void* p, size_t alignment) {
  return (uint8_t*)_mi_align_up((uintptr_t)p, alignment);
}


static inline uintptr_t _mi_align_down(uintptr_t sz, size_t alignment) {
  mi_assert_internal(alignment != 0);
  uintptr_t mask = alignment - 1;
  if ((alignment & mask) == 0) { // power of two?
    return (sz & ~mask);
  }
  else {
    return ((sz / alignment) * alignment);
  }
}

static inline void* mi_align_down_ptr(void* p, size_t alignment) {
  return (void*)_mi_align_down((uintptr_t)p, alignment);
}

// Divide upwards: `s <= _mi_divide_up(s,d)*d < s+d`.
static inline uintptr_t _mi_divide_up(uintptr_t size, size_t divider) {
  mi_assert_internal(divider != 0);
  return (divider == 0 ? size : ((size + divider - 1) / divider));
}


// clamp an integer
static inline size_t _mi_clamp(size_t sz, size_t min, size_t max) {
  if (sz < min) return min;
  else if (sz > max) return max;
  else return sz;
}

// Is memory zero initialized?
static inline bool mi_mem_is_zero(const void* p, size_t size) {
  for (size_t i = 0; i < size; i++) {
    if (((uint8_t*)p)[i] != 0) return false;
  }
  return true;
}

// Align a byte size to a size in _machine words_,
// i.e. byte size == `wsize*sizeof(void*)`.
static inline size_t _mi_wsize_from_size(size_t size) {
  mi_assert_internal(size <= SIZE_MAX - sizeof(uintptr_t));
  return (size + sizeof(uintptr_t) - 1) / sizeof(uintptr_t);
}

// Overflow detecting multiply
#if __has_builtin(__builtin_umul_overflow) || (defined(__GNUC__) && (__GNUC__ >= 5))
#include <limits.h>      // UINT_MAX, ULONG_MAX
#if defined(_CLOCK_T)    // for Illumos
#undef _CLOCK_T
#endif
static inline bool mi_mul_overflow(size_t count, size_t size, size_t* total) {
  #if (SIZE_MAX == ULONG_MAX)
    return __builtin_umull_overflow(count, size, (unsigned long *)total);
  #elif (SIZE_MAX == UINT_MAX)
    return __builtin_umul_overflow(count, size, (unsigned int *)total);
  #else
    return __builtin_umulll_overflow(count, size, (unsigned long long *)total);
  #endif
}
#else /* __builtin_umul_overflow is unavailable */
static inline bool mi_mul_overflow(size_t count, size_t size, size_t* total) {
  #define MI_MUL_COULD_OVERFLOW ((size_t)1 << (4*sizeof(size_t)))  // sqrt(SIZE_MAX)
  *total = count * size;
  // note: gcc/clang optimize this to directly check the overflow flag
  return ((size >= MI_MUL_COULD_OVERFLOW || count >= MI_MUL_COULD_OVERFLOW) && size > 0 && (SIZE_MAX / size) < count);
}
#endif

// Safe multiply `count*size` into `total`; return `true` on overflow.
static inline bool mi_count_size_overflow(size_t count, size_t size, size_t* total) {
  if (count==1) {  // quick check for the case where count is one (common for C++ allocators)
    *total = size;
    return false;
  }
  else if mi_unlikely(mi_mul_overflow(count, size, total)) {
    #if MI_DEBUG > 0
    _mi_error_message(EOVERFLOW, "allocation request is too large (%zu * %zu bytes)\n", count, size);
    #endif
    *total = SIZE_MAX;
    return true;
  }
  else return false;
}


/*----------------------------------------------------------------------------------------
  Heap functions
------------------------------------------------------------------------------------------- */

extern mi_decl_hidden const mi_heap_t _mi_heap_empty;  // read-only empty heap, initial value of the thread local default heap

static inline bool mi_heap_is_backing(const mi_heap_t* heap) {
  return (heap->tld->heap_backing == heap);
}

static inline bool mi_heap_is_initialized(const mi_heap_t* heap) {
  mi_assert_internal(heap != NULL);
  return (heap != NULL && heap != &_mi_heap_empty);
}

static inline mi_page_t* _mi_heap_get_free_small_page(mi_heap_t* heap, size_t size) {
  mi_assert_internal(size <= (MI_SMALL_SIZE_MAX + MI_PADDING_SIZE));
  const size_t idx = _mi_wsize_from_size(size);
  mi_assert_internal(idx < MI_PAGES_DIRECT);
  return heap->pages_free_direct[idx];
}


//static inline uintptr_t _mi_ptr_cookie(const void* p) {
//  extern mi_heap_t _mi_heap_main;
//  mi_assert_internal(_mi_heap_main.cookie != 0);
//  return ((uintptr_t)p ^ _mi_heap_main.cookie);
//}


/* -----------------------------------------------------------
  The page map maps addresses to `mi_page_t` pointers
----------------------------------------------------------- */

#if MI_PAGE_MAP_FLAT

// flat page-map committed on demand, using one byte per slice (64 KiB).
// single indirection and low commit, but large initial virtual reserve (4 GiB with 48 bit virtual addresses)
// used by default on <= 40 bit virtual address spaces.
extern mi_decl_hidden uint8_t* _mi_page_map;

static inline size_t _mi_page_map_index(const void* p) {
  return (size_t)((uintptr_t)p >> MI_ARENA_SLICE_SHIFT);
}

static inline mi_page_t* _mi_ptr_page_ex(const void* p, bool* valid) {
  const size_t idx = _mi_page_map_index(p);
  const size_t ofs = _mi_page_map[idx];
  if (valid != NULL) { *valid = (ofs != 0); }
  return (mi_page_t*)((((uintptr_t)p >> MI_ARENA_SLICE_SHIFT) + 1 - ofs) << MI_ARENA_SLICE_SHIFT);
}

static inline mi_page_t* _mi_checked_ptr_page(const void* p) {
  bool valid;
  mi_page_t* const page = _mi_ptr_page_ex(p, &valid);
  return (valid ? page : NULL);
}

static inline mi_page_t* _mi_unchecked_ptr_page(const void* p) {
  return _mi_ptr_page_ex(p, NULL);
}

#else

// 2-level page map:
// double indirection, but low commit and low virtual reserve.
//
// the page-map is usually 4 MiB (for 48 bit virtual addresses) and points to sub maps of 64 KiB.
// the page-map is committed on-demand (in 64 KiB parts) (and sub-maps are committed on-demand as well)
// one sub page-map = 64 KiB => covers 2^(16-3) * 2^16 = 2^29 = 512 MiB address space
// the page-map needs 48-(16+13) = 19 bits => 2^19 sub map pointers = 2^22 bytes = 4 MiB reserved size.
#define MI_PAGE_MAP_SUB_SHIFT     (13)
#define MI_PAGE_MAP_SUB_COUNT     (MI_ZU(1) << MI_PAGE_MAP_SUB_SHIFT)
#define MI_PAGE_MAP_SHIFT         (MI_MAX_VABITS - MI_PAGE_MAP_SUB_SHIFT - MI_ARENA_SLICE_SHIFT)
#define MI_PAGE_MAP_COUNT         (MI_ZU(1) << MI_PAGE_MAP_SHIFT)

extern mi_decl_hidden _Atomic(mi_page_t**)* _mi_page_map;

static inline size_t _mi_page_map_index(const void* p, size_t* sub_idx) {
  const size_t u = (size_t)((uintptr_t)p / MI_ARENA_SLICE_SIZE);
  if (sub_idx != NULL) { *sub_idx = u % MI_PAGE_MAP_SUB_COUNT; }
  return (u / MI_PAGE_MAP_SUB_COUNT);
}

static inline mi_page_t** _mi_page_map_at(size_t idx) {
  return mi_atomic_load_ptr_relaxed(mi_page_t*, &_mi_page_map[idx]);
}

static inline mi_page_t* _mi_unchecked_ptr_page(const void* p) {
  size_t sub_idx;
  const size_t idx = _mi_page_map_index(p, &sub_idx);
  return (_mi_page_map_at(idx))[sub_idx];  // NULL if p==NULL
}

static inline mi_page_t* _mi_checked_ptr_page(const void* p) {
  size_t sub_idx;
  const size_t idx = _mi_page_map_index(p, &sub_idx);
  mi_page_t** const sub = _mi_page_map_at(idx);
  if mi_unlikely(sub == NULL) return NULL;
  return sub[sub_idx];
}

#endif


static inline mi_page_t* _mi_ptr_page(const void* p) {
  mi_assert_internal(p==NULL || mi_is_in_heap_region(p));
  #if MI_DEBUG || MI_SECURE || defined(__APPLE__)
  return _mi_checked_ptr_page(p);
  #else
  return _mi_unchecked_ptr_page(p);
  #endif
}


// Get the block size of a page
static inline size_t mi_page_block_size(const mi_page_t* page) {
  mi_assert_internal(page->block_size > 0);
  return page->block_size;
}

// Page start
static inline uint8_t* mi_page_start(const mi_page_t* page) {
  return page->page_start;
}

static inline size_t mi_page_size(const mi_page_t* page) {
  return mi_page_block_size(page) * page->reserved;
}

static inline uint8_t* mi_page_area(const mi_page_t* page, size_t* size) {
  if (size) { *size = mi_page_size(page); }
  return mi_page_start(page);
}

static inline size_t mi_page_info_size(void) {
  return _mi_align_up(sizeof(mi_page_t), MI_MAX_ALIGN_SIZE);
}

static inline bool mi_page_contains_address(const mi_page_t* page, const void* p) {
  size_t psize;
  uint8_t* start = mi_page_area(page, &psize);
  return (start <= (uint8_t*)p && (uint8_t*)p < start + psize);
}

static inline bool mi_page_is_in_arena(const mi_page_t* page) {
  return (page->memid.memkind == MI_MEM_ARENA);
}

static inline bool mi_page_is_singleton(const mi_page_t* page) {
  return (page->reserved == 1);
}

// Get the usable block size of a page without fixed padding.
// This may still include internal padding due to alignment and rounding up size classes.
static inline size_t mi_page_usable_block_size(const mi_page_t* page) {
  return mi_page_block_size(page) - MI_PADDING_SIZE;
}

// This may change if we locate page info outside the page data slices
static inline uint8_t* mi_page_slice_start(const mi_page_t* page) {
  return (uint8_t*)page;
}

// This gives the offset relative to the start slice of a page. This may change if we ever
// locate page info outside the page-data itself.
static inline size_t mi_page_slice_offset_of(const mi_page_t* page, size_t offset_relative_to_page_start) {
  return (page->page_start - mi_page_slice_start(page)) + offset_relative_to_page_start;
}

static inline size_t mi_page_committed(const mi_page_t* page) {
  return (page->slice_committed == 0 ? mi_page_size(page) : page->slice_committed - (page->page_start - mi_page_slice_start(page)));
}

static inline mi_heap_t* mi_page_heap(const mi_page_t* page) {
  return page->heap;
}


// are all blocks in a page freed?
// note: needs up-to-date used count, (as the `xthread_free` list may not be empty). see `_mi_page_collect_free`.
static inline bool mi_page_all_free(const mi_page_t* page) {
  mi_assert_internal(page != NULL);
  return (page->used == 0);
}

// are there immediately available blocks, i.e. blocks available on the free list.
static inline bool mi_page_immediate_available(const mi_page_t* page) {
  mi_assert_internal(page != NULL);
  return (page->free != NULL);
}


// is the page not yet used up to its reserved space?
static inline bool mi_page_is_expandable(const mi_page_t* page) {
  mi_assert_internal(page != NULL);
  mi_assert_internal(page->capacity <= page->reserved);
  return (page->capacity < page->reserved);
}


static inline bool mi_page_is_full(mi_page_t* page) {
  bool full = (page->reserved == page->used);
  mi_assert_internal(!full || page->free == NULL);
  return full;
}

// is more than 7/8th of a page in use?
static inline bool mi_page_is_mostly_used(const mi_page_t* page) {
  if (page==NULL) return true;
  uint16_t frac = page->reserved / 8U;
  return (page->reserved - page->used <= frac);
}

// is more than (n-1)/n'th of a page in use?
static inline bool mi_page_is_used_at_frac(const mi_page_t* page, uint16_t n) {
  if (page==NULL) return true;
  uint16_t frac = page->reserved / n;
  return (page->reserved - page->used <= frac);
}


static inline bool mi_page_is_huge(const mi_page_t* page) {
  return (mi_page_is_singleton(page) &&
          (page->block_size > MI_LARGE_MAX_OBJ_SIZE ||
           (mi_memkind_is_os(page->memid.memkind) && page->memid.mem.os.base < (void*)page)));
}

static inline mi_page_queue_t* mi_page_queue(const mi_heap_t* heap, size_t size) {
  mi_page_queue_t* const pq = &((mi_heap_t*)heap)->pages[_mi_bin(size)];
  if (size <= MI_LARGE_MAX_OBJ_SIZE) { mi_assert_internal(pq->block_size <= MI_LARGE_MAX_OBJ_SIZE); }
  return pq;
}


//-----------------------------------------------------------
// Page thread id and flags
//-----------------------------------------------------------

// Thread id of thread that owns this page (with flags in the bottom 2 bits)
static inline mi_threadid_t mi_page_xthread_id(const mi_page_t* page) {
  return mi_atomic_load_relaxed(&((mi_page_t*)page)->xthread_id);
}

// Plain thread id of the thread that owns this page
static inline mi_threadid_t mi_page_thread_id(const mi_page_t* page) {
  return (mi_page_xthread_id(page) & ~MI_PAGE_FLAG_MASK);
}

static inline mi_page_flags_t mi_page_flags(const mi_page_t* page) {
  return (mi_page_xthread_id(page) & MI_PAGE_FLAG_MASK);
}

static inline void mi_page_flags_set(mi_page_t* page, bool set, mi_page_flags_t newflag) {
  if (set) { mi_atomic_or_relaxed(&page->xthread_id, newflag); }
      else { mi_atomic_and_relaxed(&page->xthread_id, ~newflag); }
}

static inline bool mi_page_is_in_full(const mi_page_t* page) {
  return ((mi_page_flags(page) & MI_PAGE_IN_FULL_QUEUE) != 0);
}

static inline void mi_page_set_in_full(mi_page_t* page, bool in_full) {
  mi_page_flags_set(page, in_full, MI_PAGE_IN_FULL_QUEUE);
}

static inline bool mi_page_has_aligned(const mi_page_t* page) {
  return ((mi_page_flags(page) & MI_PAGE_HAS_ALIGNED) != 0);
}

static inline void mi_page_set_has_aligned(mi_page_t* page, bool has_aligned) {
  mi_page_flags_set(page, has_aligned, MI_PAGE_HAS_ALIGNED);
}

static inline void mi_page_set_heap(mi_page_t* page, mi_heap_t* heap) {
  // mi_assert_internal(!mi_page_is_in_full(page));  // can happen when destroying pages on heap_destroy
  const mi_threadid_t tid = (heap == NULL ? MI_THREADID_ABANDONED : heap->tld->thread_id) | mi_page_flags(page);
  if (heap != NULL) {
    page->heap = heap;
    page->heap_tag = heap->tag;
  }
  else {
    page->heap = NULL;
  }
  mi_atomic_store_release(&page->xthread_id, tid);
}

static inline bool mi_page_is_abandoned(const mi_page_t* page) {
  // note: the xheap field of an abandoned heap is set to the subproc (for fast reclaim-on-free)
  return (mi_page_thread_id(page) <= MI_THREADID_ABANDONED_MAPPED);
}

static inline bool mi_page_is_abandoned_mapped(const mi_page_t* page) {
  return (mi_page_thread_id(page) == MI_THREADID_ABANDONED_MAPPED);
}

static inline void mi_page_set_abandoned_mapped(mi_page_t* page) {
  mi_assert_internal(mi_page_is_abandoned(page));
  mi_atomic_or_relaxed(&page->xthread_id, MI_THREADID_ABANDONED_MAPPED);
}

static inline void mi_page_clear_abandoned_mapped(mi_page_t* page) {
  mi_assert_internal(mi_page_is_abandoned_mapped(page));
  mi_atomic_and_relaxed(&page->xthread_id, MI_PAGE_FLAG_MASK);
}

//-----------------------------------------------------------
// Thread free list and ownership
//-----------------------------------------------------------

// Thread free flag helpers
static inline mi_block_t* mi_tf_block(mi_thread_free_t tf) {
  return (mi_block_t*)(tf & ~1);
}
static inline bool mi_tf_is_owned(mi_thread_free_t tf) {
  return ((tf & 1) == 1);
}
static inline mi_thread_free_t mi_tf_create(mi_block_t* block, bool owned) {
  return (mi_thread_free_t)((uintptr_t)block | (owned ? 1 : 0));
}

// Thread free access
static inline mi_block_t* mi_page_thread_free(const mi_page_t* page) {
  return mi_tf_block(mi_atomic_load_relaxed(&((mi_page_t*)page)->xthread_free));
}

// are there any available blocks?
static inline bool mi_page_has_any_available(const mi_page_t* page) {
  mi_assert_internal(page != NULL && page->reserved > 0);
  return (page->used < page->reserved || (mi_page_thread_free(page) != NULL));
}


// Owned?
static inline bool mi_page_is_owned(const mi_page_t* page) {
  return mi_tf_is_owned(mi_atomic_load_relaxed(&((mi_page_t*)page)->xthread_free));
}

// Unown a page that is currently owned
static inline void _mi_page_unown_unconditional(mi_page_t* page) {
  mi_assert_internal(mi_page_is_owned(page));
  mi_assert_internal(mi_page_thread_id(page)==0);
  const uintptr_t old = mi_atomic_and_acq_rel(&page->xthread_free, ~((uintptr_t)1));
  mi_assert_internal((old&1)==1); MI_UNUSED(old);
}

// get ownership if it is not yet owned
static inline bool mi_page_try_claim_ownership(mi_page_t* page) {
  const uintptr_t old = mi_atomic_or_acq_rel(&page->xthread_free, 1);
  return ((old&1)==0);
}

// release ownership of a page. This may free the page if all blocks were concurrently
// freed in the meantime. Returns true if the page was freed.
static inline bool _mi_page_unown(mi_page_t* page) {
  mi_assert_internal(mi_page_is_owned(page));
  mi_assert_internal(mi_page_is_abandoned(page));
  mi_thread_free_t tf_new;
  mi_thread_free_t tf_old = mi_atomic_load_relaxed(&page->xthread_free);
  do {
    mi_assert_internal(mi_tf_is_owned(tf_old));
    while mi_unlikely(mi_tf_block(tf_old) != NULL) {
      _mi_page_free_collect(page, false);  // update used
      if (mi_page_all_free(page)) {        // it may become free just before unowning it
        _mi_arenas_page_unabandon(page);
        _mi_arenas_page_free(page,NULL);
        return true;
      }
      tf_old = mi_atomic_load_relaxed(&page->xthread_free);
    }
    mi_assert_internal(mi_tf_block(tf_old)==NULL);
    tf_new = mi_tf_create(NULL, false);
  } while (!mi_atomic_cas_weak_acq_rel(&page->xthread_free, &tf_old, tf_new));
  return false;
}


/* -------------------------------------------------------------------
  Guarded objects
------------------------------------------------------------------- */
#if MI_GUARDED

// we always align guarded pointers in a block at an offset
// the block `next` field is then used as a tag to distinguish regular offset aligned blocks from guarded ones
#define MI_BLOCK_TAG_ALIGNED   ((mi_encoded_t)(0))
#define MI_BLOCK_TAG_GUARDED   (~MI_BLOCK_TAG_ALIGNED)

static inline bool mi_block_ptr_is_guarded(const mi_block_t* block, const void* p) {
  const ptrdiff_t offset = (uint8_t*)p - (uint8_t*)block;
  return (offset >= (ptrdiff_t)(sizeof(mi_block_t)) && block->next == MI_BLOCK_TAG_GUARDED);
}

static inline bool mi_heap_malloc_use_guarded(mi_heap_t* heap, size_t size) {
  // this code is written to result in fast assembly as it is on the hot path for allocation
  const size_t count = heap->guarded_sample_count - 1;  // if the rate was 0, this will underflow and count for a long time..
  if mi_likely(count != 0) {
    // no sample
    heap->guarded_sample_count = count;
    return false;
  }
  else if (size >= heap->guarded_size_min && size <= heap->guarded_size_max) {
    // use guarded allocation
    heap->guarded_sample_count = heap->guarded_sample_rate;  // reset
    return (heap->guarded_sample_rate != 0);
  }
  else {
    // failed size criteria, rewind count (but don't write to an empty heap)
    if (heap->guarded_sample_rate != 0) { heap->guarded_sample_count = 1; }
    return false;
  }
}

mi_decl_restrict void* _mi_heap_malloc_guarded(mi_heap_t* heap, size_t size, bool zero) mi_attr_noexcept;

#endif


/* -------------------------------------------------------------------
Encoding/Decoding the free list next pointers

This is to protect against buffer overflow exploits where the
free list is mutated. Many hardened allocators xor the next pointer `p`
with a secret key `k1`, as `p^k1`. This prevents overwriting with known
values but might be still too weak: if the attacker can guess
the pointer `p` this  can reveal `k1` (since `p^k1^p == k1`).
Moreover, if multiple blocks can be read as well, the attacker can
xor both as `(p1^k1) ^ (p2^k1) == p1^p2` which may reveal a lot
about the pointers (and subsequently `k1`).

Instead mimalloc uses an extra key `k2` and encodes as `((p^k2)<<<k1)+k1`.
Since these operations are not associative, the above approaches do not
work so well any more even if the `p` can be guesstimated. For example,
for the read case we can subtract two entries to discard the `+k1` term,
but that leads to `((p1^k2)<<<k1) - ((p2^k2)<<<k1)` at best.
We include the left-rotation since xor and addition are otherwise linear
in the lowest bit. Finally, both keys are unique per page which reduces
the re-use of keys by a large factor.

We also pass a separate `null` value to be used as `NULL` or otherwise
`(k2<<<k1)+k1` would appear (too) often as a sentinel value.
------------------------------------------------------------------- */

static inline bool mi_is_in_same_page(const void* p, const void* q) {
  mi_page_t* page = _mi_ptr_page(p);
  return mi_page_contains_address(page,q);
  // return (_mi_ptr_page(p) == _mi_ptr_page(q));
}

static inline void* mi_ptr_decode(const void* null, const mi_encoded_t x, const uintptr_t* keys) {
  void* p = (void*)(mi_rotr(x - keys[0], keys[0]) ^ keys[1]);
  return (p==null ? NULL : p);
}

static inline mi_encoded_t mi_ptr_encode(const void* null, const void* p, const uintptr_t* keys) {
  uintptr_t x = (uintptr_t)(p==NULL ? null : p);
  return mi_rotl(x ^ keys[1], keys[0]) + keys[0];
}

static inline uint32_t mi_ptr_encode_canary(const void* null, const void* p, const uintptr_t* keys) {
  const uint32_t x = (uint32_t)(mi_ptr_encode(null,p,keys));
  // make the lowest byte 0 to prevent spurious read overflows which could be a security issue (issue #951)
  #if MI_BIG_ENDIAN
  return (x & 0x00FFFFFF);
  #else
  return (x & 0xFFFFFF00);
  #endif
}

static inline mi_block_t* mi_block_nextx( const void* null, const mi_block_t* block, const uintptr_t* keys ) {
  mi_track_mem_defined(block,sizeof(mi_block_t));
  mi_block_t* next;
  #ifdef MI_ENCODE_FREELIST
  next = (mi_block_t*)mi_ptr_decode(null, block->next, keys);
  #else
  MI_UNUSED(keys); MI_UNUSED(null);
  next = (mi_block_t*)block->next;
  #endif
  mi_track_mem_noaccess(block,sizeof(mi_block_t));
  return next;
}

static inline void mi_block_set_nextx(const void* null, mi_block_t* block, const mi_block_t* next, const uintptr_t* keys) {
  mi_track_mem_undefined(block,sizeof(mi_block_t));
  #ifdef MI_ENCODE_FREELIST
  block->next = mi_ptr_encode(null, next, keys);
  #else
  MI_UNUSED(keys); MI_UNUSED(null);
  block->next = (mi_encoded_t)next;
  #endif
  mi_track_mem_noaccess(block,sizeof(mi_block_t));
}

static inline mi_block_t* mi_block_next(const mi_page_t* page, const mi_block_t* block) {
  #ifdef MI_ENCODE_FREELIST
  mi_block_t* next = mi_block_nextx(page,block,page->keys);
  // check for free list corruption: is `next` at least in the same page?
  // TODO: check if `next` is `page->block_size` aligned?
  if mi_unlikely(next!=NULL && !mi_is_in_same_page(block, next)) {
    _mi_error_message(EFAULT, "corrupted free list entry of size %zub at %p: value 0x%zx\n", mi_page_block_size(page), block, (uintptr_t)next);
    next = NULL;
  }
  return next;
  #else
  MI_UNUSED(page);
  return mi_block_nextx(page,block,NULL);
  #endif
}

static inline void mi_block_set_next(const mi_page_t* page, mi_block_t* block, const mi_block_t* next) {
  #ifdef MI_ENCODE_FREELIST
  mi_block_set_nextx(page,block,next, page->keys);
  #else
  MI_UNUSED(page);
  mi_block_set_nextx(page,block,next,NULL);
  #endif
}

/* -----------------------------------------------------------
  arena blocks
----------------------------------------------------------- */

// Blocks needed for a given byte size
static inline size_t mi_slice_count_of_size(size_t size) {
  return _mi_divide_up(size, MI_ARENA_SLICE_SIZE);
}

// Byte size of a number of blocks
static inline size_t mi_size_of_slices(size_t bcount) {
  return (bcount * MI_ARENA_SLICE_SIZE);
}


/* -----------------------------------------------------------
  memory id's
----------------------------------------------------------- */

static inline mi_memid_t _mi_memid_create(mi_memkind_t memkind) {
  mi_memid_t memid;
  _mi_memzero_var(memid);
  memid.memkind = memkind;
  return memid;
}

static inline mi_memid_t _mi_memid_none(void) {
  return _mi_memid_create(MI_MEM_NONE);
}

static inline mi_memid_t _mi_memid_create_os(void* base, size_t size, bool committed, bool is_zero, bool is_large) {
  mi_memid_t memid = _mi_memid_create(MI_MEM_OS);
  memid.mem.os.base = base;
  memid.mem.os.size = size;
  memid.initially_committed = committed;
  memid.initially_zero = is_zero;
  memid.is_pinned = is_large;
  return memid;
}

static inline mi_memid_t _mi_memid_create_meta(void* mpage, size_t block_idx, size_t block_count) {
  mi_memid_t memid = _mi_memid_create(MI_MEM_META);
  memid.mem.meta.meta_page = mpage;
  memid.mem.meta.block_index = (uint32_t)block_idx;
  memid.mem.meta.block_count = (uint32_t)block_count;
  memid.initially_committed = true;
  memid.initially_zero = true;
  memid.is_pinned = true;
  return memid;
}


// -------------------------------------------------------------------
// Fast "random" shuffle
// -------------------------------------------------------------------

static inline uintptr_t _mi_random_shuffle(uintptr_t x) {
  if (x==0) { x = 17; }   // ensure we don't get stuck in generating zeros
#if (MI_INTPTR_SIZE>=8)
  // by Sebastiano Vigna, see: <http://xoshiro.di.unimi.it/splitmix64.c>
  x ^= x >> 30;
  x *= 0xbf58476d1ce4e5b9UL;
  x ^= x >> 27;
  x *= 0x94d049bb133111ebUL;
  x ^= x >> 31;
#elif (MI_INTPTR_SIZE==4)
  // by Chris Wellons, see: <https://nullprogram.com/blog/2018/07/31/>
  x ^= x >> 16;
  x *= 0x7feb352dUL;
  x ^= x >> 15;
  x *= 0x846ca68bUL;
  x ^= x >> 16;
#endif
  return x;
}


// ---------------------------------------------------------------------------------
// Provide our own `_mi_memcpy` for potential performance optimizations.
//
// For now, only on Windows with msvc/clang-cl we optimize to `rep movsb` if
// we happen to run on x86/x64 cpu's that have "fast short rep movsb" (FSRM) support
// (AMD Zen3+ (~2020) or Intel Ice Lake+ (~2017). See also issue #201 and pr #253.
// ---------------------------------------------------------------------------------

#if !MI_TRACK_ENABLED && defined(_WIN32) && (MI_ARCH_X64 || MI_ARCH_X86)
extern mi_decl_hidden bool _mi_cpu_has_fsrm;
extern mi_decl_hidden bool _mi_cpu_has_erms;

static inline void _mi_memcpy(void* dst, const void* src, size_t n) {
  if ((_mi_cpu_has_fsrm && n <= 128) || (_mi_cpu_has_erms && n > 128)) {
    __movsb((unsigned char*)dst, (const unsigned char*)src, n);
  }
  else {
    memcpy(dst, src, n);
  }
}
static inline void _mi_memset(void* dst, int val, size_t n) {
  if ((_mi_cpu_has_fsrm && n <= 128) || (_mi_cpu_has_erms && n > 128)) {
    __stosb((unsigned char*)dst, (uint8_t)val, n);
  }
  else {
    memset(dst, val, n);
  }
}
#else
static inline void _mi_memcpy(void* dst, const void* src, size_t n) {
  memcpy(dst, src, n);
}
static inline void _mi_memset(void* dst, int val, size_t n) {
  memset(dst, val, n);
}
#endif

// -------------------------------------------------------------------------------
// The `_mi_memcpy_aligned` can be used if the pointers are machine-word aligned
// This is used for example in `mi_realloc`.
// -------------------------------------------------------------------------------

#if (defined(__GNUC__) && (__GNUC__ >= 4)) || defined(__clang__)
// On GCC/CLang we provide a hint that the pointers are word aligned.
static inline void _mi_memcpy_aligned(void* dst, const void* src, size_t n) {
  mi_assert_internal(((uintptr_t)dst % MI_INTPTR_SIZE == 0) && ((uintptr_t)src % MI_INTPTR_SIZE == 0));
  void* adst = __builtin_assume_aligned(dst, MI_INTPTR_SIZE);
  const void* asrc = __builtin_assume_aligned(src, MI_INTPTR_SIZE);
  _mi_memcpy(adst, asrc, n);
}

static inline void _mi_memset_aligned(void* dst, int val, size_t n) {
  mi_assert_internal((uintptr_t)dst % MI_INTPTR_SIZE == 0);
  void* adst = __builtin_assume_aligned(dst, MI_INTPTR_SIZE);
  _mi_memset(adst, val, n);
}
#else
// Default fallback on `_mi_memcpy`
static inline void _mi_memcpy_aligned(void* dst, const void* src, size_t n) {
  mi_assert_internal(((uintptr_t)dst % MI_INTPTR_SIZE == 0) && ((uintptr_t)src % MI_INTPTR_SIZE == 0));
  _mi_memcpy(dst, src, n);
}

static inline void _mi_memset_aligned(void* dst, int val, size_t n) {
  mi_assert_internal((uintptr_t)dst % MI_INTPTR_SIZE == 0);
  _mi_memset(dst, val, n);
}
#endif

static inline void _mi_memzero(void* dst, size_t n) {
  _mi_memset(dst, 0, n);
}

static inline void _mi_memzero_aligned(void* dst, size_t n) {
  _mi_memset_aligned(dst, 0, n);
}


#endif  // MI_INTERNAL_H<|MERGE_RESOLUTION|>--- conflicted
+++ resolved
@@ -173,7 +173,6 @@
 mi_heap_t*    _mi_heap_main_get(void);
 
 // os.c
-<<<<<<< HEAD
 void          _mi_os_init(void);                                            // called from process init
 void*         _mi_os_alloc(size_t size, mi_memid_t* memid);
 void*         _mi_os_zalloc(size_t size, mi_memid_t* memid);
@@ -189,24 +188,7 @@
 
 bool          _mi_os_reset(void* addr, size_t size);
 bool          _mi_os_decommit(void* addr, size_t size);
-=======
-void        _mi_os_init(void);                                            // called from process init
-void*       _mi_os_alloc(size_t size, mi_memid_t* memid);
-void        _mi_os_free(void* p, size_t size, mi_memid_t memid);
-void        _mi_os_free_ex(void* p, size_t size, bool still_committed, mi_memid_t memid);
-
-size_t      _mi_os_page_size(void);
-size_t      _mi_os_good_alloc_size(size_t size);
-bool        _mi_os_has_overcommit(void);
-bool        _mi_os_has_virtual_reserve(void);
-
-bool        _mi_os_reset(void* addr, size_t size);
-bool        _mi_os_decommit(void* addr, size_t size);
-bool        _mi_os_unprotect(void* addr, size_t size);
-bool        _mi_os_purge(void* p, size_t size);
-bool        _mi_os_purge_ex(void* p, size_t size, bool allow_reset, size_t stat_size);
-void        _mi_os_reuse(void* p, size_t size);
->>>>>>> d389819c
+void          _mi_os_reuse(void* p, size_t size);
 mi_decl_nodiscard bool _mi_os_commit(void* p, size_t size, bool* is_zero);
 mi_decl_nodiscard bool _mi_os_commit_ex(void* addr, size_t size, bool* is_zero, size_t stat_size);
 mi_decl_nodiscard bool _mi_os_protect(void* addr, size_t size);
