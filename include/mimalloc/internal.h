--- conflicted
+++ resolved
@@ -159,11 +159,7 @@
 
 uint8_t*   _mi_segment_page_start(const mi_segment_t* segment, const mi_page_t* page, size_t* page_size); // page start for any page
 void       _mi_abandoned_reclaim_all(mi_heap_t* heap, mi_segments_tld_t* tld);
-<<<<<<< HEAD
-void       _mi_abandoned_await_readers(void);
 void       _mi_abandoned_collect(mi_heap_t* heap, bool force, mi_segments_tld_t* tld);
-=======
->>>>>>> 7e23576e
 bool       _mi_segment_attempt_reclaim(mi_heap_t* heap, mi_segment_t* segment);
 bool       _mi_segment_visit_blocks(mi_segment_t* segment, int heap_tag, bool visit_blocks, mi_block_visit_fun* visitor, void* arg);
 
