/* ----------------------------------------------------------------------------
Copyright (c) 2018-2023, Microsoft Research, Daan Leijen
This is free software; you can redistribute it and/or modify it under the
terms of the MIT license. A copy of the license can be found in the file
"LICENSE" at the root of this distribution.
-----------------------------------------------------------------------------*/
#pragma once
#ifndef MI_INTERNAL_H
#define MI_INTERNAL_H


// --------------------------------------------------------------------------
// This file contains the internal API's of mimalloc and various utility
// functions and macros.
// --------------------------------------------------------------------------

#include "types.h"
#include "track.h"
#include "bits.h"

#define mi_decl_cache_align     mi_decl_align(64)

#if defined(_MSC_VER)
#pragma warning(disable:4127)   // suppress constant conditional warning (due to MI_SECURE paths)
#pragma warning(disable:26812)  // unscoped enum warning
#define mi_decl_noinline        __declspec(noinline)
#define mi_decl_thread          __declspec(thread)
#define mi_decl_align(a)        __declspec(align(a))
#define mi_decl_weak
#define mi_decl_hidden
#elif (defined(__GNUC__) && (__GNUC__ >= 3)) || defined(__clang__) // includes clang and icc
#define mi_decl_noinline        __attribute__((noinline))
#define mi_decl_thread          __thread
#define mi_decl_align(a)        __attribute__((aligned(a)))
#define mi_decl_weak            __attribute__((weak))
#define mi_decl_hidden          __attribute__((visibility("hidden")))
#elif __cplusplus >= 201103L    // c++11
#define mi_decl_noinline
#define mi_decl_thread          thread_local
#define mi_decl_cache_align     alignas(MI_CACHE_LINE)
#define mi_decl_weak
#define mi_decl_hidden
#else
#define mi_decl_noinline
#define mi_decl_thread          __thread        // hope for the best :-)
#define mi_decl_align(a)
#define mi_decl_weak
#define mi_decl_hidden
#endif

#if (defined(__GNUC__) && (__GNUC__ >= 7)) || defined(__clang__) // includes clang and icc
#define mi_decl_maybe_unused    __attribute__((unused))
#elif __cplusplus >= 201703L    // c++17
#define mi_decl_maybe_unused    [[maybe_unused]]
#else
#define mi_decl_maybe_unused
#endif

#if defined(__cplusplus)
#define mi_decl_externc         extern "C"
#else
#define mi_decl_externc
#endif


#if defined(__EMSCRIPTEN__) && !defined(__wasi__)
#define __wasi__
#endif

#if (MI_DEBUG>0)
#define mi_trace_message(...)  _mi_trace_message(__VA_ARGS__)
#else
#define mi_trace_message(...)
#endif


// "libc.c"
#include <stdarg.h>
int           _mi_vsnprintf(char* buf, size_t bufsize, const char* fmt, va_list args);
int           _mi_snprintf(char* buf, size_t buflen, const char* fmt, ...);
char          _mi_toupper(char c);
int           _mi_strnicmp(const char* s, const char* t, size_t n);
void          _mi_strlcpy(char* dest, const char* src, size_t dest_size);
void          _mi_strlcat(char* dest, const char* src, size_t dest_size);
size_t        _mi_strlen(const char* s);
size_t        _mi_strnlen(const char* s, size_t max_len);
bool          _mi_getenv(const char* name, char* result, size_t result_size);

// "options.c"
void          _mi_fputs(mi_output_fun* out, void* arg, const char* prefix, const char* message);
void          _mi_fprintf(mi_output_fun* out, void* arg, const char* fmt, ...);
void          _mi_raw_message(const char* fmt, ...);
void          _mi_message(const char* fmt, ...);
void          _mi_warning_message(const char* fmt, ...);
void          _mi_verbose_message(const char* fmt, ...);
void          _mi_trace_message(const char* fmt, ...);
void          _mi_options_init(void);
long          _mi_option_get_fast(mi_option_t option);
void          _mi_error_message(int err, const char* fmt, ...);

// random.c
void          _mi_random_init(mi_random_ctx_t* ctx);
void          _mi_random_init_weak(mi_random_ctx_t* ctx);
void          _mi_random_reinit_if_weak(mi_random_ctx_t * ctx);
void          _mi_random_split(mi_random_ctx_t* ctx, mi_random_ctx_t* new_ctx);
uintptr_t     _mi_random_next(mi_random_ctx_t* ctx);
uintptr_t     _mi_heap_random_next(mi_heap_t* heap);
uintptr_t     _mi_os_random_weak(uintptr_t extra_seed);
static inline uintptr_t _mi_random_shuffle(uintptr_t x);

// init.c
<<<<<<< HEAD
=======
extern mi_decl_hidden mi_decl_cache_align mi_stats_t       _mi_stats_main;
>>>>>>> 9c24c428
extern mi_decl_hidden mi_decl_cache_align const mi_page_t  _mi_page_empty;
void          _mi_process_load(void);

void mi_cdecl _mi_process_done(void);
bool          _mi_is_redirected(void);
bool          _mi_allocator_init(const char** message);
void          _mi_allocator_done(void);
bool          _mi_is_main_thread(void);
size_t        _mi_current_thread_count(void);
bool          _mi_preloading(void);           // true while the C runtime is not initialized yet
void          _mi_thread_done(mi_heap_t* heap);

mi_subproc_t* _mi_subproc(void);
mi_subproc_t* _mi_subproc_main(void);
mi_subproc_t* _mi_subproc_from_id(mi_subproc_id_t subproc_id);
mi_threadid_t _mi_thread_id(void) mi_attr_noexcept;
size_t        _mi_thread_seq_id(void) mi_attr_noexcept;
mi_tld_t*     _mi_thread_tld(void) mi_attr_noexcept;
void          _mi_heap_guarded_init(mi_heap_t* heap);
mi_heap_t*    _mi_heap_main_get(void);

// os.c
void          _mi_os_init(void);                                            // called from process init
void*         _mi_os_alloc(size_t size, mi_memid_t* memid);
void*         _mi_os_zalloc(size_t size, mi_memid_t* memid);
void          _mi_os_free(void* p, size_t size, mi_memid_t memid);
void          _mi_os_free_ex(void* p, size_t size, bool still_committed, mi_memid_t memid);

size_t        _mi_os_page_size(void);
size_t        _mi_os_guard_page_size(void);
size_t        _mi_os_good_alloc_size(size_t size);
bool          _mi_os_has_overcommit(void);
bool          _mi_os_has_virtual_reserve(void);
size_t        _mi_os_virtual_address_bits(void);

bool          _mi_os_reset(void* addr, size_t size);
bool          _mi_os_commit(void* p, size_t size, bool* is_zero);
bool          _mi_os_decommit(void* addr, size_t size);
bool          _mi_os_protect(void* addr, size_t size);
bool          _mi_os_unprotect(void* addr, size_t size);
bool          _mi_os_purge(void* p, size_t size);
bool          _mi_os_purge_ex(void* p, size_t size, bool allow_reset, size_t stats_size, mi_commit_fun_t* commit_fun, void* commit_fun_arg);
bool          _mi_os_commit_ex(void* addr, size_t size, bool* is_zero, size_t stat_size);

size_t        _mi_os_secure_guard_page_size(void);
bool          _mi_os_secure_guard_page_set_at(void* addr, mi_memid_t memid);
bool          _mi_os_secure_guard_page_set_before(void* addr, mi_memid_t memid);
bool          _mi_os_secure_guard_page_reset_at(void* addr, mi_memid_t memid);
bool          _mi_os_secure_guard_page_reset_before(void* addr, mi_memid_t memid);

int           _mi_os_numa_node(void);
int           _mi_os_numa_node_count(void);

void*         _mi_os_alloc_aligned(size_t size, size_t alignment, bool commit, bool allow_large, mi_memid_t* memid);
void*         _mi_os_alloc_aligned_at_offset(size_t size, size_t alignment, size_t align_offset, bool commit, bool allow_large, mi_memid_t* memid);

void*         _mi_os_get_aligned_hint(size_t try_alignment, size_t size);
bool          _mi_os_use_large_page(size_t size, size_t alignment);
size_t        _mi_os_large_page_size(void);
void*         _mi_os_alloc_huge_os_pages(size_t pages, int numa_node, mi_msecs_t max_secs, size_t* pages_reserved, size_t* psize, mi_memid_t* memid);


// arena.c
mi_arena_id_t _mi_arena_id_none(void);
mi_arena_t*   _mi_arena_from_id(mi_arena_id_t id);
bool          _mi_arena_memid_is_suitable(mi_memid_t memid, mi_arena_t* request_arena);

void*         _mi_arenas_alloc(mi_subproc_t* subproc, size_t size, bool commit, bool allow_pinned, mi_arena_t* req_arena, size_t tseq, int numa_node, mi_memid_t* memid);
void*         _mi_arenas_alloc_aligned(mi_subproc_t* subproc, size_t size, size_t alignment, size_t align_offset, bool commit, bool allow_pinned, mi_arena_t* req_arena, size_t tseq, int numa_node, mi_memid_t* memid);
void          _mi_arenas_free(void* p, size_t size, mi_memid_t memid);
bool          _mi_arenas_contain(const void* p);
void          _mi_arenas_collect(bool force_purge, bool visit_all, mi_tld_t* tld);
void          _mi_arenas_unsafe_destroy_all(mi_tld_t* tld);

mi_page_t*    _mi_arenas_page_alloc(mi_heap_t* heap, size_t block_size, size_t page_alignment);
void          _mi_arenas_page_free(mi_page_t* page);
void          _mi_arenas_page_abandon(mi_page_t* page, mi_tld_t* tld);
void          _mi_arenas_page_unabandon(mi_page_t* page);
bool          _mi_arenas_page_try_reabandon_to_mapped(mi_page_t* page);

// arena-meta.c
void*         _mi_meta_zalloc( size_t size, mi_memid_t* memid );
void          _mi_meta_free(void* p, size_t size, mi_memid_t memid);
bool          _mi_meta_is_meta_page(void* p);

// "page-map.c"
bool          _mi_page_map_init(void);
void          _mi_page_map_register(mi_page_t* page);
void          _mi_page_map_unregister(mi_page_t* page);
void          _mi_page_map_unregister_range(void* start, size_t size);
mi_page_t*    _mi_safe_ptr_page(const void* p);

// "page.c"
void*         _mi_malloc_generic(mi_heap_t* heap, size_t size, bool zero, size_t huge_alignment)  mi_attr_noexcept mi_attr_malloc;

void          _mi_page_retire(mi_page_t* page) mi_attr_noexcept;       // free the page if there are no other pages with many free blocks
void          _mi_page_unfull(mi_page_t* page);
void          _mi_page_free(mi_page_t* page, mi_page_queue_t* pq);     // free the page
void          _mi_page_abandon(mi_page_t* page, mi_page_queue_t* pq);  // abandon the page, to be picked up by another thread...
void          _mi_heap_collect_retired(mi_heap_t* heap, bool force);

size_t        _mi_page_queue_append(mi_heap_t* heap, mi_page_queue_t* pq, mi_page_queue_t* append);
void          _mi_deferred_free(mi_heap_t* heap, bool force);

void          _mi_page_free_collect(mi_page_t* page, bool force);
void          _mi_page_free_collect_partly(mi_page_t* page, mi_block_t* head);
void          _mi_page_init(mi_heap_t* heap, mi_page_t* page);
bool          _mi_page_queue_is_valid(mi_heap_t* heap, const mi_page_queue_t* pq);

size_t        _mi_bin_size(size_t bin);            // for stats
size_t        _mi_bin(size_t size);                // for stats

// "heap.c"
mi_heap_t*    _mi_heap_create(int heap_tag, bool allow_destroy, mi_arena_id_t arena_id, mi_tld_t* tld);
void          _mi_heap_init(mi_heap_t* heap, mi_arena_id_t arena_id, bool noreclaim, uint8_t tag, mi_tld_t* tld);
void          _mi_heap_destroy_pages(mi_heap_t* heap);
void          _mi_heap_collect_abandon(mi_heap_t* heap);
void          _mi_heap_set_default_direct(mi_heap_t* heap);
bool          _mi_heap_memid_is_suitable(mi_heap_t* heap, mi_memid_t memid);
void          _mi_heap_unsafe_destroy_all(mi_heap_t* heap);
mi_heap_t*    _mi_heap_by_tag(mi_heap_t* heap, uint8_t tag);
void          _mi_heap_area_init(mi_heap_area_t* area, mi_page_t* page);
bool          _mi_heap_area_visit_blocks(const mi_heap_area_t* area, mi_page_t* page, mi_block_visit_fun* visitor, void* arg);
void          _mi_heap_page_reclaim(mi_heap_t* heap, mi_page_t* page);

// "stats.c"
void          _mi_stats_done(mi_stats_t* stats);
void          _mi_stats_merge_from(mi_stats_t* to, mi_stats_t* from);
mi_msecs_t    _mi_clock_now(void);
mi_msecs_t    _mi_clock_end(mi_msecs_t start);
mi_msecs_t    _mi_clock_start(void);

// "alloc.c"
void*         _mi_page_malloc_zero(mi_heap_t* heap, mi_page_t* page, size_t size, bool zero) mi_attr_noexcept;  // called from `_mi_malloc_generic`
void*         _mi_page_malloc(mi_heap_t* heap, mi_page_t* page, size_t size) mi_attr_noexcept;                  // called from `_mi_heap_malloc_aligned`
void*         _mi_page_malloc_zeroed(mi_heap_t* heap, mi_page_t* page, size_t size) mi_attr_noexcept;           // called from `_mi_heap_malloc_aligned`
void*         _mi_heap_malloc_zero(mi_heap_t* heap, size_t size, bool zero) mi_attr_noexcept;
void*         _mi_heap_malloc_zero_ex(mi_heap_t* heap, size_t size, bool zero, size_t huge_alignment) mi_attr_noexcept;     // called from `_mi_heap_malloc_aligned`
void*         _mi_heap_realloc_zero(mi_heap_t* heap, void* p, size_t newsize, bool zero) mi_attr_noexcept;
mi_block_t*   _mi_page_ptr_unalign(const mi_page_t* page, const void* p);
void          _mi_padding_shrink(const mi_page_t* page, const mi_block_t* block, const size_t min_size);

#if MI_DEBUG>1
bool          _mi_page_is_valid(mi_page_t* page);
#endif



/* -----------------------------------------------------------
   Assertions
----------------------------------------------------------- */

#if (MI_DEBUG)
// use our own assertion to print without memory allocation
void _mi_assert_fail(const char* assertion, const char* fname, unsigned int line, const char* func);
#define mi_assert(expr)     ((expr) ? (void)0 : _mi_assert_fail(#expr,__FILE__,__LINE__,__func__))
#else
#define mi_assert(x)
#endif

#if (MI_DEBUG>1)
#define mi_assert_internal    mi_assert
#else
#define mi_assert_internal(x)
#endif

#if (MI_DEBUG>2)
#define mi_assert_expensive   mi_assert
#else
#define mi_assert_expensive(x)
#endif

/* -----------------------------------------------------------
  Statistics (in `stats.c`)
----------------------------------------------------------- */

// add to stat keeping track of the peak
void __mi_stat_increase(mi_stat_count_t* stat, size_t amount);
void __mi_stat_decrease(mi_stat_count_t* stat, size_t amount);
void __mi_stat_increase_mt(mi_stat_count_t* stat, size_t amount);
void __mi_stat_decrease_mt(mi_stat_count_t* stat, size_t amount);

// adjust stat in special cases to compensate for double counting (and does not adjust peak values and can decrease the total)
void __mi_stat_adjust_increase(mi_stat_count_t* stat, size_t amount);
void __mi_stat_adjust_decrease(mi_stat_count_t* stat, size_t amount);
void __mi_stat_adjust_increase_mt(mi_stat_count_t* stat, size_t amount);
void __mi_stat_adjust_decrease_mt(mi_stat_count_t* stat, size_t amount);

// counters can just be increased
void __mi_stat_counter_increase(mi_stat_counter_t* stat, size_t amount);
void __mi_stat_counter_increase_mt(mi_stat_counter_t* stat, size_t amount);

#define mi_subproc_stat_counter_increase(subproc,stat,amount)   __mi_stat_counter_increase_mt( &(subproc)->stats.stat, amount)
#define mi_subproc_stat_increase(subproc,stat,amount)           __mi_stat_increase_mt( &(subproc)->stats.stat, amount)
#define mi_subproc_stat_decrease(subproc,stat,amount)           __mi_stat_decrease_mt( &(subproc)->stats.stat, amount)
#define mi_subproc_stat_adjust_increase(subproc,stat,amnt)      __mi_stat_adjust_increase_mt( &(subproc)->stats.stat, amnt)
#define mi_subproc_stat_adjust_decrease(subproc,stat,amnt)      __mi_stat_adjust_decrease_mt( &(subproc)->stats.stat, amnt)

#define mi_tld_stat_counter_increase(tld,stat,amount)           __mi_stat_counter_increase( &(tld)->stats.stat, amount)
#define mi_tld_stat_increase(tld,stat,amount)                   __mi_stat_increase( &(tld)->stats.stat, amount)
#define mi_tld_stat_decrease(tld,stat,amount)                   __mi_stat_decrease( &(tld)->stats.stat, amount)
#define mi_tld_stat_adjust_increase(tld,stat,amnt)              __mi_stat_adjust_increase( &(tld)->stats.stat, amnt)
#define mi_tld_stat_adjust_decrease(tld,stat,amnt)              __mi_stat_adjust_decrease( &(tld)->stats.stat, amnt)

#define mi_os_stat_counter_increase(stat,amount)                mi_subproc_stat_counter_increase(_mi_subproc(),stat,amount)
#define mi_os_stat_increase(stat,amount)                        mi_subproc_stat_increase(_mi_subproc(),stat,amount)
#define mi_os_stat_decrease(stat,amount)                        mi_subproc_stat_decrease(_mi_subproc(),stat,amount)

#define mi_heap_stat_counter_increase(heap,stat,amount)         mi_tld_stat_counter_increase(heap->tld, stat, amount)
#define mi_heap_stat_increase(heap,stat,amount)                 mi_tld_stat_increase( heap->tld, stat, amount)
#define mi_heap_stat_decrease(heap,stat,amount)                 mi_tld_stat_decrease( heap->tld, stat, amount)
#define mi_heap_stat_adjust_decrease(heap,stat,amount)          mi_tld_stat_adjust_decrease( heap->tld, stat, amount)

/* -----------------------------------------------------------
  Options (exposed for the debugger)
----------------------------------------------------------- */
typedef enum mi_option_init_e {
  MI_OPTION_UNINIT,       // not yet initialized
  MI_OPTION_DEFAULTED,    // not found in the environment, use default value
  MI_OPTION_INITIALIZED   // found in environment or set explicitly
} mi_option_init_t;

typedef struct mi_option_desc_s {
  long              value;  // the value
  mi_option_init_t  init;   // is it initialized yet? (from the environment)
  mi_option_t       option; // for debugging: the option index should match the option
  const char*       name;   // option name without `mimalloc_` prefix
  const char*       legacy_name; // potential legacy option name
} mi_option_desc_t;

/* -----------------------------------------------------------
  Inlined definitions
----------------------------------------------------------- */
#define MI_UNUSED(x)     (void)(x)
#if (MI_DEBUG>0)
#define MI_UNUSED_RELEASE(x)
#else
#define MI_UNUSED_RELEASE(x)  MI_UNUSED(x)
#endif

#define MI_INIT4(x)   x(),x(),x(),x()
#define MI_INIT8(x)   MI_INIT4(x),MI_INIT4(x)
#define MI_INIT16(x)  MI_INIT8(x),MI_INIT8(x)
#define MI_INIT32(x)  MI_INIT16(x),MI_INIT16(x)
#define MI_INIT64(x)  MI_INIT32(x),MI_INIT32(x)
#define MI_INIT128(x) MI_INIT64(x),MI_INIT64(x)
#define MI_INIT256(x) MI_INIT128(x),MI_INIT128(x)

#define MI_INIT74(x)  MI_INIT64(x),MI_INIT8(x),x(),x()
#define MI_INIT5(x)   MI_INIT4(x),x()

#include <string.h>
// initialize a local variable to zero; use memset as compilers optimize constant sized memset's
#define _mi_memzero_var(x)  memset(&x,0,sizeof(x))

// Is `x` a power of two? (0 is considered a power of two)
static inline bool _mi_is_power_of_two(uintptr_t x) {
  return ((x & (x - 1)) == 0);
}

// Is a pointer aligned?
static inline bool _mi_is_aligned(void* p, size_t alignment) {
  mi_assert_internal(alignment != 0);
  return (((uintptr_t)p % alignment) == 0);
}

// Align upwards
static inline uintptr_t _mi_align_up(uintptr_t sz, size_t alignment) {
  mi_assert_internal(alignment != 0);
  uintptr_t mask = alignment - 1;
  if ((alignment & mask) == 0) {  // power of two?
    return ((sz + mask) & ~mask);
  }
  else {
    return (((sz + mask)/alignment)*alignment);
  }
}


// Align a pointer upwards
static inline uint8_t* _mi_align_up_ptr(void* p, size_t alignment) {
  return (uint8_t*)_mi_align_up((uintptr_t)p, alignment);
}


static inline uintptr_t _mi_align_down(uintptr_t sz, size_t alignment) {
  mi_assert_internal(alignment != 0);
  uintptr_t mask = alignment - 1;
  if ((alignment & mask) == 0) { // power of two?
    return (sz & ~mask);
  }
  else {
    return ((sz / alignment) * alignment);
  }
}

static inline void* mi_align_down_ptr(void* p, size_t alignment) {
  return (void*)_mi_align_down((uintptr_t)p, alignment);
}

// Divide upwards: `s <= _mi_divide_up(s,d)*d < s+d`.
static inline uintptr_t _mi_divide_up(uintptr_t size, size_t divider) {
  mi_assert_internal(divider != 0);
  return (divider == 0 ? size : ((size + divider - 1) / divider));
}


// clamp an integer
static inline size_t _mi_clamp(size_t sz, size_t min, size_t max) {
  if (sz < min) return min;
  else if (sz > max) return max;
  else return sz;
}

// Is memory zero initialized?
static inline bool mi_mem_is_zero(const void* p, size_t size) {
  for (size_t i = 0; i < size; i++) {
    if (((uint8_t*)p)[i] != 0) return false;
  }
  return true;
}

// Align a byte size to a size in _machine words_,
// i.e. byte size == `wsize*sizeof(void*)`.
static inline size_t _mi_wsize_from_size(size_t size) {
  mi_assert_internal(size <= SIZE_MAX - sizeof(uintptr_t));
  return (size + sizeof(uintptr_t) - 1) / sizeof(uintptr_t);
}

// Overflow detecting multiply
#if __has_builtin(__builtin_umul_overflow) || (defined(__GNUC__) && (__GNUC__ >= 5))
#include <limits.h>      // UINT_MAX, ULONG_MAX
#if defined(_CLOCK_T)    // for Illumos
#undef _CLOCK_T
#endif
static inline bool mi_mul_overflow(size_t count, size_t size, size_t* total) {
  #if (SIZE_MAX == ULONG_MAX)
    return __builtin_umull_overflow(count, size, (unsigned long *)total);
  #elif (SIZE_MAX == UINT_MAX)
    return __builtin_umul_overflow(count, size, (unsigned int *)total);
  #else
    return __builtin_umulll_overflow(count, size, (unsigned long long *)total);
  #endif
}
#else /* __builtin_umul_overflow is unavailable */
static inline bool mi_mul_overflow(size_t count, size_t size, size_t* total) {
  #define MI_MUL_COULD_OVERFLOW ((size_t)1 << (4*sizeof(size_t)))  // sqrt(SIZE_MAX)
  *total = count * size;
  // note: gcc/clang optimize this to directly check the overflow flag
  return ((size >= MI_MUL_COULD_OVERFLOW || count >= MI_MUL_COULD_OVERFLOW) && size > 0 && (SIZE_MAX / size) < count);
}
#endif

// Safe multiply `count*size` into `total`; return `true` on overflow.
static inline bool mi_count_size_overflow(size_t count, size_t size, size_t* total) {
  if (count==1) {  // quick check for the case where count is one (common for C++ allocators)
    *total = size;
    return false;
  }
  else if mi_unlikely(mi_mul_overflow(count, size, total)) {
    #if MI_DEBUG > 0
    _mi_error_message(EOVERFLOW, "allocation request is too large (%zu * %zu bytes)\n", count, size);
    #endif
    *total = SIZE_MAX;
    return true;
  }
  else return false;
}


/*----------------------------------------------------------------------------------------
  Heap functions
------------------------------------------------------------------------------------------- */

extern mi_decl_hidden const mi_heap_t _mi_heap_empty;  // read-only empty heap, initial value of the thread local default heap

static inline bool mi_heap_is_backing(const mi_heap_t* heap) {
  return (heap->tld->heap_backing == heap);
}

static inline bool mi_heap_is_initialized(const mi_heap_t* heap) {
  mi_assert_internal(heap != NULL);
  return (heap != NULL && heap != &_mi_heap_empty);
}

static inline mi_page_t* _mi_heap_get_free_small_page(mi_heap_t* heap, size_t size) {
  mi_assert_internal(size <= (MI_SMALL_SIZE_MAX + MI_PADDING_SIZE));
  const size_t idx = _mi_wsize_from_size(size);
  mi_assert_internal(idx < MI_PAGES_DIRECT);
  return heap->pages_free_direct[idx];
}


//static inline uintptr_t _mi_ptr_cookie(const void* p) {
//  extern mi_heap_t _mi_heap_main;
//  mi_assert_internal(_mi_heap_main.cookie != 0);
//  return ((uintptr_t)p ^ _mi_heap_main.cookie);
//}


/* -----------------------------------------------------------
  The page map maps addresses to `mi_page_t` pointers
----------------------------------------------------------- */

#if MI_PAGE_MAP_FLAT

// flat page-map committed on demand, using one byte per slice (64 KiB).
// single indirection and low commit, but large initial virtual reserve (4 GiB with 48 bit virtual addresses)
// used by default on <= 40 bit virtual address spaces.
extern mi_decl_hidden uint8_t* _mi_page_map;

static inline size_t _mi_page_map_index(const void* p) {
  return (size_t)((uintptr_t)p >> MI_ARENA_SLICE_SHIFT);
}

static inline mi_page_t* _mi_ptr_page_ex(const void* p, bool* valid) {
  const size_t idx = _mi_page_map_index(p);
  const size_t ofs = _mi_page_map[idx];
  if (valid != NULL) { *valid = (ofs != 0); }
  return (mi_page_t*)((((uintptr_t)p >> MI_ARENA_SLICE_SHIFT) + 1 - ofs) << MI_ARENA_SLICE_SHIFT);
}

static inline mi_page_t* _mi_checked_ptr_page(const void* p) {
  bool valid;
  mi_page_t* const page = _mi_ptr_page_ex(p, &valid);
  return (valid ? page : NULL);
}

static inline mi_page_t* _mi_unchecked_ptr_page(const void* p) {
  return _mi_ptr_page_ex(p, NULL);
}

#else

// 2-level page map:
// double indirection, but low commit and low virtual reserve.
//
// the page-map is usually 4 MiB (for 48 bits virtual addresses) and points to sub maps of 64 KiB.
// the page-map is committed on-demand (in 64 KiB parts) (and sub-maps are committed on-demand as well)
// one sub page-map = 64 KiB => covers 2^(16-3) * 2^16 = 2^29 = 512 MiB address space
// the page-map needs 48-(16+13) = 19 bits => 2^19 sub map pointers = 4 MiB size.
#define MI_PAGE_MAP_SUB_SHIFT     (13)
#define MI_PAGE_MAP_SUB_COUNT     (MI_ZU(1) << MI_PAGE_MAP_SUB_SHIFT)
#define MI_PAGE_MAP_SHIFT         (MI_MAX_VABITS - MI_PAGE_MAP_SUB_SHIFT - MI_ARENA_SLICE_SHIFT)
#define MI_PAGE_MAP_COUNT         (MI_ZU(1) << MI_PAGE_MAP_SHIFT)

extern mi_decl_hidden mi_page_t*** _mi_page_map;

static inline size_t _mi_page_map_index(const void* p, size_t* sub_idx) {
  const size_t u = (size_t)((uintptr_t)p / MI_ARENA_SLICE_SIZE);
  if (sub_idx != NULL) { *sub_idx = u % MI_PAGE_MAP_SUB_COUNT; }
  return (u / MI_PAGE_MAP_SUB_COUNT);
}

static inline mi_page_t* _mi_unchecked_ptr_page(const void* p) {
  size_t sub_idx;
  const size_t idx = _mi_page_map_index(p, &sub_idx);
  return _mi_page_map[idx][sub_idx];  // NULL if p==NULL
}

static inline mi_page_t* _mi_checked_ptr_page(const void* p) {
  size_t sub_idx;
  const size_t idx = _mi_page_map_index(p, &sub_idx);
  mi_page_t** const sub = _mi_page_map[idx];
  if mi_unlikely(sub == NULL) return NULL;
  return sub[sub_idx];
}

#endif


static inline mi_page_t* _mi_ptr_page(const void* p) {
  mi_assert_internal(p==NULL || mi_is_in_heap_region(p));
  #if MI_DEBUG || defined(__APPLE__)
  return _mi_checked_ptr_page(p);
  #else
  return _mi_unchecked_ptr_page(p);
  #endif
}


// Get the block size of a page
static inline size_t mi_page_block_size(const mi_page_t* page) {
  mi_assert_internal(page->block_size > 0);
  return page->block_size;
}

// Page start
static inline uint8_t* mi_page_start(const mi_page_t* page) {
  return page->page_start;
}

static inline size_t mi_page_size(const mi_page_t* page) {
  return mi_page_block_size(page) * page->reserved;
}

static inline uint8_t* mi_page_area(const mi_page_t* page, size_t* size) {
  if (size) { *size = mi_page_size(page); }
  return mi_page_start(page);
}

static inline size_t mi_page_info_size(void) {
  return _mi_align_up(sizeof(mi_page_t), MI_MAX_ALIGN_SIZE);
}

static inline bool mi_page_contains_address(const mi_page_t* page, const void* p) {
  size_t psize;
  uint8_t* start = mi_page_area(page, &psize);
  return (start <= (uint8_t*)p && (uint8_t*)p < start + psize);
}

static inline bool mi_page_is_in_arena(const mi_page_t* page) {
  return (page->memid.memkind == MI_MEM_ARENA);
}

static inline bool mi_page_is_singleton(const mi_page_t* page) {
  return (page->reserved == 1);
}

// Get the usable block size of a page without fixed padding.
// This may still include internal padding due to alignment and rounding up size classes.
static inline size_t mi_page_usable_block_size(const mi_page_t* page) {
  return mi_page_block_size(page) - MI_PADDING_SIZE;
}

// This may change if we locate page info outside the page data slices
static inline uint8_t* mi_page_slice_start(const mi_page_t* page) {
  return (uint8_t*)page;
}

// This gives the offset relative to the start slice of a page. This may change if we ever
// locate page info outside the page-data itself.
static inline size_t mi_page_slice_offset_of(const mi_page_t* page, size_t offset_relative_to_page_start) {
  return (page->page_start - mi_page_slice_start(page)) + offset_relative_to_page_start;
}

static inline size_t mi_page_committed(const mi_page_t* page) {
  return (page->slice_committed == 0 ? mi_page_size(page) : page->slice_committed - (page->page_start - mi_page_slice_start(page)));
}

static inline mi_heap_t* mi_page_heap(const mi_page_t* page) {
  return page->heap;
}


// are all blocks in a page freed?
// note: needs up-to-date used count, (as the `xthread_free` list may not be empty). see `_mi_page_collect_free`.
static inline bool mi_page_all_free(const mi_page_t* page) {
  mi_assert_internal(page != NULL);
  return (page->used == 0);
}

// are there immediately available blocks, i.e. blocks available on the free list.
static inline bool mi_page_immediate_available(const mi_page_t* page) {
  mi_assert_internal(page != NULL);
  return (page->free != NULL);
}


// is the page not yet used up to its reserved space?
static inline bool mi_page_is_expandable(const mi_page_t* page) {
  mi_assert_internal(page != NULL);
  mi_assert_internal(page->capacity <= page->reserved);
  return (page->capacity < page->reserved);
}


static inline bool mi_page_is_full(mi_page_t* page) {
  bool full = (page->reserved == page->used);
  mi_assert_internal(!full || page->free == NULL);
  return full;
}

// is more than 7/8th of a page in use?
static inline bool mi_page_is_mostly_used(const mi_page_t* page) {
  if (page==NULL) return true;
  uint16_t frac = page->reserved / 8U;
  return (page->reserved - page->used <= frac);
}

// is more than (n-1)/n'th of a page in use?
static inline bool mi_page_is_used_at_frac(const mi_page_t* page, uint16_t n) {
  if (page==NULL) return true;
  uint16_t frac = page->reserved / n;
  return (page->reserved - page->used <= frac);
}


static inline bool mi_page_is_huge(const mi_page_t* page) {
  return (mi_page_is_singleton(page) &&
          (page->block_size > MI_LARGE_MAX_OBJ_SIZE ||
           (mi_memkind_is_os(page->memid.memkind) && page->memid.mem.os.base < (void*)page)));
}

static inline mi_page_queue_t* mi_page_queue(const mi_heap_t* heap, size_t size) {
  mi_page_queue_t* const pq = &((mi_heap_t*)heap)->pages[_mi_bin(size)];
  if (size <= MI_LARGE_MAX_OBJ_SIZE) { mi_assert_internal(pq->block_size <= MI_LARGE_MAX_OBJ_SIZE); }
  return pq;
}


//-----------------------------------------------------------
// Page thread id and flags
//-----------------------------------------------------------

// Thread id of thread that owns this page (with flags in the bottom 2 bits)
static inline mi_threadid_t mi_page_xthread_id(const mi_page_t* page) {
  return mi_atomic_load_relaxed(&((mi_page_t*)page)->xthread_id);
}

// Plain thread id of the thread that owns this page
static inline mi_threadid_t mi_page_thread_id(const mi_page_t* page) {
  return (mi_page_xthread_id(page) & ~MI_PAGE_FLAG_MASK);
}

static inline mi_page_flags_t mi_page_flags(const mi_page_t* page) {
  return (mi_page_xthread_id(page) & MI_PAGE_FLAG_MASK);
}

static inline void mi_page_flags_set(mi_page_t* page, bool set, mi_page_flags_t newflag) {
  if (set) { mi_atomic_or_relaxed(&page->xthread_id, newflag); }
      else { mi_atomic_and_relaxed(&page->xthread_id, ~newflag); }
}

static inline bool mi_page_is_in_full(const mi_page_t* page) {
  return ((mi_page_flags(page) & MI_PAGE_IN_FULL_QUEUE) != 0);
}

static inline void mi_page_set_in_full(mi_page_t* page, bool in_full) {
  mi_page_flags_set(page, in_full, MI_PAGE_IN_FULL_QUEUE);
}

static inline bool mi_page_has_aligned(const mi_page_t* page) {
  return ((mi_page_flags(page) & MI_PAGE_HAS_ALIGNED) != 0);
}

static inline void mi_page_set_has_aligned(mi_page_t* page, bool has_aligned) {
  mi_page_flags_set(page, has_aligned, MI_PAGE_HAS_ALIGNED);
}

static inline void mi_page_set_heap(mi_page_t* page, mi_heap_t* heap) {
  // mi_assert_internal(!mi_page_is_in_full(page));  // can happen when destroying pages on heap_destroy
  const mi_threadid_t tid = (heap == NULL ? MI_THREADID_ABANDONED : heap->tld->thread_id) | mi_page_flags(page);
  if (heap != NULL) {
    page->heap = heap;
    page->heap_tag = heap->tag;
  }
  else {
    page->heap = NULL;
  }
  mi_atomic_store_release(&page->xthread_id, tid);
}

static inline bool mi_page_is_abandoned(const mi_page_t* page) {
  // note: the xheap field of an abandoned heap is set to the subproc (for fast reclaim-on-free)
  return (mi_page_thread_id(page) <= MI_THREADID_ABANDONED_MAPPED);
}

static inline bool mi_page_is_abandoned_mapped(const mi_page_t* page) {
  return (mi_page_thread_id(page) == MI_THREADID_ABANDONED_MAPPED);
}

static inline void mi_page_set_abandoned_mapped(mi_page_t* page) {
  mi_assert_internal(mi_page_is_abandoned(page));
  mi_atomic_or_relaxed(&page->xthread_id, MI_THREADID_ABANDONED_MAPPED);
}

static inline void mi_page_clear_abandoned_mapped(mi_page_t* page) {
  mi_assert_internal(mi_page_is_abandoned_mapped(page));
  mi_atomic_and_relaxed(&page->xthread_id, MI_PAGE_FLAG_MASK);
}

//-----------------------------------------------------------
// Thread free list and ownership
//-----------------------------------------------------------

// Thread free flag helpers
static inline mi_block_t* mi_tf_block(mi_thread_free_t tf) {
  return (mi_block_t*)(tf & ~1);
}
static inline bool mi_tf_is_owned(mi_thread_free_t tf) {
  return ((tf & 1) == 1);
}
static inline mi_thread_free_t mi_tf_create(mi_block_t* block, bool owned) {
  return (mi_thread_free_t)((uintptr_t)block | (owned ? 1 : 0));
}

// Thread free access
static inline mi_block_t* mi_page_thread_free(const mi_page_t* page) {
  return mi_tf_block(mi_atomic_load_relaxed(&((mi_page_t*)page)->xthread_free));
}

// are there any available blocks?
static inline bool mi_page_has_any_available(const mi_page_t* page) {
  mi_assert_internal(page != NULL && page->reserved > 0);
  return (page->used < page->reserved || (mi_page_thread_free(page) != NULL));
}


// Owned?
static inline bool mi_page_is_owned(const mi_page_t* page) {
  return mi_tf_is_owned(mi_atomic_load_relaxed(&((mi_page_t*)page)->xthread_free));
}

// Unown a page that is currently owned
static inline void _mi_page_unown_unconditional(mi_page_t* page) {
  mi_assert_internal(mi_page_is_owned(page));
  mi_assert_internal(mi_page_thread_id(page)==0);
  const uintptr_t old = mi_atomic_and_acq_rel(&page->xthread_free, ~((uintptr_t)1));
  mi_assert_internal((old&1)==1); MI_UNUSED(old);
}

// get ownership if it is not yet owned
static inline bool mi_page_try_claim_ownership(mi_page_t* page) {
  const uintptr_t old = mi_atomic_or_acq_rel(&page->xthread_free, 1);
  return ((old&1)==0);
}

// release ownership of a page. This may free the page if all blocks were concurrently
// freed in the meantime. Returns true if the page was freed.
static inline bool _mi_page_unown(mi_page_t* page) {
  mi_assert_internal(mi_page_is_owned(page));
  mi_assert_internal(mi_page_is_abandoned(page));
  mi_thread_free_t tf_new;
  mi_thread_free_t tf_old = mi_atomic_load_relaxed(&page->xthread_free);
  do {
    mi_assert_internal(mi_tf_is_owned(tf_old));
    while mi_unlikely(mi_tf_block(tf_old) != NULL) {
      _mi_page_free_collect(page, false);  // update used
      if (mi_page_all_free(page)) {        // it may become free just before unowning it
        _mi_arenas_page_unabandon(page);
        _mi_arenas_page_free(page);
        return true;
      }
      tf_old = mi_atomic_load_relaxed(&page->xthread_free);
    }
    mi_assert_internal(mi_tf_block(tf_old)==NULL);
    tf_new = mi_tf_create(NULL, false);
  } while (!mi_atomic_cas_weak_acq_rel(&page->xthread_free, &tf_old, tf_new));
  return false;
}


/* -------------------------------------------------------------------
  Guarded objects
------------------------------------------------------------------- */
#if MI_GUARDED

// we always align guarded pointers in a block at an offset
// the block `next` field is then used as a tag to distinguish regular offset aligned blocks from guarded ones
#define MI_BLOCK_TAG_ALIGNED   ((mi_encoded_t)(0))
#define MI_BLOCK_TAG_GUARDED   (~MI_BLOCK_TAG_ALIGNED)

static inline bool mi_block_ptr_is_guarded(const mi_block_t* block, const void* p) {
  const ptrdiff_t offset = (uint8_t*)p - (uint8_t*)block;
  return (offset >= (ptrdiff_t)(sizeof(mi_block_t)) && block->next == MI_BLOCK_TAG_GUARDED);
}

static inline bool mi_heap_malloc_use_guarded(mi_heap_t* heap, size_t size) {
  // this code is written to result in fast assembly as it is on the hot path for allocation
  const size_t count = heap->guarded_sample_count - 1;  // if the rate was 0, this will underflow and count for a long time..
  if mi_likely(count != 0) {
    // no sample
    heap->guarded_sample_count = count;
    return false;
  }
  else if (size >= heap->guarded_size_min && size <= heap->guarded_size_max) {
    // use guarded allocation
    heap->guarded_sample_count = heap->guarded_sample_rate;  // reset
    return (heap->guarded_sample_rate != 0);
  }
  else {
    // failed size criteria, rewind count (but don't write to an empty heap)
    if (heap->guarded_sample_rate != 0) { heap->guarded_sample_count = 1; }
    return false;
  }
}

mi_decl_restrict void* _mi_heap_malloc_guarded(mi_heap_t* heap, size_t size, bool zero) mi_attr_noexcept;

#endif


/* -------------------------------------------------------------------
Encoding/Decoding the free list next pointers

This is to protect against buffer overflow exploits where the
free list is mutated. Many hardened allocators xor the next pointer `p`
with a secret key `k1`, as `p^k1`. This prevents overwriting with known
values but might be still too weak: if the attacker can guess
the pointer `p` this  can reveal `k1` (since `p^k1^p == k1`).
Moreover, if multiple blocks can be read as well, the attacker can
xor both as `(p1^k1) ^ (p2^k1) == p1^p2` which may reveal a lot
about the pointers (and subsequently `k1`).

Instead mimalloc uses an extra key `k2` and encodes as `((p^k2)<<<k1)+k1`.
Since these operations are not associative, the above approaches do not
work so well any more even if the `p` can be guesstimated. For example,
for the read case we can subtract two entries to discard the `+k1` term,
but that leads to `((p1^k2)<<<k1) - ((p2^k2)<<<k1)` at best.
We include the left-rotation since xor and addition are otherwise linear
in the lowest bit. Finally, both keys are unique per page which reduces
the re-use of keys by a large factor.

We also pass a separate `null` value to be used as `NULL` or otherwise
`(k2<<<k1)+k1` would appear (too) often as a sentinel value.
------------------------------------------------------------------- */

static inline bool mi_is_in_same_page(const void* p, const void* q) {
  mi_page_t* page = _mi_ptr_page(p);
  return mi_page_contains_address(page,q);
  // return (_mi_ptr_page(p) == _mi_ptr_page(q));
}

static inline void* mi_ptr_decode(const void* null, const mi_encoded_t x, const uintptr_t* keys) {
  void* p = (void*)(mi_rotr(x - keys[0], keys[0]) ^ keys[1]);
  return (p==null ? NULL : p);
}

static inline mi_encoded_t mi_ptr_encode(const void* null, const void* p, const uintptr_t* keys) {
  uintptr_t x = (uintptr_t)(p==NULL ? null : p);
  return mi_rotl(x ^ keys[1], keys[0]) + keys[0];
}

static inline uint32_t mi_ptr_encode_canary(const void* null, const void* p, const uintptr_t* keys) {
  const uint32_t x = (uint32_t)(mi_ptr_encode(null,p,keys));
  // make the lowest byte 0 to prevent spurious read overflows which could be a security issue (issue #951)
  #if MI_BIG_ENDIAN
  return (x & 0x00FFFFFF);
  #else
  return (x & 0xFFFFFF00);
  #endif
}

static inline mi_block_t* mi_block_nextx( const void* null, const mi_block_t* block, const uintptr_t* keys ) {
  mi_track_mem_defined(block,sizeof(mi_block_t));
  mi_block_t* next;
  #ifdef MI_ENCODE_FREELIST
  next = (mi_block_t*)mi_ptr_decode(null, block->next, keys);
  #else
  MI_UNUSED(keys); MI_UNUSED(null);
  next = (mi_block_t*)block->next;
  #endif
  mi_track_mem_noaccess(block,sizeof(mi_block_t));
  return next;
}

static inline void mi_block_set_nextx(const void* null, mi_block_t* block, const mi_block_t* next, const uintptr_t* keys) {
  mi_track_mem_undefined(block,sizeof(mi_block_t));
  #ifdef MI_ENCODE_FREELIST
  block->next = mi_ptr_encode(null, next, keys);
  #else
  MI_UNUSED(keys); MI_UNUSED(null);
  block->next = (mi_encoded_t)next;
  #endif
  mi_track_mem_noaccess(block,sizeof(mi_block_t));
}

static inline mi_block_t* mi_block_next(const mi_page_t* page, const mi_block_t* block) {
  #ifdef MI_ENCODE_FREELIST
  mi_block_t* next = mi_block_nextx(page,block,page->keys);
  // check for free list corruption: is `next` at least in the same page?
  // TODO: check if `next` is `page->block_size` aligned?
  if mi_unlikely(next!=NULL && !mi_is_in_same_page(block, next)) {
    _mi_error_message(EFAULT, "corrupted free list entry of size %zub at %p: value 0x%zx\n", mi_page_block_size(page), block, (uintptr_t)next);
    next = NULL;
  }
  return next;
  #else
  MI_UNUSED(page);
  return mi_block_nextx(page,block,NULL);
  #endif
}

static inline void mi_block_set_next(const mi_page_t* page, mi_block_t* block, const mi_block_t* next) {
  #ifdef MI_ENCODE_FREELIST
  mi_block_set_nextx(page,block,next, page->keys);
  #else
  MI_UNUSED(page);
  mi_block_set_nextx(page,block,next,NULL);
  #endif
}

/* -----------------------------------------------------------
  arena blocks
----------------------------------------------------------- */

// Blocks needed for a given byte size
static inline size_t mi_slice_count_of_size(size_t size) {
  return _mi_divide_up(size, MI_ARENA_SLICE_SIZE);
}

// Byte size of a number of blocks
static inline size_t mi_size_of_slices(size_t bcount) {
  return (bcount * MI_ARENA_SLICE_SIZE);
}


/* -----------------------------------------------------------
  memory id's
----------------------------------------------------------- */

static inline mi_memid_t _mi_memid_create(mi_memkind_t memkind) {
  mi_memid_t memid;
  _mi_memzero_var(memid);
  memid.memkind = memkind;
  return memid;
}

static inline mi_memid_t _mi_memid_none(void) {
  return _mi_memid_create(MI_MEM_NONE);
}

static inline mi_memid_t _mi_memid_create_os(void* base, size_t size, bool committed, bool is_zero, bool is_large) {
  mi_memid_t memid = _mi_memid_create(MI_MEM_OS);
  memid.mem.os.base = base;
  memid.mem.os.size = size;
  memid.initially_committed = committed;
  memid.initially_zero = is_zero;
  memid.is_pinned = is_large;
  return memid;
}

static inline mi_memid_t _mi_memid_create_meta(void* mpage, size_t block_idx, size_t block_count) {
  mi_memid_t memid = _mi_memid_create(MI_MEM_META);
  memid.mem.meta.meta_page = mpage;
  memid.mem.meta.block_index = (uint32_t)block_idx;
  memid.mem.meta.block_count = (uint32_t)block_count;
  memid.initially_committed = true;
  memid.initially_zero = true;
  memid.is_pinned = true;
  return memid;
}


// -------------------------------------------------------------------
// Fast "random" shuffle
// -------------------------------------------------------------------

static inline uintptr_t _mi_random_shuffle(uintptr_t x) {
  if (x==0) { x = 17; }   // ensure we don't get stuck in generating zeros
#if (MI_INTPTR_SIZE>=8)
  // by Sebastiano Vigna, see: <http://xoshiro.di.unimi.it/splitmix64.c>
  x ^= x >> 30;
  x *= 0xbf58476d1ce4e5b9UL;
  x ^= x >> 27;
  x *= 0x94d049bb133111ebUL;
  x ^= x >> 31;
#elif (MI_INTPTR_SIZE==4)
  // by Chris Wellons, see: <https://nullprogram.com/blog/2018/07/31/>
  x ^= x >> 16;
  x *= 0x7feb352dUL;
  x ^= x >> 15;
  x *= 0x846ca68bUL;
  x ^= x >> 16;
#endif
  return x;
}


// ---------------------------------------------------------------------------------
// Provide our own `_mi_memcpy` for potential performance optimizations.
//
// For now, only on Windows with msvc/clang-cl we optimize to `rep movsb` if
// we happen to run on x86/x64 cpu's that have "fast short rep movsb" (FSRM) support
// (AMD Zen3+ (~2020) or Intel Ice Lake+ (~2017). See also issue #201 and pr #253.
// ---------------------------------------------------------------------------------

<<<<<<< HEAD
#if !MI_TRACK_ENABLED && defined(_WIN32) && (MI_ARCH_X64 || MI_ARCH_X86)
extern bool _mi_cpu_has_fsrm;
extern bool _mi_cpu_has_erms;

=======
#if !MI_TRACK_ENABLED && defined(_WIN32) && (defined(_M_IX86) || defined(_M_X64))
#include <intrin.h>
extern mi_decl_hidden bool _mi_cpu_has_fsrm;
extern mi_decl_hidden bool _mi_cpu_has_erms;
>>>>>>> 9c24c428
static inline void _mi_memcpy(void* dst, const void* src, size_t n) {
  if ((_mi_cpu_has_fsrm && n <= 128) || (_mi_cpu_has_erms && n > 128)) {
    __movsb((unsigned char*)dst, (const unsigned char*)src, n);
  }
  else {
    memcpy(dst, src, n);
  }
}
static inline void _mi_memset(void* dst, int val, size_t n) {
  if ((_mi_cpu_has_fsrm && n <= 128) || (_mi_cpu_has_erms && n > 128)) {
    __stosb((unsigned char*)dst, (uint8_t)val, n);
  }
  else {
    memset(dst, val, n);
  }
}
#else
static inline void _mi_memcpy(void* dst, const void* src, size_t n) {
  memcpy(dst, src, n);
}
static inline void _mi_memset(void* dst, int val, size_t n) {
  memset(dst, val, n);
}
#endif

// -------------------------------------------------------------------------------
// The `_mi_memcpy_aligned` can be used if the pointers are machine-word aligned
// This is used for example in `mi_realloc`.
// -------------------------------------------------------------------------------

#if (defined(__GNUC__) && (__GNUC__ >= 4)) || defined(__clang__)
// On GCC/CLang we provide a hint that the pointers are word aligned.
static inline void _mi_memcpy_aligned(void* dst, const void* src, size_t n) {
  mi_assert_internal(((uintptr_t)dst % MI_INTPTR_SIZE == 0) && ((uintptr_t)src % MI_INTPTR_SIZE == 0));
  void* adst = __builtin_assume_aligned(dst, MI_INTPTR_SIZE);
  const void* asrc = __builtin_assume_aligned(src, MI_INTPTR_SIZE);
  _mi_memcpy(adst, asrc, n);
}

static inline void _mi_memset_aligned(void* dst, int val, size_t n) {
  mi_assert_internal((uintptr_t)dst % MI_INTPTR_SIZE == 0);
  void* adst = __builtin_assume_aligned(dst, MI_INTPTR_SIZE);
  _mi_memset(adst, val, n);
}
#else
// Default fallback on `_mi_memcpy`
static inline void _mi_memcpy_aligned(void* dst, const void* src, size_t n) {
  mi_assert_internal(((uintptr_t)dst % MI_INTPTR_SIZE == 0) && ((uintptr_t)src % MI_INTPTR_SIZE == 0));
  _mi_memcpy(dst, src, n);
}

static inline void _mi_memset_aligned(void* dst, int val, size_t n) {
  mi_assert_internal((uintptr_t)dst % MI_INTPTR_SIZE == 0);
  _mi_memset(dst, val, n);
}
#endif

static inline void _mi_memzero(void* dst, size_t n) {
  _mi_memset(dst, 0, n);
}

static inline void _mi_memzero_aligned(void* dst, size_t n) {
  _mi_memset_aligned(dst, 0, n);
}


#endif  // MI_INTERNAL_H<|MERGE_RESOLUTION|>--- conflicted
+++ resolved
@@ -109,10 +109,6 @@
 static inline uintptr_t _mi_random_shuffle(uintptr_t x);
 
 // init.c
-<<<<<<< HEAD
-=======
-extern mi_decl_hidden mi_decl_cache_align mi_stats_t       _mi_stats_main;
->>>>>>> 9c24c428
 extern mi_decl_hidden mi_decl_cache_align const mi_page_t  _mi_page_empty;
 void          _mi_process_load(void);
 
@@ -1081,17 +1077,10 @@
 // (AMD Zen3+ (~2020) or Intel Ice Lake+ (~2017). See also issue #201 and pr #253.
 // ---------------------------------------------------------------------------------
 
-<<<<<<< HEAD
 #if !MI_TRACK_ENABLED && defined(_WIN32) && (MI_ARCH_X64 || MI_ARCH_X86)
-extern bool _mi_cpu_has_fsrm;
-extern bool _mi_cpu_has_erms;
-
-=======
-#if !MI_TRACK_ENABLED && defined(_WIN32) && (defined(_M_IX86) || defined(_M_X64))
-#include <intrin.h>
 extern mi_decl_hidden bool _mi_cpu_has_fsrm;
 extern mi_decl_hidden bool _mi_cpu_has_erms;
->>>>>>> 9c24c428
+
 static inline void _mi_memcpy(void* dst, const void* src, size_t n) {
   if ((_mi_cpu_has_fsrm && n <= 128) || (_mi_cpu_has_erms && n > 128)) {
     __movsb((unsigned char*)dst, (const unsigned char*)src, n);
