--- conflicted
+++ resolved
@@ -271,12 +271,9 @@
 
 
 // defined in `init.c`; do not use these directly
-<<<<<<< HEAD
-=======
 #ifdef _MSC_VER
 __declspec(selectany)  // make it part of the comdat section to have faster TLS access (issue #1078)
 #endif
->>>>>>> 9c24c428
 extern mi_decl_hidden mi_decl_thread mi_heap_t* _mi_heap_default;  // default heap to allocate from
 extern mi_decl_hidden bool _mi_process_is_initialized;             // has mi_process_init been called?
 
