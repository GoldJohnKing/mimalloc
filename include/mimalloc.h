/* ----------------------------------------------------------------------------
Copyright (c) 2018-2023, Microsoft Research, Daan Leijen
This is free software; you can redistribute it and/or modify it under the
terms of the MIT license. A copy of the license can be found in the file
"LICENSE" at the root of this distribution.
-----------------------------------------------------------------------------*/
#pragma once
#ifndef MIMALLOC_H
#define MIMALLOC_H

#define MI_MALLOC_VERSION 300   // major + 2 digits minor

// ------------------------------------------------------
// Compiler specific attributes
// ------------------------------------------------------

#ifdef __cplusplus
  #if (__cplusplus >= 201103L) || (_MSC_VER > 1900)  // C++11
    #define mi_attr_noexcept   noexcept
  #else
    #define mi_attr_noexcept   throw()
  #endif
#else
  #define mi_attr_noexcept
#endif

#if defined(__cplusplus) && (__cplusplus >= 201703)
  #define mi_decl_nodiscard    [[nodiscard]]
#elif (defined(__GNUC__) && (__GNUC__ >= 4)) || defined(__clang__)  // includes clang, icc, and clang-cl
  #define mi_decl_nodiscard    __attribute__((warn_unused_result))
#elif defined(_HAS_NODISCARD)
  #define mi_decl_nodiscard    _NODISCARD
#elif (_MSC_VER >= 1700)
  #define mi_decl_nodiscard    _Check_return_
#else
  #define mi_decl_nodiscard
#endif

#if defined(_MSC_VER) || defined(__MINGW32__)
  #if !defined(MI_SHARED_LIB)
    #define mi_decl_export
  #elif defined(MI_SHARED_LIB_EXPORT)
    #define mi_decl_export              __declspec(dllexport)
  #else
    #define mi_decl_export              __declspec(dllimport)
  #endif
  #if defined(__MINGW32__)
    #define mi_decl_restrict
    #define mi_attr_malloc              __attribute__((malloc))
  #else
    #if (_MSC_VER >= 1900) && !defined(__EDG__)
      #define mi_decl_restrict          __declspec(allocator) __declspec(restrict)
    #else
      #define mi_decl_restrict          __declspec(restrict)
    #endif
    #define mi_attr_malloc
  #endif
  #define mi_cdecl                      __cdecl
  #define mi_attr_alloc_size(s)
  #define mi_attr_alloc_size2(s1,s2)
  #define mi_attr_alloc_align(p)
#elif defined(__GNUC__)                 // includes clang and icc
  #if defined(MI_SHARED_LIB) && defined(MI_SHARED_LIB_EXPORT)
    #define mi_decl_export              __attribute__((visibility("default")))
  #else
    #define mi_decl_export
  #endif
  #define mi_cdecl                      // leads to warnings... __attribute__((cdecl))
  #define mi_decl_restrict
  #define mi_attr_malloc                __attribute__((malloc))
  #if (defined(__clang_major__) && (__clang_major__ < 4)) || (__GNUC__ < 5)
    #define mi_attr_alloc_size(s)
    #define mi_attr_alloc_size2(s1,s2)
    #define mi_attr_alloc_align(p)
  #elif defined(__INTEL_COMPILER)
    #define mi_attr_alloc_size(s)       __attribute__((alloc_size(s)))
    #define mi_attr_alloc_size2(s1,s2)  __attribute__((alloc_size(s1,s2)))
    #define mi_attr_alloc_align(p)
  #else
    #define mi_attr_alloc_size(s)       __attribute__((alloc_size(s)))
    #define mi_attr_alloc_size2(s1,s2)  __attribute__((alloc_size(s1,s2)))
    #define mi_attr_alloc_align(p)      __attribute__((alloc_align(p)))
  #endif
#else
  #define mi_cdecl
  #define mi_decl_export
  #define mi_decl_restrict
  #define mi_attr_malloc
  #define mi_attr_alloc_size(s)
  #define mi_attr_alloc_size2(s1,s2)
  #define mi_attr_alloc_align(p)
#endif

// ------------------------------------------------------
// Includes
// ------------------------------------------------------

#include <stddef.h>     // size_t
#include <stdbool.h>    // bool

#ifdef __cplusplus
extern "C" {
#endif

// ------------------------------------------------------
// Standard malloc interface
// ------------------------------------------------------

mi_decl_nodiscard mi_decl_export mi_decl_restrict void* mi_malloc(size_t size)  mi_attr_noexcept mi_attr_malloc mi_attr_alloc_size(1);
mi_decl_nodiscard mi_decl_export mi_decl_restrict void* mi_calloc(size_t count, size_t size)  mi_attr_noexcept mi_attr_malloc mi_attr_alloc_size2(1,2);
mi_decl_nodiscard mi_decl_export void* mi_realloc(void* p, size_t newsize)      mi_attr_noexcept mi_attr_alloc_size(2);
mi_decl_export void* mi_expand(void* p, size_t newsize)                         mi_attr_noexcept mi_attr_alloc_size(2);

mi_decl_export void mi_free(void* p) mi_attr_noexcept;
mi_decl_nodiscard mi_decl_export mi_decl_restrict char* mi_strdup(const char* s) mi_attr_noexcept mi_attr_malloc;
mi_decl_nodiscard mi_decl_export mi_decl_restrict char* mi_strndup(const char* s, size_t n) mi_attr_noexcept mi_attr_malloc;
mi_decl_nodiscard mi_decl_export mi_decl_restrict char* mi_realpath(const char* fname, char* resolved_name) mi_attr_noexcept mi_attr_malloc;

// ------------------------------------------------------
// Extended functionality
// ------------------------------------------------------
#define MI_SMALL_WSIZE_MAX  (128)
#define MI_SMALL_SIZE_MAX   (MI_SMALL_WSIZE_MAX*sizeof(void*))

mi_decl_nodiscard mi_decl_export mi_decl_restrict void* mi_malloc_small(size_t size) mi_attr_noexcept mi_attr_malloc mi_attr_alloc_size(1);
mi_decl_nodiscard mi_decl_export mi_decl_restrict void* mi_zalloc_small(size_t size) mi_attr_noexcept mi_attr_malloc mi_attr_alloc_size(1);
mi_decl_nodiscard mi_decl_export mi_decl_restrict void* mi_zalloc(size_t size)       mi_attr_noexcept mi_attr_malloc mi_attr_alloc_size(1);

mi_decl_nodiscard mi_decl_export mi_decl_restrict void* mi_mallocn(size_t count, size_t size) mi_attr_noexcept mi_attr_malloc mi_attr_alloc_size2(1,2);
mi_decl_nodiscard mi_decl_export void* mi_reallocn(void* p, size_t count, size_t size)        mi_attr_noexcept mi_attr_alloc_size2(2,3);
mi_decl_nodiscard mi_decl_export void* mi_reallocf(void* p, size_t newsize)                   mi_attr_noexcept mi_attr_alloc_size(2);

mi_decl_nodiscard mi_decl_export size_t mi_usable_size(const void* p) mi_attr_noexcept;
mi_decl_nodiscard mi_decl_export size_t mi_good_size(size_t size)     mi_attr_noexcept;


// ------------------------------------------------------
// Internals
// ------------------------------------------------------

typedef void (mi_cdecl mi_deferred_free_fun)(bool force, unsigned long long heartbeat, void* arg);
mi_decl_export void mi_register_deferred_free(mi_deferred_free_fun* deferred_free, void* arg) mi_attr_noexcept;

typedef void (mi_cdecl mi_output_fun)(const char* msg, void* arg);
mi_decl_export void mi_register_output(mi_output_fun* out, void* arg) mi_attr_noexcept;

typedef void (mi_cdecl mi_error_fun)(int err, void* arg);
mi_decl_export void mi_register_error(mi_error_fun* fun, void* arg);

mi_decl_export void mi_collect(bool force)    mi_attr_noexcept;
mi_decl_export void mi_collect_reduce(size_t target_thread_owned) mi_attr_noexcept;
mi_decl_export int  mi_version(void)          mi_attr_noexcept;
mi_decl_export void mi_stats_reset(void)      mi_attr_noexcept;
mi_decl_export void mi_stats_merge(void)      mi_attr_noexcept;
mi_decl_export void mi_stats_print(void* out) mi_attr_noexcept;  // backward compatibility: `out` is ignored and should be NULL
mi_decl_export void mi_stats_print_out(mi_output_fun* out, void* arg) mi_attr_noexcept;

mi_decl_export void mi_process_init(void)     mi_attr_noexcept;
mi_decl_export void mi_thread_init(void)      mi_attr_noexcept;
mi_decl_export void mi_thread_done(void)      mi_attr_noexcept;
mi_decl_export void mi_thread_stats_print_out(mi_output_fun* out, void* arg) mi_attr_noexcept;

mi_decl_export void mi_process_info(size_t* elapsed_msecs, size_t* user_msecs, size_t* system_msecs,
                                    size_t* current_rss, size_t* peak_rss,
                                    size_t* current_commit, size_t* peak_commit, size_t* page_faults) mi_attr_noexcept;

// -------------------------------------------------------------------------------------
// Aligned allocation
// Note that `alignment` always follows `size` for consistency with unaligned
// allocation, but unfortunately this differs from `posix_memalign` and `aligned_alloc`.
// -------------------------------------------------------------------------------------

mi_decl_nodiscard mi_decl_export mi_decl_restrict void* mi_malloc_aligned(size_t size, size_t alignment) mi_attr_noexcept mi_attr_malloc mi_attr_alloc_size(1) mi_attr_alloc_align(2);
mi_decl_nodiscard mi_decl_export mi_decl_restrict void* mi_malloc_aligned_at(size_t size, size_t alignment, size_t offset) mi_attr_noexcept mi_attr_malloc mi_attr_alloc_size(1);
mi_decl_nodiscard mi_decl_export mi_decl_restrict void* mi_zalloc_aligned(size_t size, size_t alignment) mi_attr_noexcept mi_attr_malloc mi_attr_alloc_size(1) mi_attr_alloc_align(2);
mi_decl_nodiscard mi_decl_export mi_decl_restrict void* mi_zalloc_aligned_at(size_t size, size_t alignment, size_t offset) mi_attr_noexcept mi_attr_malloc mi_attr_alloc_size(1);
mi_decl_nodiscard mi_decl_export mi_decl_restrict void* mi_calloc_aligned(size_t count, size_t size, size_t alignment) mi_attr_noexcept mi_attr_malloc mi_attr_alloc_size2(1,2) mi_attr_alloc_align(3);
mi_decl_nodiscard mi_decl_export mi_decl_restrict void* mi_calloc_aligned_at(size_t count, size_t size, size_t alignment, size_t offset) mi_attr_noexcept mi_attr_malloc mi_attr_alloc_size2(1,2);
mi_decl_nodiscard mi_decl_export void* mi_realloc_aligned(void* p, size_t newsize, size_t alignment) mi_attr_noexcept mi_attr_alloc_size(2) mi_attr_alloc_align(3);
mi_decl_nodiscard mi_decl_export void* mi_realloc_aligned_at(void* p, size_t newsize, size_t alignment, size_t offset) mi_attr_noexcept mi_attr_alloc_size(2);


// -------------------------------------------------------------------------------------
// Heaps: first-class, but can only allocate from the same thread that created it.
// -------------------------------------------------------------------------------------

struct mi_heap_s;
typedef struct mi_heap_s mi_heap_t;

mi_decl_nodiscard mi_decl_export mi_heap_t* mi_heap_new(void);
mi_decl_export void       mi_heap_delete(mi_heap_t* heap);
mi_decl_export void       mi_heap_destroy(mi_heap_t* heap);
mi_decl_export mi_heap_t* mi_heap_set_default(mi_heap_t* heap);
mi_decl_export mi_heap_t* mi_heap_get_default(void);
mi_decl_export mi_heap_t* mi_heap_get_backing(void);
mi_decl_export void       mi_heap_collect(mi_heap_t* heap, bool force) mi_attr_noexcept;

mi_decl_nodiscard mi_decl_export mi_decl_restrict void* mi_heap_malloc(mi_heap_t* heap, size_t size) mi_attr_noexcept mi_attr_malloc mi_attr_alloc_size(2);
mi_decl_nodiscard mi_decl_export mi_decl_restrict void* mi_heap_zalloc(mi_heap_t* heap, size_t size) mi_attr_noexcept mi_attr_malloc mi_attr_alloc_size(2);
mi_decl_nodiscard mi_decl_export mi_decl_restrict void* mi_heap_calloc(mi_heap_t* heap, size_t count, size_t size) mi_attr_noexcept mi_attr_malloc mi_attr_alloc_size2(2, 3);
mi_decl_nodiscard mi_decl_export mi_decl_restrict void* mi_heap_mallocn(mi_heap_t* heap, size_t count, size_t size) mi_attr_noexcept mi_attr_malloc mi_attr_alloc_size2(2, 3);
mi_decl_nodiscard mi_decl_export mi_decl_restrict void* mi_heap_malloc_small(mi_heap_t* heap, size_t size) mi_attr_noexcept mi_attr_malloc mi_attr_alloc_size(2);

mi_decl_nodiscard mi_decl_export void* mi_heap_realloc(mi_heap_t* heap, void* p, size_t newsize)              mi_attr_noexcept mi_attr_alloc_size(3);
mi_decl_nodiscard mi_decl_export void* mi_heap_reallocn(mi_heap_t* heap, void* p, size_t count, size_t size)  mi_attr_noexcept mi_attr_alloc_size2(3,4);
mi_decl_nodiscard mi_decl_export void* mi_heap_reallocf(mi_heap_t* heap, void* p, size_t newsize)             mi_attr_noexcept mi_attr_alloc_size(3);

mi_decl_nodiscard mi_decl_export mi_decl_restrict char* mi_heap_strdup(mi_heap_t* heap, const char* s)            mi_attr_noexcept mi_attr_malloc;
mi_decl_nodiscard mi_decl_export mi_decl_restrict char* mi_heap_strndup(mi_heap_t* heap, const char* s, size_t n) mi_attr_noexcept mi_attr_malloc;
mi_decl_nodiscard mi_decl_export mi_decl_restrict char* mi_heap_realpath(mi_heap_t* heap, const char* fname, char* resolved_name) mi_attr_noexcept mi_attr_malloc;

mi_decl_nodiscard mi_decl_export mi_decl_restrict void* mi_heap_malloc_aligned(mi_heap_t* heap, size_t size, size_t alignment) mi_attr_noexcept mi_attr_malloc mi_attr_alloc_size(2) mi_attr_alloc_align(3);
mi_decl_nodiscard mi_decl_export mi_decl_restrict void* mi_heap_malloc_aligned_at(mi_heap_t* heap, size_t size, size_t alignment, size_t offset) mi_attr_noexcept mi_attr_malloc mi_attr_alloc_size(2);
mi_decl_nodiscard mi_decl_export mi_decl_restrict void* mi_heap_zalloc_aligned(mi_heap_t* heap, size_t size, size_t alignment) mi_attr_noexcept mi_attr_malloc mi_attr_alloc_size(2) mi_attr_alloc_align(3);
mi_decl_nodiscard mi_decl_export mi_decl_restrict void* mi_heap_zalloc_aligned_at(mi_heap_t* heap, size_t size, size_t alignment, size_t offset) mi_attr_noexcept mi_attr_malloc mi_attr_alloc_size(2);
mi_decl_nodiscard mi_decl_export mi_decl_restrict void* mi_heap_calloc_aligned(mi_heap_t* heap, size_t count, size_t size, size_t alignment) mi_attr_noexcept mi_attr_malloc mi_attr_alloc_size2(2, 3) mi_attr_alloc_align(4);
mi_decl_nodiscard mi_decl_export mi_decl_restrict void* mi_heap_calloc_aligned_at(mi_heap_t* heap, size_t count, size_t size, size_t alignment, size_t offset) mi_attr_noexcept mi_attr_malloc mi_attr_alloc_size2(2, 3);
mi_decl_nodiscard mi_decl_export void* mi_heap_realloc_aligned(mi_heap_t* heap, void* p, size_t newsize, size_t alignment) mi_attr_noexcept mi_attr_alloc_size(3) mi_attr_alloc_align(4);
mi_decl_nodiscard mi_decl_export void* mi_heap_realloc_aligned_at(mi_heap_t* heap, void* p, size_t newsize, size_t alignment, size_t offset) mi_attr_noexcept mi_attr_alloc_size(3);


// --------------------------------------------------------------------------------
// Zero initialized re-allocation.
// Only valid on memory that was originally allocated with zero initialization too.
// e.g. `mi_calloc`, `mi_zalloc`, `mi_zalloc_aligned` etc.
// see <https://github.com/microsoft/mimalloc/issues/63#issuecomment-508272992>
// --------------------------------------------------------------------------------

mi_decl_nodiscard mi_decl_export void* mi_rezalloc(void* p, size_t newsize)                mi_attr_noexcept mi_attr_alloc_size(2);
mi_decl_nodiscard mi_decl_export void* mi_recalloc(void* p, size_t newcount, size_t size)  mi_attr_noexcept mi_attr_alloc_size2(2,3);

mi_decl_nodiscard mi_decl_export void* mi_rezalloc_aligned(void* p, size_t newsize, size_t alignment) mi_attr_noexcept mi_attr_alloc_size(2) mi_attr_alloc_align(3);
mi_decl_nodiscard mi_decl_export void* mi_rezalloc_aligned_at(void* p, size_t newsize, size_t alignment, size_t offset) mi_attr_noexcept mi_attr_alloc_size(2);
mi_decl_nodiscard mi_decl_export void* mi_recalloc_aligned(void* p, size_t newcount, size_t size, size_t alignment) mi_attr_noexcept mi_attr_alloc_size2(2,3) mi_attr_alloc_align(4);
mi_decl_nodiscard mi_decl_export void* mi_recalloc_aligned_at(void* p, size_t newcount, size_t size, size_t alignment, size_t offset) mi_attr_noexcept mi_attr_alloc_size2(2,3);

mi_decl_nodiscard mi_decl_export void* mi_heap_rezalloc(mi_heap_t* heap, void* p, size_t newsize)                mi_attr_noexcept mi_attr_alloc_size(3);
mi_decl_nodiscard mi_decl_export void* mi_heap_recalloc(mi_heap_t* heap, void* p, size_t newcount, size_t size)  mi_attr_noexcept mi_attr_alloc_size2(3,4);

mi_decl_nodiscard mi_decl_export void* mi_heap_rezalloc_aligned(mi_heap_t* heap, void* p, size_t newsize, size_t alignment) mi_attr_noexcept mi_attr_alloc_size(3) mi_attr_alloc_align(4);
mi_decl_nodiscard mi_decl_export void* mi_heap_rezalloc_aligned_at(mi_heap_t* heap, void* p, size_t newsize, size_t alignment, size_t offset) mi_attr_noexcept mi_attr_alloc_size(3);
mi_decl_nodiscard mi_decl_export void* mi_heap_recalloc_aligned(mi_heap_t* heap, void* p, size_t newcount, size_t size, size_t alignment) mi_attr_noexcept mi_attr_alloc_size2(3,4) mi_attr_alloc_align(5);
mi_decl_nodiscard mi_decl_export void* mi_heap_recalloc_aligned_at(mi_heap_t* heap, void* p, size_t newcount, size_t size, size_t alignment, size_t offset) mi_attr_noexcept mi_attr_alloc_size2(3,4);


// ------------------------------------------------------
// Analysis
// ------------------------------------------------------

mi_decl_export bool mi_heap_contains_block(mi_heap_t* heap, const void* p);
mi_decl_export bool mi_heap_check_owned(mi_heap_t* heap, const void* p);
mi_decl_export bool mi_check_owned(const void* p);

// An area of heap space contains blocks of a single size.
typedef struct mi_heap_area_s {
  void*  blocks;      // start of the area containing heap blocks
  size_t reserved;    // bytes reserved for this area (virtual)
  size_t committed;   // current available bytes for this area
  size_t used;        // number of allocated blocks
  size_t block_size;  // size in bytes of each block
  size_t full_block_size; // size in bytes of a full block including padding and metadata.
  int    heap_tag;    // heap tag associated with this area
} mi_heap_area_t;

typedef bool (mi_cdecl mi_block_visit_fun)(const mi_heap_t* heap, const mi_heap_area_t* area, void* block, size_t block_size, void* arg);

mi_decl_export bool mi_heap_visit_blocks(const mi_heap_t* heap, bool visit_blocks, mi_block_visit_fun* visitor, void* arg);

// Experimental
mi_decl_nodiscard mi_decl_export bool mi_is_in_heap_region(const void* p) mi_attr_noexcept;
mi_decl_nodiscard mi_decl_export bool mi_is_redirected(void) mi_attr_noexcept;

mi_decl_export int mi_reserve_huge_os_pages_interleave(size_t pages, size_t numa_nodes, size_t timeout_msecs) mi_attr_noexcept;
mi_decl_export int mi_reserve_huge_os_pages_at(size_t pages, int numa_node, size_t timeout_msecs) mi_attr_noexcept;

mi_decl_export int  mi_reserve_os_memory(size_t size, bool commit, bool allow_large) mi_attr_noexcept;
mi_decl_export bool mi_manage_os_memory(void* start, size_t size, bool is_committed, bool is_pinned /* cannot decommit/reset? */, bool is_zero, int numa_node) mi_attr_noexcept;

<<<<<<< HEAD
mi_decl_export void mi_debug_show_arenas(bool show_pages) mi_attr_noexcept;
=======
mi_decl_export void mi_debug_show_arenas(bool show_inuse) mi_attr_noexcept;
>>>>>>> 47b5f48b

// Experimental: heaps associated with specific memory arena's
typedef void* mi_arena_id_t;
mi_decl_export void* mi_arena_area(mi_arena_id_t arena_id, size_t* size);
mi_decl_export int   mi_reserve_huge_os_pages_at_ex(size_t pages, int numa_node, size_t timeout_msecs, bool exclusive, mi_arena_id_t* arena_id) mi_attr_noexcept;
mi_decl_export int   mi_reserve_os_memory_ex(size_t size, bool commit, bool allow_large, bool exclusive, mi_arena_id_t* arena_id) mi_attr_noexcept;
mi_decl_export bool  mi_manage_os_memory_ex(void* start, size_t size, bool is_committed, bool is_pinned, bool is_zero, int numa_node, bool exclusive, mi_arena_id_t* arena_id) mi_attr_noexcept;

#if MI_MALLOC_VERSION >= 182
// Create a heap that only allocates in the specified arena
mi_decl_nodiscard mi_decl_export mi_heap_t* mi_heap_new_in_arena(mi_arena_id_t arena_id);
#endif


// Experimental: allow sub-processes whose memory segments stay separated (and no reclamation between them)
// Used for example for separate interpreter's in one process.
typedef void* mi_subproc_id_t;
mi_decl_export mi_subproc_id_t mi_subproc_main(void);
mi_decl_export mi_subproc_id_t mi_subproc_new(void);
mi_decl_export void mi_subproc_delete(mi_subproc_id_t subproc);
mi_decl_export void mi_subproc_add_current_thread(mi_subproc_id_t subproc); // this should be called right after a thread is created (and no allocation has taken place yet)

// Experimental: visit abandoned heap areas (from threads that have been terminated)
mi_decl_export bool mi_abandoned_visit_blocks(mi_subproc_id_t subproc_id, int heap_tag, bool visit_blocks, mi_block_visit_fun* visitor, void* arg);

// Experimental: create a new heap with a specified heap tag. Set `allow_destroy` to false to allow the thread
// to reclaim abandoned memory (with a compatible heap_tag and arena_id) but in that case `mi_heap_destroy` will
// fall back to `mi_heap_delete`.
mi_decl_nodiscard mi_decl_export mi_heap_t* mi_heap_new_ex(int heap_tag, bool allow_destroy, mi_arena_id_t arena_id);

// deprecated
mi_decl_export int mi_reserve_huge_os_pages(size_t pages, double max_secs, size_t* pages_reserved) mi_attr_noexcept;

// Experimental: objects followed by a guard page.
// A sample rate of 0 disables guarded objects, while 1 uses a guard page for every object.
// A seed of 0 uses a random start point. Only objects within the size bound are eligable for guard pages.
mi_decl_export void mi_heap_guarded_set_sample_rate(mi_heap_t* heap, size_t sample_rate, size_t seed);
mi_decl_export void mi_heap_guarded_set_size_bound(mi_heap_t* heap, size_t min, size_t max);


// experimental
//mi_decl_export void* mi_os_alloc(size_t size, bool commit, size_t* full_size);
//mi_decl_export void* mi_os_alloc_aligned(size_t size, size_t alignment, bool commit, void** base, size_t* full_size);
//mi_decl_export void* mi_os_alloc_aligned_allow_large(size_t size, size_t alignment, bool commit, bool* is_committed, bool* is_pinned, void** base, size_t* full_size);
//mi_decl_export void  mi_os_free(void* p, size_t size);
//mi_decl_export void  mi_os_commit(void* p, size_t size);
//mi_decl_export void  mi_os_decommit(void* p, size_t size);

mi_decl_export bool  mi_arena_unload(mi_arena_id_t arena_id, void** base, size_t* accessed_size, size_t* size);
mi_decl_export bool  mi_arena_reload(void* start, size_t size, mi_arena_id_t* arena_id); 
mi_decl_export bool  mi_heap_reload(mi_heap_t* heap, mi_arena_id_t arena);
mi_decl_export void  mi_heap_unload(mi_heap_t* heap);

// Is a pointer contained in the given arena area?
mi_decl_export bool  mi_arena_contains(mi_arena_id_t arena_id, const void* p);


// ------------------------------------------------------
// Convenience
// ------------------------------------------------------

#define mi_malloc_tp(tp)                ((tp*)mi_malloc(sizeof(tp)))
#define mi_zalloc_tp(tp)                ((tp*)mi_zalloc(sizeof(tp)))
#define mi_calloc_tp(tp,n)              ((tp*)mi_calloc(n,sizeof(tp)))
#define mi_mallocn_tp(tp,n)             ((tp*)mi_mallocn(n,sizeof(tp)))
#define mi_reallocn_tp(p,tp,n)          ((tp*)mi_reallocn(p,n,sizeof(tp)))
#define mi_recalloc_tp(p,tp,n)          ((tp*)mi_recalloc(p,n,sizeof(tp)))

#define mi_heap_malloc_tp(hp,tp)        ((tp*)mi_heap_malloc(hp,sizeof(tp)))
#define mi_heap_zalloc_tp(hp,tp)        ((tp*)mi_heap_zalloc(hp,sizeof(tp)))
#define mi_heap_calloc_tp(hp,tp,n)      ((tp*)mi_heap_calloc(hp,n,sizeof(tp)))
#define mi_heap_mallocn_tp(hp,tp,n)     ((tp*)mi_heap_mallocn(hp,n,sizeof(tp)))
#define mi_heap_reallocn_tp(hp,p,tp,n)  ((tp*)mi_heap_reallocn(hp,p,n,sizeof(tp)))
#define mi_heap_recalloc_tp(hp,p,tp,n)  ((tp*)mi_heap_recalloc(hp,p,n,sizeof(tp)))


// ------------------------------------------------------
// Options
// ------------------------------------------------------

typedef enum mi_option_e {
  // stable options
  mi_option_show_errors,                // print error messages
  mi_option_show_stats,                 // print statistics on termination
  mi_option_verbose,                    // print verbose messages
  // advanced options
  mi_option_eager_commit,               // eager commit segments? (after `eager_commit_delay` segments) (=1)
  mi_option_arena_eager_commit,         // eager commit arenas? Use 2 to enable just on overcommit systems (=2)
  mi_option_purge_decommits,            // should a memory purge decommit? (=1). Set to 0 to use memory reset on a purge (instead of decommit)
  mi_option_allow_large_os_pages,       // allow large (2 or 4 MiB) OS pages, implies eager commit. If false, also disables THP for the process.
  mi_option_reserve_huge_os_pages,      // reserve N huge OS pages (1GiB pages) at startup
  mi_option_reserve_huge_os_pages_at,   // reserve huge OS pages at a specific NUMA node
  mi_option_reserve_os_memory,          // reserve specified amount of OS memory in an arena at startup (internally, this value is in KiB; use `mi_option_get_size`)
  mi_option_deprecated_segment_cache,
  mi_option_deprecated_page_reset,
  mi_option_abandoned_page_purge,       // immediately purge delayed purges on thread termination
  mi_option_deprecated_segment_reset,
  mi_option_eager_commit_delay,         // the first N segments per thread are not eagerly committed (but per page in the segment on demand)
  mi_option_purge_delay,                // memory purging is delayed by N milli seconds; use 0 for immediate purging or -1 for no purging at all. (=10)
  mi_option_use_numa_nodes,             // 0 = use all available numa nodes, otherwise use at most N nodes.
  mi_option_disallow_os_alloc,          // 1 = do not use OS memory for allocation (but only programmatically reserved arenas)
  mi_option_os_tag,                     // tag used for OS logging (macOS only for now) (=100)
  mi_option_max_errors,                 // issue at most N error messages
  mi_option_max_warnings,               // issue at most N warning messages
  mi_option_max_segment_reclaim,        // max. percentage of the abandoned segments can be reclaimed per try (=10%)
  mi_option_destroy_on_exit,            // if set, release all memory on exit; sometimes used for dynamic unloading but can be unsafe
  mi_option_arena_reserve,              // initial memory size for arena reservation (= 1 GiB on 64-bit) (internally, this value is in KiB; use `mi_option_get_size`)
  mi_option_arena_purge_mult,           // multiplier for `purge_delay` for the purging delay for arenas (=10)
  mi_option_purge_extend_delay,
  mi_option_disallow_arena_alloc,       // 1 = do not use arena's for allocation (except if using specific arena id's)
  mi_option_retry_on_oom,               // retry on out-of-memory for N milli seconds (=400), set to 0 to disable retries. (only on windows)
  mi_option_visit_abandoned,            // allow visiting heap blocks from abandoned threads (=0)
  mi_option_guarded_min,                // only used when building with MI_GUARDED: minimal rounded object size for guarded objects (=0)
  mi_option_guarded_max,                // only used when building with MI_GUARDED: maximal rounded object size for guarded objects (=0)
  mi_option_guarded_precise,            // disregard minimal alignment requirement to always place guarded blocks exactly in front of a guard page (=0)
  mi_option_guarded_sample_rate,        // 1 out of N allocations in the min/max range will be guarded (=1000)
  mi_option_guarded_sample_seed,        // can be set to allow for a (more) deterministic re-execution when a guard page is triggered (=0)
  mi_option_target_segments_per_thread, // experimental (=0)
  mi_option_reclaim_on_free,            // allow to reclaim an abandoned segment on a free (=1)
  mi_option_page_full_retain,           // retain N full pages per size class (=2)
  mi_option_page_max_candidates,        // max candidate pages to consider for allocation (=4)
  mi_option_max_vabits,                 // max user space virtual address bits to consider (=48)
  mi_option_pagemap_commit,             // commit the full pagemap (to always catch invalid pointer uses) (=0)
  mi_option_page_commit_on_demand,      // commit page memory on-demand
  _mi_option_last,
  // legacy option names
  mi_option_large_os_pages = mi_option_allow_large_os_pages,
  mi_option_eager_region_commit = mi_option_arena_eager_commit,
  mi_option_reset_decommits = mi_option_purge_decommits,
  mi_option_reset_delay = mi_option_purge_delay,
  mi_option_abandoned_page_reset = mi_option_abandoned_page_purge,
  mi_option_limit_os_alloc = mi_option_disallow_os_alloc
} mi_option_t;


mi_decl_nodiscard mi_decl_export bool mi_option_is_enabled(mi_option_t option);
mi_decl_export void mi_option_enable(mi_option_t option);
mi_decl_export void mi_option_disable(mi_option_t option);
mi_decl_export void mi_option_set_enabled(mi_option_t option, bool enable);
mi_decl_export void mi_option_set_enabled_default(mi_option_t option, bool enable);

mi_decl_nodiscard mi_decl_export long   mi_option_get(mi_option_t option);
mi_decl_nodiscard mi_decl_export long   mi_option_get_clamp(mi_option_t option, long min, long max);
mi_decl_nodiscard mi_decl_export size_t mi_option_get_size(mi_option_t option);
mi_decl_export void mi_option_set(mi_option_t option, long value);
mi_decl_export void mi_option_set_default(mi_option_t option, long value);


// -------------------------------------------------------------------------------------------------------
// "mi" prefixed implementations of various posix, Unix, Windows, and C++ allocation functions.
// (This can be convenient when providing overrides of these functions as done in `mimalloc-override.h`.)
// note: we use `mi_cfree` as "checked free" and it checks if the pointer is in our heap before free-ing.
// -------------------------------------------------------------------------------------------------------

mi_decl_export void  mi_cfree(void* p) mi_attr_noexcept;
mi_decl_export void* mi__expand(void* p, size_t newsize) mi_attr_noexcept;
mi_decl_nodiscard mi_decl_export size_t mi_malloc_size(const void* p)        mi_attr_noexcept;
mi_decl_nodiscard mi_decl_export size_t mi_malloc_good_size(size_t size)     mi_attr_noexcept;
mi_decl_nodiscard mi_decl_export size_t mi_malloc_usable_size(const void *p) mi_attr_noexcept;

mi_decl_export int mi_posix_memalign(void** p, size_t alignment, size_t size)   mi_attr_noexcept;
mi_decl_nodiscard mi_decl_export mi_decl_restrict void* mi_memalign(size_t alignment, size_t size) mi_attr_noexcept mi_attr_malloc mi_attr_alloc_size(2) mi_attr_alloc_align(1);
mi_decl_nodiscard mi_decl_export mi_decl_restrict void* mi_valloc(size_t size)  mi_attr_noexcept mi_attr_malloc mi_attr_alloc_size(1);
mi_decl_nodiscard mi_decl_export mi_decl_restrict void* mi_pvalloc(size_t size) mi_attr_noexcept mi_attr_malloc mi_attr_alloc_size(1);
mi_decl_nodiscard mi_decl_export mi_decl_restrict void* mi_aligned_alloc(size_t alignment, size_t size) mi_attr_noexcept mi_attr_malloc mi_attr_alloc_size(2) mi_attr_alloc_align(1);

mi_decl_nodiscard mi_decl_export void* mi_reallocarray(void* p, size_t count, size_t size) mi_attr_noexcept mi_attr_alloc_size2(2,3);
mi_decl_nodiscard mi_decl_export int   mi_reallocarr(void* p, size_t count, size_t size) mi_attr_noexcept;
mi_decl_nodiscard mi_decl_export void* mi_aligned_recalloc(void* p, size_t newcount, size_t size, size_t alignment) mi_attr_noexcept;
mi_decl_nodiscard mi_decl_export void* mi_aligned_offset_recalloc(void* p, size_t newcount, size_t size, size_t alignment, size_t offset) mi_attr_noexcept;

mi_decl_nodiscard mi_decl_export mi_decl_restrict unsigned short* mi_wcsdup(const unsigned short* s) mi_attr_noexcept mi_attr_malloc;
mi_decl_nodiscard mi_decl_export mi_decl_restrict unsigned char*  mi_mbsdup(const unsigned char* s)  mi_attr_noexcept mi_attr_malloc;
mi_decl_export int mi_dupenv_s(char** buf, size_t* size, const char* name)                      mi_attr_noexcept;
mi_decl_export int mi_wdupenv_s(unsigned short** buf, size_t* size, const unsigned short* name) mi_attr_noexcept;

mi_decl_export void mi_free_size(void* p, size_t size)                           mi_attr_noexcept;
mi_decl_export void mi_free_size_aligned(void* p, size_t size, size_t alignment) mi_attr_noexcept;
mi_decl_export void mi_free_aligned(void* p, size_t alignment)                   mi_attr_noexcept;

// The `mi_new` wrappers implement C++ semantics on out-of-memory instead of directly returning `NULL`.
// (and call `std::get_new_handler` and potentially raise a `std::bad_alloc` exception).
mi_decl_nodiscard mi_decl_export mi_decl_restrict void* mi_new(size_t size)                   mi_attr_malloc mi_attr_alloc_size(1);
mi_decl_nodiscard mi_decl_export mi_decl_restrict void* mi_new_aligned(size_t size, size_t alignment) mi_attr_malloc mi_attr_alloc_size(1) mi_attr_alloc_align(2);
mi_decl_nodiscard mi_decl_export mi_decl_restrict void* mi_new_nothrow(size_t size)           mi_attr_noexcept mi_attr_malloc mi_attr_alloc_size(1);
mi_decl_nodiscard mi_decl_export mi_decl_restrict void* mi_new_aligned_nothrow(size_t size, size_t alignment) mi_attr_noexcept mi_attr_malloc mi_attr_alloc_size(1) mi_attr_alloc_align(2);
mi_decl_nodiscard mi_decl_export mi_decl_restrict void* mi_new_n(size_t count, size_t size)   mi_attr_malloc mi_attr_alloc_size2(1, 2);
mi_decl_nodiscard mi_decl_export void* mi_new_realloc(void* p, size_t newsize)                mi_attr_alloc_size(2);
mi_decl_nodiscard mi_decl_export void* mi_new_reallocn(void* p, size_t newcount, size_t size) mi_attr_alloc_size2(2, 3);

mi_decl_nodiscard mi_decl_export mi_decl_restrict void* mi_heap_alloc_new(mi_heap_t* heap, size_t size)                mi_attr_malloc mi_attr_alloc_size(2);
mi_decl_nodiscard mi_decl_export mi_decl_restrict void* mi_heap_alloc_new_n(mi_heap_t* heap, size_t count, size_t size) mi_attr_malloc mi_attr_alloc_size2(2, 3);

#ifdef __cplusplus
}
#endif

// ---------------------------------------------------------------------------------------------
// Implement the C++ std::allocator interface for use in STL containers.
// (note: see `mimalloc-new-delete.h` for overriding the new/delete operators globally)
// ---------------------------------------------------------------------------------------------
#ifdef __cplusplus

#include <cstddef>     // std::size_t
#include <cstdint>     // PTRDIFF_MAX
#if (__cplusplus >= 201103L) || (_MSC_VER > 1900)  // C++11
#include <type_traits> // std::true_type
#include <utility>     // std::forward
#endif

template<class T> struct _mi_stl_allocator_common {
  typedef T                 value_type;
  typedef std::size_t       size_type;
  typedef std::ptrdiff_t    difference_type;
  typedef value_type&       reference;
  typedef value_type const& const_reference;
  typedef value_type*       pointer;
  typedef value_type const* const_pointer;

  #if ((__cplusplus >= 201103L) || (_MSC_VER > 1900))  // C++11
  using propagate_on_container_copy_assignment = std::true_type;
  using propagate_on_container_move_assignment = std::true_type;
  using propagate_on_container_swap            = std::true_type;
  template <class U, class ...Args> void construct(U* p, Args&& ...args) { ::new(p) U(std::forward<Args>(args)...); }
  template <class U> void destroy(U* p) mi_attr_noexcept { p->~U(); }
  #else
  void construct(pointer p, value_type const& val) { ::new(p) value_type(val); }
  void destroy(pointer p) { p->~value_type(); }
  #endif

  size_type     max_size() const mi_attr_noexcept { return (PTRDIFF_MAX/sizeof(value_type)); }
  pointer       address(reference x) const        { return &x; }
  const_pointer address(const_reference x) const  { return &x; }
};

template<class T> struct mi_stl_allocator : public _mi_stl_allocator_common<T> {
  using typename _mi_stl_allocator_common<T>::size_type;
  using typename _mi_stl_allocator_common<T>::value_type;
  using typename _mi_stl_allocator_common<T>::pointer;
  template <class U> struct rebind { typedef mi_stl_allocator<U> other; };

  mi_stl_allocator()                                             mi_attr_noexcept = default;
  mi_stl_allocator(const mi_stl_allocator&)                      mi_attr_noexcept = default;
  template<class U> mi_stl_allocator(const mi_stl_allocator<U>&) mi_attr_noexcept { }
  mi_stl_allocator  select_on_container_copy_construction() const { return *this; }
  void              deallocate(T* p, size_type) { mi_free(p); }

  #if (__cplusplus >= 201703L)  // C++17
  mi_decl_nodiscard T* allocate(size_type count) { return static_cast<T*>(mi_new_n(count, sizeof(T))); }
  mi_decl_nodiscard T* allocate(size_type count, const void*) { return allocate(count); }
  #else
  mi_decl_nodiscard pointer allocate(size_type count, const void* = 0) { return static_cast<pointer>(mi_new_n(count, sizeof(value_type))); }
  #endif

  #if ((__cplusplus >= 201103L) || (_MSC_VER > 1900))  // C++11
  using is_always_equal = std::true_type;
  #endif
};

template<class T1,class T2> bool operator==(const mi_stl_allocator<T1>& , const mi_stl_allocator<T2>& ) mi_attr_noexcept { return true; }
template<class T1,class T2> bool operator!=(const mi_stl_allocator<T1>& , const mi_stl_allocator<T2>& ) mi_attr_noexcept { return false; }


#if (__cplusplus >= 201103L) || (_MSC_VER >= 1900)  // C++11
#define MI_HAS_HEAP_STL_ALLOCATOR 1

#include <memory>      // std::shared_ptr

// Common base class for STL allocators in a specific heap
template<class T, bool _mi_destroy> struct _mi_heap_stl_allocator_common : public _mi_stl_allocator_common<T> {
  using typename _mi_stl_allocator_common<T>::size_type;
  using typename _mi_stl_allocator_common<T>::value_type;
  using typename _mi_stl_allocator_common<T>::pointer;

  _mi_heap_stl_allocator_common(mi_heap_t* hp) : heap(hp, [](mi_heap_t*) {}) {}    /* will not delete nor destroy the passed in heap */

  #if (__cplusplus >= 201703L)  // C++17
  mi_decl_nodiscard T* allocate(size_type count) { return static_cast<T*>(mi_heap_alloc_new_n(this->heap.get(), count, sizeof(T))); }
  mi_decl_nodiscard T* allocate(size_type count, const void*) { return allocate(count); }
  #else
  mi_decl_nodiscard pointer allocate(size_type count, const void* = 0) { return static_cast<pointer>(mi_heap_alloc_new_n(this->heap.get(), count, sizeof(value_type))); }
  #endif

  #if ((__cplusplus >= 201103L) || (_MSC_VER > 1900))  // C++11
  using is_always_equal = std::false_type;
  #endif

  void collect(bool force) { mi_heap_collect(this->heap.get(), force); }
  template<class U> bool is_equal(const _mi_heap_stl_allocator_common<U, _mi_destroy>& x) const { return (this->heap == x.heap); }

protected:
  std::shared_ptr<mi_heap_t> heap;
  template<class U, bool D> friend struct _mi_heap_stl_allocator_common;

  _mi_heap_stl_allocator_common() {
    mi_heap_t* hp = mi_heap_new();
    this->heap.reset(hp, (_mi_destroy ? &heap_destroy : &heap_delete));  /* calls heap_delete/destroy when the refcount drops to zero */
  }
  _mi_heap_stl_allocator_common(const _mi_heap_stl_allocator_common& x) mi_attr_noexcept : heap(x.heap) { }
  template<class U> _mi_heap_stl_allocator_common(const _mi_heap_stl_allocator_common<U, _mi_destroy>& x) mi_attr_noexcept : heap(x.heap) { }

private:
  static void heap_delete(mi_heap_t* hp)  { if (hp != NULL) { mi_heap_delete(hp); } }
  static void heap_destroy(mi_heap_t* hp) { if (hp != NULL) { mi_heap_destroy(hp); } }
};

// STL allocator allocation in a specific heap
template<class T> struct mi_heap_stl_allocator : public _mi_heap_stl_allocator_common<T, false> {
  using typename _mi_heap_stl_allocator_common<T, false>::size_type;
  mi_heap_stl_allocator() : _mi_heap_stl_allocator_common<T, false>() { } // creates fresh heap that is deleted when the destructor is called
  mi_heap_stl_allocator(mi_heap_t* hp) : _mi_heap_stl_allocator_common<T, false>(hp) { }  // no delete nor destroy on the passed in heap
  template<class U> mi_heap_stl_allocator(const mi_heap_stl_allocator<U>& x) mi_attr_noexcept : _mi_heap_stl_allocator_common<T, false>(x) { }

  mi_heap_stl_allocator select_on_container_copy_construction() const { return *this; }
  void deallocate(T* p, size_type) { mi_free(p); }
  template<class U> struct rebind { typedef mi_heap_stl_allocator<U> other; };
};

template<class T1, class T2> bool operator==(const mi_heap_stl_allocator<T1>& x, const mi_heap_stl_allocator<T2>& y) mi_attr_noexcept { return (x.is_equal(y)); }
template<class T1, class T2> bool operator!=(const mi_heap_stl_allocator<T1>& x, const mi_heap_stl_allocator<T2>& y) mi_attr_noexcept { return (!x.is_equal(y)); }


// STL allocator allocation in a specific heap, where `free` does nothing and
// the heap is destroyed in one go on destruction -- use with care!
template<class T> struct mi_heap_destroy_stl_allocator : public _mi_heap_stl_allocator_common<T, true> {
  using typename _mi_heap_stl_allocator_common<T, true>::size_type;
  mi_heap_destroy_stl_allocator() : _mi_heap_stl_allocator_common<T, true>() { } // creates fresh heap that is destroyed when the destructor is called
  mi_heap_destroy_stl_allocator(mi_heap_t* hp) : _mi_heap_stl_allocator_common<T, true>(hp) { }  // no delete nor destroy on the passed in heap
  template<class U> mi_heap_destroy_stl_allocator(const mi_heap_destroy_stl_allocator<U>& x) mi_attr_noexcept : _mi_heap_stl_allocator_common<T, true>(x) { }

  mi_heap_destroy_stl_allocator select_on_container_copy_construction() const { return *this; }
  void deallocate(T*, size_type) { /* do nothing as we destroy the heap on destruct. */ }
  template<class U> struct rebind { typedef mi_heap_destroy_stl_allocator<U> other; };
};

template<class T1, class T2> bool operator==(const mi_heap_destroy_stl_allocator<T1>& x, const mi_heap_destroy_stl_allocator<T2>& y) mi_attr_noexcept { return (x.is_equal(y)); }
template<class T1, class T2> bool operator!=(const mi_heap_destroy_stl_allocator<T1>& x, const mi_heap_destroy_stl_allocator<T2>& y) mi_attr_noexcept { return (!x.is_equal(y)); }

#endif // C++11

#endif // __cplusplus

#endif<|MERGE_RESOLUTION|>--- conflicted
+++ resolved
@@ -276,11 +276,7 @@
 mi_decl_export int  mi_reserve_os_memory(size_t size, bool commit, bool allow_large) mi_attr_noexcept;
 mi_decl_export bool mi_manage_os_memory(void* start, size_t size, bool is_committed, bool is_pinned /* cannot decommit/reset? */, bool is_zero, int numa_node) mi_attr_noexcept;
 
-<<<<<<< HEAD
 mi_decl_export void mi_debug_show_arenas(bool show_pages) mi_attr_noexcept;
-=======
-mi_decl_export void mi_debug_show_arenas(bool show_inuse) mi_attr_noexcept;
->>>>>>> 47b5f48b
 
 // Experimental: heaps associated with specific memory arena's
 typedef void* mi_arena_id_t;
@@ -330,7 +326,7 @@
 //mi_decl_export void  mi_os_decommit(void* p, size_t size);
 
 mi_decl_export bool  mi_arena_unload(mi_arena_id_t arena_id, void** base, size_t* accessed_size, size_t* size);
-mi_decl_export bool  mi_arena_reload(void* start, size_t size, mi_arena_id_t* arena_id); 
+mi_decl_export bool  mi_arena_reload(void* start, size_t size, mi_arena_id_t* arena_id);
 mi_decl_export bool  mi_heap_reload(mi_heap_t* heap, mi_arena_id_t arena);
 mi_decl_export void  mi_heap_unload(mi_heap_t* heap);
 
