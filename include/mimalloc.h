--- conflicted
+++ resolved
@@ -342,15 +342,11 @@
   mi_option_max_errors,
   mi_option_max_warnings,
   mi_option_max_segment_reclaim,
-<<<<<<< HEAD
   mi_option_allow_decommit,
   mi_option_segment_decommit_delay,  
   mi_option_decommit_extend_delay,
-  mi_option_destroy_on_exit,          
-=======
   mi_option_destroy_on_exit,
   mi_option_eager_reserve,
->>>>>>> 6eee9e4b
   _mi_option_last
 } mi_option_t;
 
