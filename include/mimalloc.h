/* ----------------------------------------------------------------------------
Copyright (c) 2018-2023, Microsoft Research, Daan Leijen
This is free software; you can redistribute it and/or modify it under the
terms of the MIT license. A copy of the license can be found in the file
"LICENSE" at the root of this distribution.
-----------------------------------------------------------------------------*/
#pragma once
#ifndef MIMALLOC_H
#define MIMALLOC_H

#define MI_MALLOC_VERSION 212   // major + 2 digits minor

// ------------------------------------------------------
// Compiler specific attributes
// ------------------------------------------------------

#ifdef __cplusplus
  #if (__cplusplus >= 201103L) || (_MSC_VER > 1900)  // C++11
    #define mi_attr_noexcept   noexcept
  #else
    #define mi_attr_noexcept   throw()
  #endif
#else
  #define mi_attr_noexcept
#endif

#if defined(__cplusplus) && (__cplusplus >= 201703)
  #define mi_decl_nodiscard    [[nodiscard]]
#elif (defined(__GNUC__) && (__GNUC__ >= 4)) || defined(__clang__)  // includes clang, icc, and clang-cl
  #define mi_decl_nodiscard    __attribute__((warn_unused_result))
#elif defined(_HAS_NODISCARD)
  #define mi_decl_nodiscard    _NODISCARD
#elif (_MSC_VER >= 1700)
  #define mi_decl_nodiscard    _Check_return_
#else
  #define mi_decl_nodiscard
#endif

#if defined(_MSC_VER) || defined(__MINGW32__)
  #if !defined(MI_SHARED_LIB)
    #define mi_decl_export
  #elif defined(MI_SHARED_LIB_EXPORT)
    #define mi_decl_export              __declspec(dllexport)
  #else
    #define mi_decl_export              __declspec(dllimport)
  #endif
  #if defined(__MINGW32__)
    #define mi_decl_restrict
    #define mi_attr_malloc              __attribute__((malloc))
  #else
    #if (_MSC_VER >= 1900) && !defined(__EDG__)
      #define mi_decl_restrict          __declspec(allocator) __declspec(restrict)
    #else
      #define mi_decl_restrict          __declspec(restrict)
    #endif
    #define mi_attr_malloc
  #endif
  #define mi_cdecl                      __cdecl
  #define mi_attr_alloc_size(s)
  #define mi_attr_alloc_size2(s1,s2)
  #define mi_attr_alloc_align(p)
#elif defined(__GNUC__)                 // includes clang and icc
  #if defined(MI_SHARED_LIB) && defined(MI_SHARED_LIB_EXPORT)
    #define mi_decl_export              __attribute__((visibility("default")))
  #else
    #define mi_decl_export
  #endif
  #define mi_cdecl                      // leads to warnings... __attribute__((cdecl))
  #define mi_decl_restrict
  #define mi_attr_malloc                __attribute__((malloc))
  #if (defined(__clang_major__) && (__clang_major__ < 4)) || (__GNUC__ < 5)
    #define mi_attr_alloc_size(s)
    #define mi_attr_alloc_size2(s1,s2)
    #define mi_attr_alloc_align(p)
  #elif defined(__INTEL_COMPILER)
    #define mi_attr_alloc_size(s)       __attribute__((alloc_size(s)))
    #define mi_attr_alloc_size2(s1,s2)  __attribute__((alloc_size(s1,s2)))
    #define mi_attr_alloc_align(p)
  #else
    #define mi_attr_alloc_size(s)       __attribute__((alloc_size(s)))
    #define mi_attr_alloc_size2(s1,s2)  __attribute__((alloc_size(s1,s2)))
    #define mi_attr_alloc_align(p)      __attribute__((alloc_align(p)))
  #endif
#else
  #define mi_cdecl
  #define mi_decl_export
  #define mi_decl_restrict
  #define mi_attr_malloc
  #define mi_attr_alloc_size(s)
  #define mi_attr_alloc_size2(s1,s2)
  #define mi_attr_alloc_align(p)
#endif

// ------------------------------------------------------
// Includes
// ------------------------------------------------------

#include <stddef.h>     // size_t
#include <stdbool.h>    // bool
#include <stdint.h>     // INTPTR_MAX

#ifdef __cplusplus
extern "C" {
#endif

// ------------------------------------------------------
// Standard malloc interface
// ------------------------------------------------------

mi_decl_nodiscard mi_decl_export mi_decl_restrict void* mi_malloc(size_t size)  mi_attr_noexcept mi_attr_malloc mi_attr_alloc_size(1);
mi_decl_nodiscard mi_decl_export mi_decl_restrict void* mi_calloc(size_t count, size_t size)  mi_attr_noexcept mi_attr_malloc mi_attr_alloc_size2(1,2);
mi_decl_nodiscard mi_decl_export void* mi_realloc(void* p, size_t newsize)      mi_attr_noexcept mi_attr_alloc_size(2);
mi_decl_export void* mi_expand(void* p, size_t newsize)                         mi_attr_noexcept mi_attr_alloc_size(2);

mi_decl_export void mi_free(void* p) mi_attr_noexcept;
mi_decl_nodiscard mi_decl_export mi_decl_restrict char* mi_strdup(const char* s) mi_attr_noexcept mi_attr_malloc;
mi_decl_nodiscard mi_decl_export mi_decl_restrict char* mi_strndup(const char* s, size_t n) mi_attr_noexcept mi_attr_malloc;
mi_decl_nodiscard mi_decl_export mi_decl_restrict char* mi_realpath(const char* fname, char* resolved_name) mi_attr_noexcept mi_attr_malloc;

// ------------------------------------------------------
// Extended functionality
// ------------------------------------------------------
#define MI_SMALL_WSIZE_MAX  (128)
#define MI_SMALL_SIZE_MAX   (MI_SMALL_WSIZE_MAX*sizeof(void*))

mi_decl_nodiscard mi_decl_export mi_decl_restrict void* mi_malloc_small(size_t size) mi_attr_noexcept mi_attr_malloc mi_attr_alloc_size(1);
mi_decl_nodiscard mi_decl_export mi_decl_restrict void* mi_zalloc_small(size_t size) mi_attr_noexcept mi_attr_malloc mi_attr_alloc_size(1);
mi_decl_nodiscard mi_decl_export mi_decl_restrict void* mi_zalloc(size_t size)       mi_attr_noexcept mi_attr_malloc mi_attr_alloc_size(1);

mi_decl_nodiscard mi_decl_export mi_decl_restrict void* mi_mallocn(size_t count, size_t size) mi_attr_noexcept mi_attr_malloc mi_attr_alloc_size2(1,2);
mi_decl_nodiscard mi_decl_export void* mi_reallocn(void* p, size_t count, size_t size)        mi_attr_noexcept mi_attr_alloc_size2(2,3);
mi_decl_nodiscard mi_decl_export void* mi_reallocf(void* p, size_t newsize)                   mi_attr_noexcept mi_attr_alloc_size(2);

mi_decl_nodiscard mi_decl_export size_t mi_usable_size(const void* p) mi_attr_noexcept;
mi_decl_nodiscard mi_decl_export size_t mi_good_size(size_t size)     mi_attr_noexcept;


// ------------------------------------------------------
// Internals
// ------------------------------------------------------

typedef void (mi_cdecl mi_deferred_free_fun)(bool force, unsigned long long heartbeat, void* arg);
mi_decl_export void mi_register_deferred_free(mi_deferred_free_fun* deferred_free, void* arg) mi_attr_noexcept;

typedef void (mi_cdecl mi_output_fun)(const char* msg, void* arg);
mi_decl_export void mi_register_output(mi_output_fun* out, void* arg) mi_attr_noexcept;

typedef void (mi_cdecl mi_error_fun)(int err, void* arg);
mi_decl_export void mi_register_error(mi_error_fun* fun, void* arg);

mi_decl_export void mi_collect(bool force)    mi_attr_noexcept;
mi_decl_export int  mi_version(void)          mi_attr_noexcept;
mi_decl_export void mi_stats_reset(void)      mi_attr_noexcept;
mi_decl_export void mi_stats_merge(void)      mi_attr_noexcept;
mi_decl_export void mi_stats_print(void* out) mi_attr_noexcept;  // backward compatibility: `out` is ignored and should be NULL
mi_decl_export void mi_stats_print_out(mi_output_fun* out, void* arg) mi_attr_noexcept;

mi_decl_export void mi_process_init(void)     mi_attr_noexcept;
mi_decl_export void mi_thread_init(void)      mi_attr_noexcept;
mi_decl_export void mi_thread_done(void)      mi_attr_noexcept;
mi_decl_export void mi_thread_stats_print_out(mi_output_fun* out, void* arg) mi_attr_noexcept;

mi_decl_export void mi_process_info(size_t* elapsed_msecs, size_t* user_msecs, size_t* system_msecs,
                                    size_t* current_rss, size_t* peak_rss,
                                    size_t* current_commit, size_t* peak_commit, size_t* page_faults) mi_attr_noexcept;

// -------------------------------------------------------------------------------------
// Aligned allocation
// Note that `alignment` always follows `size` for consistency with unaligned
// allocation, but unfortunately this differs from `posix_memalign` and `aligned_alloc`.
// -------------------------------------------------------------------------------------

mi_decl_nodiscard mi_decl_export mi_decl_restrict void* mi_malloc_aligned(size_t size, size_t alignment) mi_attr_noexcept mi_attr_malloc mi_attr_alloc_size(1) mi_attr_alloc_align(2);
mi_decl_nodiscard mi_decl_export mi_decl_restrict void* mi_malloc_aligned_at(size_t size, size_t alignment, size_t offset) mi_attr_noexcept mi_attr_malloc mi_attr_alloc_size(1);
mi_decl_nodiscard mi_decl_export mi_decl_restrict void* mi_zalloc_aligned(size_t size, size_t alignment) mi_attr_noexcept mi_attr_malloc mi_attr_alloc_size(1) mi_attr_alloc_align(2);
mi_decl_nodiscard mi_decl_export mi_decl_restrict void* mi_zalloc_aligned_at(size_t size, size_t alignment, size_t offset) mi_attr_noexcept mi_attr_malloc mi_attr_alloc_size(1);
mi_decl_nodiscard mi_decl_export mi_decl_restrict void* mi_calloc_aligned(size_t count, size_t size, size_t alignment) mi_attr_noexcept mi_attr_malloc mi_attr_alloc_size2(1,2) mi_attr_alloc_align(3);
mi_decl_nodiscard mi_decl_export mi_decl_restrict void* mi_calloc_aligned_at(size_t count, size_t size, size_t alignment, size_t offset) mi_attr_noexcept mi_attr_malloc mi_attr_alloc_size2(1,2);
mi_decl_nodiscard mi_decl_export void* mi_realloc_aligned(void* p, size_t newsize, size_t alignment) mi_attr_noexcept mi_attr_alloc_size(2) mi_attr_alloc_align(3);
mi_decl_nodiscard mi_decl_export void* mi_realloc_aligned_at(void* p, size_t newsize, size_t alignment, size_t offset) mi_attr_noexcept mi_attr_alloc_size(2);


// -------------------------------------------------------------------------------------
// Heaps: first-class, but can only allocate from the same thread that created it.
// -------------------------------------------------------------------------------------

struct mi_heap_s;
typedef struct mi_heap_s mi_heap_t;

mi_decl_nodiscard mi_decl_export mi_heap_t* mi_heap_new(void);
mi_decl_export void       mi_heap_delete(mi_heap_t* heap);
mi_decl_export void       mi_heap_destroy(mi_heap_t* heap);
mi_decl_export mi_heap_t* mi_heap_set_default(mi_heap_t* heap);
mi_decl_export mi_heap_t* mi_heap_get_default(void);
mi_decl_export mi_heap_t* mi_heap_get_backing(void);
mi_decl_export void       mi_heap_collect(mi_heap_t* heap, bool force) mi_attr_noexcept;

mi_decl_nodiscard mi_decl_export mi_decl_restrict void* mi_heap_malloc(mi_heap_t* heap, size_t size) mi_attr_noexcept mi_attr_malloc mi_attr_alloc_size(2);
mi_decl_nodiscard mi_decl_export mi_decl_restrict void* mi_heap_zalloc(mi_heap_t* heap, size_t size) mi_attr_noexcept mi_attr_malloc mi_attr_alloc_size(2);
mi_decl_nodiscard mi_decl_export mi_decl_restrict void* mi_heap_calloc(mi_heap_t* heap, size_t count, size_t size) mi_attr_noexcept mi_attr_malloc mi_attr_alloc_size2(2, 3);
mi_decl_nodiscard mi_decl_export mi_decl_restrict void* mi_heap_mallocn(mi_heap_t* heap, size_t count, size_t size) mi_attr_noexcept mi_attr_malloc mi_attr_alloc_size2(2, 3);
mi_decl_nodiscard mi_decl_export mi_decl_restrict void* mi_heap_malloc_small(mi_heap_t* heap, size_t size) mi_attr_noexcept mi_attr_malloc mi_attr_alloc_size(2);

mi_decl_nodiscard mi_decl_export void* mi_heap_realloc(mi_heap_t* heap, void* p, size_t newsize)              mi_attr_noexcept mi_attr_alloc_size(3);
mi_decl_nodiscard mi_decl_export void* mi_heap_reallocn(mi_heap_t* heap, void* p, size_t count, size_t size)  mi_attr_noexcept mi_attr_alloc_size2(3,4);
mi_decl_nodiscard mi_decl_export void* mi_heap_reallocf(mi_heap_t* heap, void* p, size_t newsize)             mi_attr_noexcept mi_attr_alloc_size(3);

mi_decl_nodiscard mi_decl_export mi_decl_restrict char* mi_heap_strdup(mi_heap_t* heap, const char* s)            mi_attr_noexcept mi_attr_malloc;
mi_decl_nodiscard mi_decl_export mi_decl_restrict char* mi_heap_strndup(mi_heap_t* heap, const char* s, size_t n) mi_attr_noexcept mi_attr_malloc;
mi_decl_nodiscard mi_decl_export mi_decl_restrict char* mi_heap_realpath(mi_heap_t* heap, const char* fname, char* resolved_name) mi_attr_noexcept mi_attr_malloc;

mi_decl_nodiscard mi_decl_export mi_decl_restrict void* mi_heap_malloc_aligned(mi_heap_t* heap, size_t size, size_t alignment) mi_attr_noexcept mi_attr_malloc mi_attr_alloc_size(2) mi_attr_alloc_align(3);
mi_decl_nodiscard mi_decl_export mi_decl_restrict void* mi_heap_malloc_aligned_at(mi_heap_t* heap, size_t size, size_t alignment, size_t offset) mi_attr_noexcept mi_attr_malloc mi_attr_alloc_size(2);
mi_decl_nodiscard mi_decl_export mi_decl_restrict void* mi_heap_zalloc_aligned(mi_heap_t* heap, size_t size, size_t alignment) mi_attr_noexcept mi_attr_malloc mi_attr_alloc_size(2) mi_attr_alloc_align(3);
mi_decl_nodiscard mi_decl_export mi_decl_restrict void* mi_heap_zalloc_aligned_at(mi_heap_t* heap, size_t size, size_t alignment, size_t offset) mi_attr_noexcept mi_attr_malloc mi_attr_alloc_size(2);
mi_decl_nodiscard mi_decl_export mi_decl_restrict void* mi_heap_calloc_aligned(mi_heap_t* heap, size_t count, size_t size, size_t alignment) mi_attr_noexcept mi_attr_malloc mi_attr_alloc_size2(2, 3) mi_attr_alloc_align(4);
mi_decl_nodiscard mi_decl_export mi_decl_restrict void* mi_heap_calloc_aligned_at(mi_heap_t* heap, size_t count, size_t size, size_t alignment, size_t offset) mi_attr_noexcept mi_attr_malloc mi_attr_alloc_size2(2, 3);
mi_decl_nodiscard mi_decl_export void* mi_heap_realloc_aligned(mi_heap_t* heap, void* p, size_t newsize, size_t alignment) mi_attr_noexcept mi_attr_alloc_size(3) mi_attr_alloc_align(4);
mi_decl_nodiscard mi_decl_export void* mi_heap_realloc_aligned_at(mi_heap_t* heap, void* p, size_t newsize, size_t alignment, size_t offset) mi_attr_noexcept mi_attr_alloc_size(3);


// --------------------------------------------------------------------------------
// Zero initialized re-allocation.
// Only valid on memory that was originally allocated with zero initialization too.
// e.g. `mi_calloc`, `mi_zalloc`, `mi_zalloc_aligned` etc.
// see <https://github.com/microsoft/mimalloc/issues/63#issuecomment-508272992>
// --------------------------------------------------------------------------------

mi_decl_nodiscard mi_decl_export void* mi_rezalloc(void* p, size_t newsize)                mi_attr_noexcept mi_attr_alloc_size(2);
mi_decl_nodiscard mi_decl_export void* mi_recalloc(void* p, size_t newcount, size_t size)  mi_attr_noexcept mi_attr_alloc_size2(2,3);

mi_decl_nodiscard mi_decl_export void* mi_rezalloc_aligned(void* p, size_t newsize, size_t alignment) mi_attr_noexcept mi_attr_alloc_size(2) mi_attr_alloc_align(3);
mi_decl_nodiscard mi_decl_export void* mi_rezalloc_aligned_at(void* p, size_t newsize, size_t alignment, size_t offset) mi_attr_noexcept mi_attr_alloc_size(2);
mi_decl_nodiscard mi_decl_export void* mi_recalloc_aligned(void* p, size_t newcount, size_t size, size_t alignment) mi_attr_noexcept mi_attr_alloc_size2(2,3) mi_attr_alloc_align(4);
mi_decl_nodiscard mi_decl_export void* mi_recalloc_aligned_at(void* p, size_t newcount, size_t size, size_t alignment, size_t offset) mi_attr_noexcept mi_attr_alloc_size2(2,3);

mi_decl_nodiscard mi_decl_export void* mi_heap_rezalloc(mi_heap_t* heap, void* p, size_t newsize)                mi_attr_noexcept mi_attr_alloc_size(3);
mi_decl_nodiscard mi_decl_export void* mi_heap_recalloc(mi_heap_t* heap, void* p, size_t newcount, size_t size)  mi_attr_noexcept mi_attr_alloc_size2(3,4);

mi_decl_nodiscard mi_decl_export void* mi_heap_rezalloc_aligned(mi_heap_t* heap, void* p, size_t newsize, size_t alignment) mi_attr_noexcept mi_attr_alloc_size(3) mi_attr_alloc_align(4);
mi_decl_nodiscard mi_decl_export void* mi_heap_rezalloc_aligned_at(mi_heap_t* heap, void* p, size_t newsize, size_t alignment, size_t offset) mi_attr_noexcept mi_attr_alloc_size(3);
mi_decl_nodiscard mi_decl_export void* mi_heap_recalloc_aligned(mi_heap_t* heap, void* p, size_t newcount, size_t size, size_t alignment) mi_attr_noexcept mi_attr_alloc_size2(3,4) mi_attr_alloc_align(5);
mi_decl_nodiscard mi_decl_export void* mi_heap_recalloc_aligned_at(mi_heap_t* heap, void* p, size_t newcount, size_t size, size_t alignment, size_t offset) mi_attr_noexcept mi_attr_alloc_size2(3,4);


// ------------------------------------------------------
// Analysis
// ------------------------------------------------------

mi_decl_export bool mi_heap_contains_block(mi_heap_t* heap, const void* p);
mi_decl_export bool mi_heap_check_owned(mi_heap_t* heap, const void* p);
mi_decl_export bool mi_check_owned(const void* p);

// An area of heap space contains blocks of a single size.
typedef struct mi_heap_area_s {
  void*  blocks;      // start of the area containing heap blocks
  size_t reserved;    // bytes reserved for this area (virtual)
  size_t committed;   // current available bytes for this area
  size_t used;        // number of allocated blocks
  size_t block_size;  // size in bytes of each block
  size_t full_block_size; // size in bytes of a full block including padding and metadata.
} mi_heap_area_t;

typedef bool (mi_cdecl mi_block_visit_fun)(const mi_heap_t* heap, const mi_heap_area_t* area, void* block, size_t block_size, void* arg);

mi_decl_export bool mi_heap_visit_blocks(const mi_heap_t* heap, bool visit_all_blocks, mi_block_visit_fun* visitor, void* arg);

// Experimental
mi_decl_nodiscard mi_decl_export bool mi_is_in_heap_region(const void* p) mi_attr_noexcept;
mi_decl_nodiscard mi_decl_export bool mi_is_redirected(void) mi_attr_noexcept;

mi_decl_export int mi_reserve_huge_os_pages_interleave(size_t pages, size_t numa_nodes, size_t timeout_msecs) mi_attr_noexcept;
mi_decl_export int mi_reserve_huge_os_pages_at(size_t pages, int numa_node, size_t timeout_msecs) mi_attr_noexcept;

mi_decl_export int  mi_reserve_os_memory(size_t size, bool commit, bool allow_large) mi_attr_noexcept;
mi_decl_export bool mi_manage_os_memory(void* start, size_t size, bool is_committed, bool is_large, bool is_zero, int numa_node) mi_attr_noexcept;

mi_decl_export void mi_debug_show_arenas(void) mi_attr_noexcept;

// Experimental: heaps associated with specific memory arena's
typedef int mi_arena_id_t;
mi_decl_export void* mi_arena_area(mi_arena_id_t arena_id, size_t* size);
mi_decl_export int   mi_reserve_huge_os_pages_at_ex(size_t pages, int numa_node, size_t timeout_msecs, bool exclusive, mi_arena_id_t* arena_id) mi_attr_noexcept;
mi_decl_export int   mi_reserve_os_memory_ex(size_t size, bool commit, bool allow_large, bool exclusive, mi_arena_id_t* arena_id) mi_attr_noexcept;
mi_decl_export bool  mi_manage_os_memory_ex(void* start, size_t size, bool is_committed, bool is_large, bool is_zero, int numa_node, bool exclusive, mi_arena_id_t* arena_id) mi_attr_noexcept;

#if MI_MALLOC_VERSION >= 182
// Create a heap that only allocates in the specified arena
mi_decl_nodiscard mi_decl_export mi_heap_t* mi_heap_new_in_arena(mi_arena_id_t arena_id);
#endif

// deprecated
mi_decl_export int  mi_reserve_huge_os_pages(size_t pages, double max_secs, size_t* pages_reserved) mi_attr_noexcept;


// ------------------------------------------------------
// Convenience
// ------------------------------------------------------

#define mi_malloc_tp(tp)                ((tp*)mi_malloc(sizeof(tp)))
#define mi_zalloc_tp(tp)                ((tp*)mi_zalloc(sizeof(tp)))
#define mi_calloc_tp(tp,n)              ((tp*)mi_calloc(n,sizeof(tp)))
#define mi_mallocn_tp(tp,n)             ((tp*)mi_mallocn(n,sizeof(tp)))
#define mi_reallocn_tp(p,tp,n)          ((tp*)mi_reallocn(p,n,sizeof(tp)))
#define mi_recalloc_tp(p,tp,n)          ((tp*)mi_recalloc(p,n,sizeof(tp)))

#define mi_heap_malloc_tp(hp,tp)        ((tp*)mi_heap_malloc(hp,sizeof(tp)))
#define mi_heap_zalloc_tp(hp,tp)        ((tp*)mi_heap_zalloc(hp,sizeof(tp)))
#define mi_heap_calloc_tp(hp,tp,n)      ((tp*)mi_heap_calloc(hp,n,sizeof(tp)))
#define mi_heap_mallocn_tp(hp,tp,n)     ((tp*)mi_heap_mallocn(hp,n,sizeof(tp)))
#define mi_heap_reallocn_tp(hp,p,tp,n)  ((tp*)mi_heap_reallocn(hp,p,n,sizeof(tp)))
#define mi_heap_recalloc_tp(hp,p,tp,n)  ((tp*)mi_heap_recalloc(hp,p,n,sizeof(tp)))


// ------------------------------------------------------
// Options
// ------------------------------------------------------

typedef enum mi_option_e {
  // stable options
  mi_option_show_errors,              // print error messages
  mi_option_show_stats,               // print statistics on termination
  mi_option_verbose,                  // print verbose messages
  // the following options are experimental (see src/options.h)
  mi_option_eager_commit,
  mi_option_arena_eager_commit,
  mi_option_purge_decommits,
  mi_option_allow_large_os_pages,     // enable large (2MiB) OS pages, implies eager commit
  mi_option_reserve_huge_os_pages,    // reserve N huge OS pages (1GiB) at startup
  mi_option_reserve_huge_os_pages_at, // reserve huge OS pages at a specific NUMA node
  mi_option_reserve_os_memory,        // reserve specified amount of OS memory at startup
  mi_option_deprecated_segment_cache,
<<<<<<< HEAD
  mi_option_page_reset,
=======
  mi_option_deprecated_page_reset,
>>>>>>> eb62caed
  mi_option_abandoned_page_purge,
  mi_option_deprecated_segment_reset,
  mi_option_eager_commit_delay,
  mi_option_purge_delay,
  mi_option_use_numa_nodes,           // 0 = use available numa nodes, otherwise use at most N nodes.
  mi_option_limit_os_alloc,           // 1 = do not use OS memory for allocation (but only reserved arenas)
  mi_option_os_tag,
  mi_option_max_errors,
  mi_option_max_warnings,
  mi_option_max_segment_reclaim,
  mi_option_destroy_on_exit,
  mi_option_arena_reserve,
  mi_option_arena_purge_mult,
  mi_option_allow_purge,
  mi_option_purge_extend_delay,
  _mi_option_last,
  // legacy options
  mi_option_large_os_pages = mi_option_allow_large_os_pages,
  mi_option_eager_region_commit = mi_option_arena_eager_commit,
  mi_option_reset_decommits = mi_option_purge_decommits,
  mi_option_reset_delay = mi_option_purge_delay,
  mi_option_abandoned_page_reset = mi_option_abandoned_page_purge
} mi_option_t;


mi_decl_nodiscard mi_decl_export bool mi_option_is_enabled(mi_option_t option);
mi_decl_export void mi_option_enable(mi_option_t option);
mi_decl_export void mi_option_disable(mi_option_t option);
mi_decl_export void mi_option_set_enabled(mi_option_t option, bool enable);
mi_decl_export void mi_option_set_enabled_default(mi_option_t option, bool enable);

mi_decl_nodiscard mi_decl_export long   mi_option_get(mi_option_t option);
mi_decl_nodiscard mi_decl_export long   mi_option_get_clamp(mi_option_t option, long min, long max);
mi_decl_nodiscard mi_decl_export size_t mi_option_get_size(mi_option_t option);
mi_decl_export void mi_option_set(mi_option_t option, long value);
mi_decl_export void mi_option_set_default(mi_option_t option, long value);


// -------------------------------------------------------------------------------------------------------
// "mi" prefixed implementations of various posix, Unix, Windows, and C++ allocation functions.
// (This can be convenient when providing overrides of these functions as done in `mimalloc-override.h`.)
// note: we use `mi_cfree` as "checked free" and it checks if the pointer is in our heap before free-ing.
// -------------------------------------------------------------------------------------------------------

mi_decl_export void  mi_cfree(void* p) mi_attr_noexcept;
mi_decl_export void* mi__expand(void* p, size_t newsize) mi_attr_noexcept;
mi_decl_nodiscard mi_decl_export size_t mi_malloc_size(const void* p)        mi_attr_noexcept;
mi_decl_nodiscard mi_decl_export size_t mi_malloc_good_size(size_t size)     mi_attr_noexcept;
mi_decl_nodiscard mi_decl_export size_t mi_malloc_usable_size(const void *p) mi_attr_noexcept;

mi_decl_export int mi_posix_memalign(void** p, size_t alignment, size_t size)   mi_attr_noexcept;
mi_decl_nodiscard mi_decl_export mi_decl_restrict void* mi_memalign(size_t alignment, size_t size) mi_attr_noexcept mi_attr_malloc mi_attr_alloc_size(2) mi_attr_alloc_align(1);
mi_decl_nodiscard mi_decl_export mi_decl_restrict void* mi_valloc(size_t size)  mi_attr_noexcept mi_attr_malloc mi_attr_alloc_size(1);
mi_decl_nodiscard mi_decl_export mi_decl_restrict void* mi_pvalloc(size_t size) mi_attr_noexcept mi_attr_malloc mi_attr_alloc_size(1);
mi_decl_nodiscard mi_decl_export mi_decl_restrict void* mi_aligned_alloc(size_t alignment, size_t size) mi_attr_noexcept mi_attr_malloc mi_attr_alloc_size(2) mi_attr_alloc_align(1);

mi_decl_nodiscard mi_decl_export void* mi_reallocarray(void* p, size_t count, size_t size) mi_attr_noexcept mi_attr_alloc_size2(2,3);
mi_decl_nodiscard mi_decl_export int   mi_reallocarr(void* p, size_t count, size_t size) mi_attr_noexcept;
mi_decl_nodiscard mi_decl_export void* mi_aligned_recalloc(void* p, size_t newcount, size_t size, size_t alignment) mi_attr_noexcept;
mi_decl_nodiscard mi_decl_export void* mi_aligned_offset_recalloc(void* p, size_t newcount, size_t size, size_t alignment, size_t offset) mi_attr_noexcept;

mi_decl_nodiscard mi_decl_export mi_decl_restrict unsigned short* mi_wcsdup(const unsigned short* s) mi_attr_noexcept mi_attr_malloc;
mi_decl_nodiscard mi_decl_export mi_decl_restrict unsigned char*  mi_mbsdup(const unsigned char* s)  mi_attr_noexcept mi_attr_malloc;
mi_decl_export int mi_dupenv_s(char** buf, size_t* size, const char* name)                      mi_attr_noexcept;
mi_decl_export int mi_wdupenv_s(unsigned short** buf, size_t* size, const unsigned short* name) mi_attr_noexcept;

mi_decl_export void mi_free_size(void* p, size_t size)                           mi_attr_noexcept;
mi_decl_export void mi_free_size_aligned(void* p, size_t size, size_t alignment) mi_attr_noexcept;
mi_decl_export void mi_free_aligned(void* p, size_t alignment)                   mi_attr_noexcept;

// The `mi_new` wrappers implement C++ semantics on out-of-memory instead of directly returning `NULL`.
// (and call `std::get_new_handler` and potentially raise a `std::bad_alloc` exception).
mi_decl_nodiscard mi_decl_export mi_decl_restrict void* mi_new(size_t size)                   mi_attr_malloc mi_attr_alloc_size(1);
mi_decl_nodiscard mi_decl_export mi_decl_restrict void* mi_new_aligned(size_t size, size_t alignment) mi_attr_malloc mi_attr_alloc_size(1) mi_attr_alloc_align(2);
mi_decl_nodiscard mi_decl_export mi_decl_restrict void* mi_new_nothrow(size_t size)           mi_attr_noexcept mi_attr_malloc mi_attr_alloc_size(1);
mi_decl_nodiscard mi_decl_export mi_decl_restrict void* mi_new_aligned_nothrow(size_t size, size_t alignment) mi_attr_noexcept mi_attr_malloc mi_attr_alloc_size(1) mi_attr_alloc_align(2);
mi_decl_nodiscard mi_decl_export mi_decl_restrict void* mi_new_n(size_t count, size_t size)   mi_attr_malloc mi_attr_alloc_size2(1, 2);
mi_decl_nodiscard mi_decl_export void* mi_new_realloc(void* p, size_t newsize)                mi_attr_alloc_size(2);
mi_decl_nodiscard mi_decl_export void* mi_new_reallocn(void* p, size_t newcount, size_t size) mi_attr_alloc_size2(2, 3);

mi_decl_nodiscard mi_decl_export mi_decl_restrict void* mi_heap_alloc_new(mi_heap_t* heap, size_t size)                mi_attr_malloc mi_attr_alloc_size(2);
mi_decl_nodiscard mi_decl_export mi_decl_restrict void* mi_heap_alloc_new_n(mi_heap_t* heap, size_t count, size_t size) mi_attr_malloc mi_attr_alloc_size2(2, 3);

#ifdef __cplusplus
}
#endif

// ---------------------------------------------------------------------------------------------
// Implement the C++ std::allocator interface for use in STL containers.
// (note: see `mimalloc-new-delete.h` for overriding the new/delete operators globally)
// ---------------------------------------------------------------------------------------------
#ifdef __cplusplus

#include <cstddef>     // std::size_t
#include <cstdint>     // PTRDIFF_MAX
#if (__cplusplus >= 201103L) || (_MSC_VER > 1900)  // C++11
#include <type_traits> // std::true_type
#include <utility>     // std::forward
#endif

template<class T> struct _mi_stl_allocator_common {
  typedef T                 value_type;
  typedef std::size_t       size_type;
  typedef std::ptrdiff_t    difference_type;
  typedef value_type&       reference;
  typedef value_type const& const_reference;
  typedef value_type*       pointer;
  typedef value_type const* const_pointer;

  #if ((__cplusplus >= 201103L) || (_MSC_VER > 1900))  // C++11
  using propagate_on_container_copy_assignment = std::true_type;
  using propagate_on_container_move_assignment = std::true_type;
  using propagate_on_container_swap            = std::true_type;
  template <class U, class ...Args> void construct(U* p, Args&& ...args) { ::new(p) U(std::forward<Args>(args)...); }
  template <class U> void destroy(U* p) mi_attr_noexcept { p->~U(); }
  #else
  void construct(pointer p, value_type const& val) { ::new(p) value_type(val); }
  void destroy(pointer p) { p->~value_type(); }
  #endif

  size_type     max_size() const mi_attr_noexcept { return (PTRDIFF_MAX/sizeof(value_type)); }
  pointer       address(reference x) const        { return &x; }
  const_pointer address(const_reference x) const  { return &x; }
};

template<class T> struct mi_stl_allocator : public _mi_stl_allocator_common<T> {
  using typename _mi_stl_allocator_common<T>::size_type;
  using typename _mi_stl_allocator_common<T>::value_type;
  using typename _mi_stl_allocator_common<T>::pointer;
  template <class U> struct rebind { typedef mi_stl_allocator<U> other; };

  mi_stl_allocator()                                             mi_attr_noexcept = default;
  mi_stl_allocator(const mi_stl_allocator&)                      mi_attr_noexcept = default;
  template<class U> mi_stl_allocator(const mi_stl_allocator<U>&) mi_attr_noexcept { }
  mi_stl_allocator  select_on_container_copy_construction() const { return *this; }
  void              deallocate(T* p, size_type) { mi_free(p); }

  #if (__cplusplus >= 201703L)  // C++17
  mi_decl_nodiscard T* allocate(size_type count) { return static_cast<T*>(mi_new_n(count, sizeof(T))); }
  mi_decl_nodiscard T* allocate(size_type count, const void*) { return allocate(count); }
  #else
  mi_decl_nodiscard pointer allocate(size_type count, const void* = 0) { return static_cast<pointer>(mi_new_n(count, sizeof(value_type))); }
  #endif

  #if ((__cplusplus >= 201103L) || (_MSC_VER > 1900))  // C++11
  using is_always_equal = std::true_type;
  #endif
};

template<class T1,class T2> bool operator==(const mi_stl_allocator<T1>& , const mi_stl_allocator<T2>& ) mi_attr_noexcept { return true; }
template<class T1,class T2> bool operator!=(const mi_stl_allocator<T1>& , const mi_stl_allocator<T2>& ) mi_attr_noexcept { return false; }


#if (__cplusplus >= 201103L) || (_MSC_VER >= 1900)  // C++11
#define MI_HAS_HEAP_STL_ALLOCATOR 1

#include <memory>      // std::shared_ptr

// Common base class for STL allocators in a specific heap
template<class T, bool _mi_destroy> struct _mi_heap_stl_allocator_common : public _mi_stl_allocator_common<T> {
  using typename _mi_stl_allocator_common<T>::size_type;
  using typename _mi_stl_allocator_common<T>::value_type;
  using typename _mi_stl_allocator_common<T>::pointer;

  _mi_heap_stl_allocator_common(mi_heap_t* hp) : heap(hp) { }    /* will not delete nor destroy the passed in heap */

  #if (__cplusplus >= 201703L)  // C++17
  mi_decl_nodiscard T* allocate(size_type count) { return static_cast<T*>(mi_heap_alloc_new_n(this->heap.get(), count, sizeof(T))); }
  mi_decl_nodiscard T* allocate(size_type count, const void*) { return allocate(count); }
  #else
  mi_decl_nodiscard pointer allocate(size_type count, const void* = 0) { return static_cast<pointer>(mi_heap_alloc_new_n(this->heap.get(), count, sizeof(value_type))); }
  #endif

  #if ((__cplusplus >= 201103L) || (_MSC_VER > 1900))  // C++11
  using is_always_equal = std::false_type;
  #endif

  void collect(bool force) { mi_heap_collect(this->heap.get(), force); }
  template<class U> bool is_equal(const _mi_heap_stl_allocator_common<U, _mi_destroy>& x) const { return (this->heap == x.heap); }

protected:
  std::shared_ptr<mi_heap_t> heap;
  template<class U, bool D> friend struct _mi_heap_stl_allocator_common;
  
  _mi_heap_stl_allocator_common() {
    mi_heap_t* hp = mi_heap_new();
    this->heap.reset(hp, (_mi_destroy ? &heap_destroy : &heap_delete));  /* calls heap_delete/destroy when the refcount drops to zero */
  }
  _mi_heap_stl_allocator_common(const _mi_heap_stl_allocator_common& x) mi_attr_noexcept : heap(x.heap) { }
  template<class U> _mi_heap_stl_allocator_common(const _mi_heap_stl_allocator_common<U, _mi_destroy>& x) mi_attr_noexcept : heap(x.heap) { }

private:
  static void heap_delete(mi_heap_t* hp)  { if (hp != NULL) { mi_heap_delete(hp); } }
  static void heap_destroy(mi_heap_t* hp) { if (hp != NULL) { mi_heap_destroy(hp); } }
};

// STL allocator allocation in a specific heap
template<class T> struct mi_heap_stl_allocator : public _mi_heap_stl_allocator_common<T, false> {
  using typename _mi_heap_stl_allocator_common<T, false>::size_type;
  mi_heap_stl_allocator() : _mi_heap_stl_allocator_common<T, false>() { } // creates fresh heap that is deleted when the destructor is called
  mi_heap_stl_allocator(mi_heap_t* hp) : _mi_heap_stl_allocator_common<T, false>(hp) { }  // no delete nor destroy on the passed in heap 
  template<class U> mi_heap_stl_allocator(const mi_heap_stl_allocator<U>& x) mi_attr_noexcept : _mi_heap_stl_allocator_common<T, false>(x) { }

  mi_heap_stl_allocator select_on_container_copy_construction() const { return *this; }
  void deallocate(T* p, size_type) { mi_free(p); }
  template<class U> struct rebind { typedef mi_heap_stl_allocator<U> other; };
};

template<class T1, class T2> bool operator==(const mi_heap_stl_allocator<T1>& x, const mi_heap_stl_allocator<T2>& y) mi_attr_noexcept { return (x.is_equal(y)); }
template<class T1, class T2> bool operator!=(const mi_heap_stl_allocator<T1>& x, const mi_heap_stl_allocator<T2>& y) mi_attr_noexcept { return (!x.is_equal(y)); }


// STL allocator allocation in a specific heap, where `free` does nothing and
// the heap is destroyed in one go on destruction -- use with care!
template<class T> struct mi_heap_destroy_stl_allocator : public _mi_heap_stl_allocator_common<T, true> {
  using typename _mi_heap_stl_allocator_common<T, true>::size_type;
  mi_heap_destroy_stl_allocator() : _mi_heap_stl_allocator_common<T, true>() { } // creates fresh heap that is destroyed when the destructor is called
  mi_heap_destroy_stl_allocator(mi_heap_t* hp) : _mi_heap_stl_allocator_common<T, true>(hp) { }  // no delete nor destroy on the passed in heap 
  template<class U> mi_heap_destroy_stl_allocator(const mi_heap_destroy_stl_allocator<U>& x) mi_attr_noexcept : _mi_heap_stl_allocator_common<T, true>(x) { }

  mi_heap_destroy_stl_allocator select_on_container_copy_construction() const { return *this; }
  void deallocate(T*, size_type) { /* do nothing as we destroy the heap on destruct. */ }
  template<class U> struct rebind { typedef mi_heap_destroy_stl_allocator<U> other; };
};

template<class T1, class T2> bool operator==(const mi_heap_destroy_stl_allocator<T1>& x, const mi_heap_destroy_stl_allocator<T2>& y) mi_attr_noexcept { return (x.is_equal(y)); }
template<class T1, class T2> bool operator!=(const mi_heap_destroy_stl_allocator<T1>& x, const mi_heap_destroy_stl_allocator<T2>& y) mi_attr_noexcept { return (!x.is_equal(y)); }

#endif // C++11

#endif // __cplusplus

#endif<|MERGE_RESOLUTION|>--- conflicted
+++ resolved
@@ -330,11 +330,7 @@
   mi_option_reserve_huge_os_pages_at, // reserve huge OS pages at a specific NUMA node
   mi_option_reserve_os_memory,        // reserve specified amount of OS memory at startup
   mi_option_deprecated_segment_cache,
-<<<<<<< HEAD
-  mi_option_page_reset,
-=======
   mi_option_deprecated_page_reset,
->>>>>>> eb62caed
   mi_option_abandoned_page_purge,
   mi_option_deprecated_segment_reset,
   mi_option_eager_commit_delay,
