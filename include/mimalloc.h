/* ----------------------------------------------------------------------------
Copyright (c) 2018-2022, Microsoft Research, Daan Leijen
This is free software; you can redistribute it and/or modify it under the
terms of the MIT license. A copy of the license can be found in the file
"LICENSE" at the root of this distribution.
-----------------------------------------------------------------------------*/
#pragma once
#ifndef MIMALLOC_H
#define MIMALLOC_H

#define MI_MALLOC_VERSION 178   // major + 2 digits minor

// ------------------------------------------------------
// Compiler specific attributes
// ------------------------------------------------------

#ifdef __cplusplus
  #if (__cplusplus >= 201103L) || (_MSC_VER > 1900)  // C++11
    #define mi_attr_noexcept   noexcept
  #else
    #define mi_attr_noexcept   throw()
  #endif
#else
  #define mi_attr_noexcept
#endif

#if defined(__cplusplus) && (__cplusplus >= 201703)
  #define mi_decl_nodiscard    [[nodiscard]]
#elif (defined(__GNUC__) && (__GNUC__ >= 4)) || defined(__clang__)  // includes clang, icc, and clang-cl
  #define mi_decl_nodiscard    __attribute__((warn_unused_result))
#elif defined(_HAS_NODISCARD)
  #define mi_decl_nodiscard    _NODISCARD
#elif (_MSC_VER >= 1700)
  #define mi_decl_nodiscard    _Check_return_
#else
  #define mi_decl_nodiscard
#endif

#if defined(_MSC_VER) || defined(__MINGW32__)
  #if !defined(MI_SHARED_LIB)
    #define mi_decl_export
  #elif defined(MI_SHARED_LIB_EXPORT)
    #define mi_decl_export              __declspec(dllexport)
  #else
    #define mi_decl_export              __declspec(dllimport)
  #endif
  #if defined(__MINGW32__)
    #define mi_decl_restrict
    #define mi_attr_malloc              __attribute__((malloc))
  #else
    #if (_MSC_VER >= 1900) && !defined(__EDG__)
      #define mi_decl_restrict          __declspec(allocator) __declspec(restrict)
    #else
      #define mi_decl_restrict          __declspec(restrict)
    #endif
    #define mi_attr_malloc
  #endif
  #define mi_cdecl                      __cdecl
  #define mi_attr_alloc_size(s)
  #define mi_attr_alloc_size2(s1,s2)
  #define mi_attr_alloc_align(p)
#elif defined(__GNUC__)                 // includes clang and icc
  #if defined(MI_SHARED_LIB) && defined(MI_SHARED_LIB_EXPORT)
    #define mi_decl_export              __attribute__((visibility("default")))
  #else
    #define mi_decl_export
  #endif
  #define mi_cdecl                      // leads to warnings... __attribute__((cdecl))
  #define mi_decl_restrict
  #define mi_attr_malloc                __attribute__((malloc))
  #if (defined(__clang_major__) && (__clang_major__ < 4)) || (__GNUC__ < 5)
    #define mi_attr_alloc_size(s)
    #define mi_attr_alloc_size2(s1,s2)
    #define mi_attr_alloc_align(p)
  #elif defined(__INTEL_COMPILER)
    #define mi_attr_alloc_size(s)       __attribute__((alloc_size(s)))
    #define mi_attr_alloc_size2(s1,s2)  __attribute__((alloc_size(s1,s2)))
    #define mi_attr_alloc_align(p)
  #else
    #define mi_attr_alloc_size(s)       __attribute__((alloc_size(s)))
    #define mi_attr_alloc_size2(s1,s2)  __attribute__((alloc_size(s1,s2)))
    #define mi_attr_alloc_align(p)      __attribute__((alloc_align(p)))
  #endif
#else
  #define mi_cdecl
  #define mi_decl_export
  #define mi_decl_restrict
  #define mi_attr_malloc
  #define mi_attr_alloc_size(s)
  #define mi_attr_alloc_size2(s1,s2)
  #define mi_attr_alloc_align(p)
#endif

// ------------------------------------------------------
// Includes
// ------------------------------------------------------

#include <stddef.h>     // size_t
#include <stdbool.h>    // bool

#ifdef __cplusplus
extern "C" {
#endif

// ------------------------------------------------------
// Standard malloc interface
// ------------------------------------------------------

mi_decl_nodiscard mi_decl_export mi_decl_restrict void* mi_malloc(size_t size)  mi_attr_noexcept mi_attr_malloc mi_attr_alloc_size(1);
mi_decl_nodiscard mi_decl_export mi_decl_restrict void* mi_calloc(size_t count, size_t size)  mi_attr_noexcept mi_attr_malloc mi_attr_alloc_size2(1,2);
mi_decl_nodiscard mi_decl_export void* mi_realloc(void* p, size_t newsize)      mi_attr_noexcept mi_attr_alloc_size(2);
mi_decl_export void* mi_expand(void* p, size_t newsize)                         mi_attr_noexcept mi_attr_alloc_size(2);

mi_decl_export void mi_free(void* p) mi_attr_noexcept;
mi_decl_nodiscard mi_decl_export mi_decl_restrict char* mi_strdup(const char* s) mi_attr_noexcept mi_attr_malloc;
mi_decl_nodiscard mi_decl_export mi_decl_restrict char* mi_strndup(const char* s, size_t n) mi_attr_noexcept mi_attr_malloc;
mi_decl_nodiscard mi_decl_export mi_decl_restrict char* mi_realpath(const char* fname, char* resolved_name) mi_attr_noexcept mi_attr_malloc;

// ------------------------------------------------------
// Extended functionality
// ------------------------------------------------------
#define MI_SMALL_WSIZE_MAX  (128)
#define MI_SMALL_SIZE_MAX   (MI_SMALL_WSIZE_MAX*sizeof(void*))

mi_decl_nodiscard mi_decl_export mi_decl_restrict void* mi_malloc_small(size_t size) mi_attr_noexcept mi_attr_malloc mi_attr_alloc_size(1);
mi_decl_nodiscard mi_decl_export mi_decl_restrict void* mi_zalloc_small(size_t size) mi_attr_noexcept mi_attr_malloc mi_attr_alloc_size(1);
mi_decl_nodiscard mi_decl_export mi_decl_restrict void* mi_zalloc(size_t size)       mi_attr_noexcept mi_attr_malloc mi_attr_alloc_size(1);

mi_decl_nodiscard mi_decl_export mi_decl_restrict void* mi_mallocn(size_t count, size_t size) mi_attr_noexcept mi_attr_malloc mi_attr_alloc_size2(1,2);
mi_decl_nodiscard mi_decl_export void* mi_reallocn(void* p, size_t count, size_t size)        mi_attr_noexcept mi_attr_alloc_size2(2,3);
mi_decl_nodiscard mi_decl_export void* mi_reallocf(void* p, size_t newsize)                   mi_attr_noexcept mi_attr_alloc_size(2);

mi_decl_nodiscard mi_decl_export size_t mi_usable_size(const void* p) mi_attr_noexcept;
mi_decl_nodiscard mi_decl_export size_t mi_good_size(size_t size)     mi_attr_noexcept;


// ------------------------------------------------------
// Internals
// ------------------------------------------------------

typedef void (mi_cdecl mi_deferred_free_fun)(bool force, unsigned long long heartbeat, void* arg);
mi_decl_export void mi_register_deferred_free(mi_deferred_free_fun* deferred_free, void* arg) mi_attr_noexcept;

typedef void (mi_cdecl mi_output_fun)(const char* msg, void* arg);
mi_decl_export void mi_register_output(mi_output_fun* out, void* arg) mi_attr_noexcept;

typedef void (mi_cdecl mi_error_fun)(int err, void* arg);
mi_decl_export void mi_register_error(mi_error_fun* fun, void* arg);

mi_decl_export void mi_collect(bool force)    mi_attr_noexcept;
mi_decl_export int  mi_version(void)          mi_attr_noexcept;
mi_decl_export void mi_stats_reset(void)      mi_attr_noexcept;
mi_decl_export void mi_stats_merge(void)      mi_attr_noexcept;
mi_decl_export void mi_stats_print(void* out) mi_attr_noexcept;  // backward compatibility: `out` is ignored and should be NULL
mi_decl_export void mi_stats_print_out(mi_output_fun* out, void* arg) mi_attr_noexcept;

mi_decl_export void mi_process_init(void)     mi_attr_noexcept;
mi_decl_export void mi_thread_init(void)      mi_attr_noexcept;
mi_decl_export void mi_thread_done(void)      mi_attr_noexcept;
mi_decl_export void mi_thread_stats_print_out(mi_output_fun* out, void* arg) mi_attr_noexcept;

mi_decl_export void mi_process_info(size_t* elapsed_msecs, size_t* user_msecs, size_t* system_msecs,
                                    size_t* current_rss, size_t* peak_rss,
                                    size_t* current_commit, size_t* peak_commit, size_t* page_faults) mi_attr_noexcept;

// -------------------------------------------------------------------------------------
// Aligned allocation
// Note that `alignment` always follows `size` for consistency with unaligned
// allocation, but unfortunately this differs from `posix_memalign` and `aligned_alloc`.
// -------------------------------------------------------------------------------------

mi_decl_nodiscard mi_decl_export mi_decl_restrict void* mi_malloc_aligned(size_t size, size_t alignment) mi_attr_noexcept mi_attr_malloc mi_attr_alloc_size(1) mi_attr_alloc_align(2);
mi_decl_nodiscard mi_decl_export mi_decl_restrict void* mi_malloc_aligned_at(size_t size, size_t alignment, size_t offset) mi_attr_noexcept mi_attr_malloc mi_attr_alloc_size(1);
mi_decl_nodiscard mi_decl_export mi_decl_restrict void* mi_zalloc_aligned(size_t size, size_t alignment) mi_attr_noexcept mi_attr_malloc mi_attr_alloc_size(1) mi_attr_alloc_align(2);
mi_decl_nodiscard mi_decl_export mi_decl_restrict void* mi_zalloc_aligned_at(size_t size, size_t alignment, size_t offset) mi_attr_noexcept mi_attr_malloc mi_attr_alloc_size(1);
mi_decl_nodiscard mi_decl_export mi_decl_restrict void* mi_calloc_aligned(size_t count, size_t size, size_t alignment) mi_attr_noexcept mi_attr_malloc mi_attr_alloc_size2(1,2) mi_attr_alloc_align(3);
mi_decl_nodiscard mi_decl_export mi_decl_restrict void* mi_calloc_aligned_at(size_t count, size_t size, size_t alignment, size_t offset) mi_attr_noexcept mi_attr_malloc mi_attr_alloc_size2(1,2);
mi_decl_nodiscard mi_decl_export void* mi_realloc_aligned(void* p, size_t newsize, size_t alignment) mi_attr_noexcept mi_attr_alloc_size(2) mi_attr_alloc_align(3);
mi_decl_nodiscard mi_decl_export void* mi_realloc_aligned_at(void* p, size_t newsize, size_t alignment, size_t offset) mi_attr_noexcept mi_attr_alloc_size(2);


// -------------------------------------------------------------------------------------
// Heaps: first-class, but can only allocate from the same thread that created it.
// -------------------------------------------------------------------------------------

struct mi_heap_s;
typedef struct mi_heap_s mi_heap_t;

mi_decl_nodiscard mi_decl_export mi_heap_t* mi_heap_new(void);
mi_decl_export void       mi_heap_delete(mi_heap_t* heap);
mi_decl_export void       mi_heap_destroy(mi_heap_t* heap);
mi_decl_export mi_heap_t* mi_heap_set_default(mi_heap_t* heap);
mi_decl_export mi_heap_t* mi_heap_get_default(void);
mi_decl_export mi_heap_t* mi_heap_get_backing(void);
mi_decl_export void       mi_heap_collect(mi_heap_t* heap, bool force) mi_attr_noexcept;

mi_decl_nodiscard mi_decl_export mi_decl_restrict void* mi_heap_malloc(mi_heap_t* heap, size_t size) mi_attr_noexcept mi_attr_malloc mi_attr_alloc_size(2);
mi_decl_nodiscard mi_decl_export mi_decl_restrict void* mi_heap_zalloc(mi_heap_t* heap, size_t size) mi_attr_noexcept mi_attr_malloc mi_attr_alloc_size(2);
mi_decl_nodiscard mi_decl_export mi_decl_restrict void* mi_heap_calloc(mi_heap_t* heap, size_t count, size_t size) mi_attr_noexcept mi_attr_malloc mi_attr_alloc_size2(2, 3);
mi_decl_nodiscard mi_decl_export mi_decl_restrict void* mi_heap_mallocn(mi_heap_t* heap, size_t count, size_t size) mi_attr_noexcept mi_attr_malloc mi_attr_alloc_size2(2, 3);
mi_decl_nodiscard mi_decl_export mi_decl_restrict void* mi_heap_malloc_small(mi_heap_t* heap, size_t size) mi_attr_noexcept mi_attr_malloc mi_attr_alloc_size(2);

mi_decl_nodiscard mi_decl_export void* mi_heap_realloc(mi_heap_t* heap, void* p, size_t newsize)              mi_attr_noexcept mi_attr_alloc_size(3);
mi_decl_nodiscard mi_decl_export void* mi_heap_reallocn(mi_heap_t* heap, void* p, size_t count, size_t size)  mi_attr_noexcept mi_attr_alloc_size2(3,4);
mi_decl_nodiscard mi_decl_export void* mi_heap_reallocf(mi_heap_t* heap, void* p, size_t newsize)             mi_attr_noexcept mi_attr_alloc_size(3);

mi_decl_nodiscard mi_decl_export mi_decl_restrict char* mi_heap_strdup(mi_heap_t* heap, const char* s)            mi_attr_noexcept mi_attr_malloc;
mi_decl_nodiscard mi_decl_export mi_decl_restrict char* mi_heap_strndup(mi_heap_t* heap, const char* s, size_t n) mi_attr_noexcept mi_attr_malloc;
mi_decl_nodiscard mi_decl_export mi_decl_restrict char* mi_heap_realpath(mi_heap_t* heap, const char* fname, char* resolved_name) mi_attr_noexcept mi_attr_malloc;

mi_decl_nodiscard mi_decl_export mi_decl_restrict void* mi_heap_malloc_aligned(mi_heap_t* heap, size_t size, size_t alignment) mi_attr_noexcept mi_attr_malloc mi_attr_alloc_size(2) mi_attr_alloc_align(3);
mi_decl_nodiscard mi_decl_export mi_decl_restrict void* mi_heap_malloc_aligned_at(mi_heap_t* heap, size_t size, size_t alignment, size_t offset) mi_attr_noexcept mi_attr_malloc mi_attr_alloc_size(2);
mi_decl_nodiscard mi_decl_export mi_decl_restrict void* mi_heap_zalloc_aligned(mi_heap_t* heap, size_t size, size_t alignment) mi_attr_noexcept mi_attr_malloc mi_attr_alloc_size(2) mi_attr_alloc_align(3);
mi_decl_nodiscard mi_decl_export mi_decl_restrict void* mi_heap_zalloc_aligned_at(mi_heap_t* heap, size_t size, size_t alignment, size_t offset) mi_attr_noexcept mi_attr_malloc mi_attr_alloc_size(2);
mi_decl_nodiscard mi_decl_export mi_decl_restrict void* mi_heap_calloc_aligned(mi_heap_t* heap, size_t count, size_t size, size_t alignment) mi_attr_noexcept mi_attr_malloc mi_attr_alloc_size2(2, 3) mi_attr_alloc_align(4);
mi_decl_nodiscard mi_decl_export mi_decl_restrict void* mi_heap_calloc_aligned_at(mi_heap_t* heap, size_t count, size_t size, size_t alignment, size_t offset) mi_attr_noexcept mi_attr_malloc mi_attr_alloc_size2(2, 3);
mi_decl_nodiscard mi_decl_export void* mi_heap_realloc_aligned(mi_heap_t* heap, void* p, size_t newsize, size_t alignment) mi_attr_noexcept mi_attr_alloc_size(3) mi_attr_alloc_align(4);
mi_decl_nodiscard mi_decl_export void* mi_heap_realloc_aligned_at(mi_heap_t* heap, void* p, size_t newsize, size_t alignment, size_t offset) mi_attr_noexcept mi_attr_alloc_size(3);


// --------------------------------------------------------------------------------
// Zero initialized re-allocation.
// Only valid on memory that was originally allocated with zero initialization too.
// e.g. `mi_calloc`, `mi_zalloc`, `mi_zalloc_aligned` etc.
// see <https://github.com/microsoft/mimalloc/issues/63#issuecomment-508272992>
// --------------------------------------------------------------------------------

mi_decl_nodiscard mi_decl_export void* mi_rezalloc(void* p, size_t newsize)                mi_attr_noexcept mi_attr_alloc_size(2);
mi_decl_nodiscard mi_decl_export void* mi_recalloc(void* p, size_t newcount, size_t size)  mi_attr_noexcept mi_attr_alloc_size2(2,3);

mi_decl_nodiscard mi_decl_export void* mi_rezalloc_aligned(void* p, size_t newsize, size_t alignment) mi_attr_noexcept mi_attr_alloc_size(2) mi_attr_alloc_align(3);
mi_decl_nodiscard mi_decl_export void* mi_rezalloc_aligned_at(void* p, size_t newsize, size_t alignment, size_t offset) mi_attr_noexcept mi_attr_alloc_size(2);
mi_decl_nodiscard mi_decl_export void* mi_recalloc_aligned(void* p, size_t newcount, size_t size, size_t alignment) mi_attr_noexcept mi_attr_alloc_size2(2,3) mi_attr_alloc_align(4);
mi_decl_nodiscard mi_decl_export void* mi_recalloc_aligned_at(void* p, size_t newcount, size_t size, size_t alignment, size_t offset) mi_attr_noexcept mi_attr_alloc_size2(2,3);

mi_decl_nodiscard mi_decl_export void* mi_heap_rezalloc(mi_heap_t* heap, void* p, size_t newsize)                mi_attr_noexcept mi_attr_alloc_size(3);
mi_decl_nodiscard mi_decl_export void* mi_heap_recalloc(mi_heap_t* heap, void* p, size_t newcount, size_t size)  mi_attr_noexcept mi_attr_alloc_size2(3,4);

mi_decl_nodiscard mi_decl_export void* mi_heap_rezalloc_aligned(mi_heap_t* heap, void* p, size_t newsize, size_t alignment) mi_attr_noexcept mi_attr_alloc_size(3) mi_attr_alloc_align(4);
mi_decl_nodiscard mi_decl_export void* mi_heap_rezalloc_aligned_at(mi_heap_t* heap, void* p, size_t newsize, size_t alignment, size_t offset) mi_attr_noexcept mi_attr_alloc_size(3);
mi_decl_nodiscard mi_decl_export void* mi_heap_recalloc_aligned(mi_heap_t* heap, void* p, size_t newcount, size_t size, size_t alignment) mi_attr_noexcept mi_attr_alloc_size2(3,4) mi_attr_alloc_align(5);
mi_decl_nodiscard mi_decl_export void* mi_heap_recalloc_aligned_at(mi_heap_t* heap, void* p, size_t newcount, size_t size, size_t alignment, size_t offset) mi_attr_noexcept mi_attr_alloc_size2(3,4);


// ------------------------------------------------------
// Analysis
// ------------------------------------------------------

mi_decl_export bool mi_heap_contains_block(mi_heap_t* heap, const void* p);
mi_decl_export bool mi_heap_check_owned(mi_heap_t* heap, const void* p);
mi_decl_export bool mi_check_owned(const void* p);

// An area of heap space contains blocks of a single size.
typedef struct mi_heap_area_s {
  void*  blocks;      // start of the area containing heap blocks
  size_t reserved;    // bytes reserved for this area (virtual)
  size_t committed;   // current available bytes for this area
  size_t used;        // number of allocated blocks
  size_t block_size;  // size in bytes of each block
  size_t full_block_size; // size in bytes of a full block including padding and metadata.
} mi_heap_area_t;

typedef bool (mi_cdecl mi_block_visit_fun)(const mi_heap_t* heap, const mi_heap_area_t* area, void* block, size_t block_size, void* arg);

mi_decl_export bool mi_heap_visit_blocks(const mi_heap_t* heap, bool visit_all_blocks, mi_block_visit_fun* visitor, void* arg);

// Experimental
mi_decl_nodiscard mi_decl_export bool mi_is_in_heap_region(const void* p) mi_attr_noexcept;
mi_decl_nodiscard mi_decl_export bool mi_is_redirected(void) mi_attr_noexcept;

mi_decl_export int mi_reserve_huge_os_pages_interleave(size_t pages, size_t numa_nodes, size_t timeout_msecs) mi_attr_noexcept;
mi_decl_export int mi_reserve_huge_os_pages_at(size_t pages, int numa_node, size_t timeout_msecs) mi_attr_noexcept;

mi_decl_export int  mi_reserve_os_memory(size_t size, bool commit, bool allow_large) mi_attr_noexcept;
mi_decl_export bool mi_manage_os_memory(void* start, size_t size, bool is_committed, bool is_large, bool is_zero, int numa_node) mi_attr_noexcept;

// Experimental: heaps associated with specific memory arena's
typedef int mi_arena_id_t;
mi_decl_export void* mi_arena_area(mi_arena_id_t arena_id, size_t* size);
mi_decl_export int   mi_reserve_huge_os_pages_at_ex(size_t pages, int numa_node, size_t timeout_msecs, bool exclusive, mi_arena_id_t* arena_id) mi_attr_noexcept;
mi_decl_export int   mi_reserve_os_memory_ex(size_t size, bool commit, bool allow_large, bool exclusive, mi_arena_id_t* arena_id) mi_attr_noexcept;
mi_decl_export bool  mi_manage_os_memory_ex(void* start, size_t size, bool is_committed, bool is_large, bool is_zero, int numa_node, bool exclusive, mi_arena_id_t* arena_id) mi_attr_noexcept;

#if MI_MALLOC_VERSION >= 200
mi_decl_nodiscard mi_decl_export mi_heap_t* mi_heap_new_in_arena(mi_arena_id_t arena_id);
#endif

// deprecated
mi_decl_export int  mi_reserve_huge_os_pages(size_t pages, double max_secs, size_t* pages_reserved) mi_attr_noexcept;


// ------------------------------------------------------
// Convenience
// ------------------------------------------------------

#define mi_malloc_tp(tp)                ((tp*)mi_malloc(sizeof(tp)))
#define mi_zalloc_tp(tp)                ((tp*)mi_zalloc(sizeof(tp)))
#define mi_calloc_tp(tp,n)              ((tp*)mi_calloc(n,sizeof(tp)))
#define mi_mallocn_tp(tp,n)             ((tp*)mi_mallocn(n,sizeof(tp)))
#define mi_reallocn_tp(p,tp,n)          ((tp*)mi_reallocn(p,n,sizeof(tp)))
#define mi_recalloc_tp(p,tp,n)          ((tp*)mi_recalloc(p,n,sizeof(tp)))

#define mi_heap_malloc_tp(hp,tp)        ((tp*)mi_heap_malloc(hp,sizeof(tp)))
#define mi_heap_zalloc_tp(hp,tp)        ((tp*)mi_heap_zalloc(hp,sizeof(tp)))
#define mi_heap_calloc_tp(hp,tp,n)      ((tp*)mi_heap_calloc(hp,n,sizeof(tp)))
#define mi_heap_mallocn_tp(hp,tp,n)     ((tp*)mi_heap_mallocn(hp,n,sizeof(tp)))
#define mi_heap_reallocn_tp(hp,p,tp,n)  ((tp*)mi_heap_reallocn(hp,p,n,sizeof(tp)))
#define mi_heap_recalloc_tp(hp,p,tp,n)  ((tp*)mi_heap_recalloc(hp,p,n,sizeof(tp)))


// ------------------------------------------------------
// Options
// ------------------------------------------------------

typedef enum mi_option_e {
  // stable options
  mi_option_show_errors,              // print error messages
  mi_option_show_stats,               // print statistics on termination
  mi_option_verbose,                  // print verbose messages
  // the following options are experimental (see src/options.h)
  mi_option_eager_commit,
  mi_option_eager_region_commit,
  mi_option_reset_decommits,
  mi_option_large_os_pages,           // use large (2MiB) OS pages, implies eager commit
  mi_option_reserve_huge_os_pages,    // reserve N huge OS pages (1GiB) at startup
  mi_option_reserve_huge_os_pages_at, // reserve huge OS pages at a specific NUMA node
  mi_option_reserve_os_memory,        // reserve specified amount of OS memory at startup
  mi_option_deprecated_segment_cache,
  mi_option_page_reset,
  mi_option_abandoned_page_reset,
  mi_option_segment_reset,
  mi_option_eager_commit_delay,
  mi_option_reset_delay,
  mi_option_use_numa_nodes,           // 0 = use available numa nodes, otherwise use at most N nodes.
  mi_option_limit_os_alloc,           // 1 = do not use OS memory for allocation (but only reserved arenas)
  mi_option_os_tag,
  mi_option_max_errors,
  mi_option_max_warnings,
  mi_option_max_segment_reclaim,
  mi_option_destroy_on_exit,
  _mi_option_last
} mi_option_t;


mi_decl_nodiscard mi_decl_export bool mi_option_is_enabled(mi_option_t option);
mi_decl_export void mi_option_enable(mi_option_t option);
mi_decl_export void mi_option_disable(mi_option_t option);
mi_decl_export void mi_option_set_enabled(mi_option_t option, bool enable);
mi_decl_export void mi_option_set_enabled_default(mi_option_t option, bool enable);

mi_decl_nodiscard mi_decl_export long mi_option_get(mi_option_t option);
mi_decl_nodiscard mi_decl_export long mi_option_get_clamp(mi_option_t option, long min, long max);
mi_decl_export void mi_option_set(mi_option_t option, long value);
mi_decl_export void mi_option_set_default(mi_option_t option, long value);


// -------------------------------------------------------------------------------------------------------
// "mi" prefixed implementations of various posix, Unix, Windows, and C++ allocation functions.
// (This can be convenient when providing overrides of these functions as done in `mimalloc-override.h`.)
// note: we use `mi_cfree` as "checked free" and it checks if the pointer is in our heap before free-ing.
// -------------------------------------------------------------------------------------------------------

mi_decl_export void  mi_cfree(void* p) mi_attr_noexcept;
mi_decl_export void* mi__expand(void* p, size_t newsize) mi_attr_noexcept;
mi_decl_nodiscard mi_decl_export size_t mi_malloc_size(const void* p)        mi_attr_noexcept;
mi_decl_nodiscard mi_decl_export size_t mi_malloc_good_size(size_t size)     mi_attr_noexcept;
mi_decl_nodiscard mi_decl_export size_t mi_malloc_usable_size(const void *p) mi_attr_noexcept;

mi_decl_export int mi_posix_memalign(void** p, size_t alignment, size_t size)   mi_attr_noexcept;
mi_decl_nodiscard mi_decl_export mi_decl_restrict void* mi_memalign(size_t alignment, size_t size) mi_attr_noexcept mi_attr_malloc mi_attr_alloc_size(2) mi_attr_alloc_align(1);
mi_decl_nodiscard mi_decl_export mi_decl_restrict void* mi_valloc(size_t size)  mi_attr_noexcept mi_attr_malloc mi_attr_alloc_size(1);
mi_decl_nodiscard mi_decl_export mi_decl_restrict void* mi_pvalloc(size_t size) mi_attr_noexcept mi_attr_malloc mi_attr_alloc_size(1);
mi_decl_nodiscard mi_decl_export mi_decl_restrict void* mi_aligned_alloc(size_t alignment, size_t size) mi_attr_noexcept mi_attr_malloc mi_attr_alloc_size(2) mi_attr_alloc_align(1);

mi_decl_nodiscard mi_decl_export void* mi_reallocarray(void* p, size_t count, size_t size) mi_attr_noexcept mi_attr_alloc_size2(2,3);
mi_decl_nodiscard mi_decl_export int   mi_reallocarr(void* p, size_t count, size_t size) mi_attr_noexcept;
mi_decl_nodiscard mi_decl_export void* mi_aligned_recalloc(void* p, size_t newcount, size_t size, size_t alignment) mi_attr_noexcept;
mi_decl_nodiscard mi_decl_export void* mi_aligned_offset_recalloc(void* p, size_t newcount, size_t size, size_t alignment, size_t offset) mi_attr_noexcept;

mi_decl_nodiscard mi_decl_export mi_decl_restrict unsigned short* mi_wcsdup(const unsigned short* s) mi_attr_noexcept mi_attr_malloc;
mi_decl_nodiscard mi_decl_export mi_decl_restrict unsigned char*  mi_mbsdup(const unsigned char* s)  mi_attr_noexcept mi_attr_malloc;
mi_decl_export int mi_dupenv_s(char** buf, size_t* size, const char* name)                      mi_attr_noexcept;
mi_decl_export int mi_wdupenv_s(unsigned short** buf, size_t* size, const unsigned short* name) mi_attr_noexcept;

mi_decl_export void mi_free_size(void* p, size_t size)                           mi_attr_noexcept;
mi_decl_export void mi_free_size_aligned(void* p, size_t size, size_t alignment) mi_attr_noexcept;
mi_decl_export void mi_free_aligned(void* p, size_t alignment)                   mi_attr_noexcept;

// The `mi_new` wrappers implement C++ semantics on out-of-memory instead of directly returning `NULL`.
// (and call `std::get_new_handler` and potentially raise a `std::bad_alloc` exception).
mi_decl_nodiscard mi_decl_export mi_decl_restrict void* mi_new(size_t size)                   mi_attr_malloc mi_attr_alloc_size(1);
mi_decl_nodiscard mi_decl_export mi_decl_restrict void* mi_new_aligned(size_t size, size_t alignment) mi_attr_malloc mi_attr_alloc_size(1) mi_attr_alloc_align(2);
mi_decl_nodiscard mi_decl_export mi_decl_restrict void* mi_new_nothrow(size_t size)           mi_attr_noexcept mi_attr_malloc mi_attr_alloc_size(1);
mi_decl_nodiscard mi_decl_export mi_decl_restrict void* mi_new_aligned_nothrow(size_t size, size_t alignment) mi_attr_noexcept mi_attr_malloc mi_attr_alloc_size(1) mi_attr_alloc_align(2);
mi_decl_nodiscard mi_decl_export mi_decl_restrict void* mi_new_n(size_t count, size_t size)   mi_attr_malloc mi_attr_alloc_size2(1, 2);
mi_decl_nodiscard mi_decl_export void* mi_new_realloc(void* p, size_t newsize)                mi_attr_alloc_size(2);
mi_decl_nodiscard mi_decl_export void* mi_new_reallocn(void* p, size_t newcount, size_t size) mi_attr_alloc_size2(2, 3);

mi_decl_nodiscard mi_decl_export mi_decl_restrict void* mi_heap_alloc_new(mi_heap_t* heap, size_t size)                mi_attr_malloc mi_attr_alloc_size(2);
mi_decl_nodiscard mi_decl_export mi_decl_restrict void* mi_heap_alloc_new_n(mi_heap_t* heap, size_t count, size_t size) mi_attr_malloc mi_attr_alloc_size2(2, 3);

#ifdef __cplusplus
}
#endif

// ---------------------------------------------------------------------------------------------
// Implement the C++ std::allocator interface for use in STL containers.
// (note: see `mimalloc-new-delete.h` for overriding the new/delete operators globally)
// ---------------------------------------------------------------------------------------------
#ifdef __cplusplus

#include <cstddef>     // std::size_t
#include <cstdint>     // PTRDIFF_MAX
#if (__cplusplus >= 201103L) || (_MSC_VER > 1900)  // C++11
#include <type_traits> // std::true_type
#include <utility>     // std::forward
#endif

template<class T> struct _mi_stl_allocator_common {
  typedef T                 value_type;
  typedef std::size_t       size_type;
  typedef std::ptrdiff_t    difference_type;
  typedef value_type&       reference;
  typedef value_type const& const_reference;
  typedef value_type*       pointer;
  typedef value_type const* const_pointer;

  #if ((__cplusplus >= 201103L) || (_MSC_VER > 1900))  // C++11
  using propagate_on_container_copy_assignment = std::true_type;
  using propagate_on_container_move_assignment = std::true_type;
  using propagate_on_container_swap            = std::true_type;
  template <class U, class ...Args> void construct(U* p, Args&& ...args) { ::new(p) U(std::forward<Args>(args)...); }
  template <class U> void destroy(U* p) mi_attr_noexcept { p->~U(); }
  #else
  void construct(pointer p, value_type const& val) { ::new(p) value_type(val); }
  void destroy(pointer p) { p->~value_type(); }
  #endif

  size_type     max_size() const mi_attr_noexcept { return (PTRDIFF_MAX/sizeof(value_type)); }
  pointer       address(reference x) const        { return &x; }
  const_pointer address(const_reference x) const  { return &x; }
};

template<class T> struct mi_stl_allocator : public _mi_stl_allocator_common<T> {
  using typename _mi_stl_allocator_common<T>::size_type;
  using typename _mi_stl_allocator_common<T>::value_type;
  using typename _mi_stl_allocator_common<T>::pointer;
  template <class U> struct rebind { typedef mi_stl_allocator<U> other; };

  mi_stl_allocator()                                             mi_attr_noexcept = default;
  mi_stl_allocator(const mi_stl_allocator&)                      mi_attr_noexcept = default;
  template<class U> mi_stl_allocator(const mi_stl_allocator<U>&) mi_attr_noexcept { }
  mi_stl_allocator  select_on_container_copy_construction() const { return *this; }
  void              deallocate(T* p, size_type) { mi_free(p); }

  #if (__cplusplus >= 201703L)  // C++17
  mi_decl_nodiscard T* allocate(size_type count) { return static_cast<T*>(mi_new_n(count, sizeof(T))); }
  mi_decl_nodiscard T* allocate(size_type count, const void*) { return allocate(count); }
  #else
  mi_decl_nodiscard pointer allocate(size_type count, const void* = 0) { return static_cast<pointer>(mi_new_n(count, sizeof(value_type))); }
  #endif

  #if ((__cplusplus >= 201103L) || (_MSC_VER > 1900))  // C++11
  using is_always_equal = std::true_type;
  #endif
};

template<class T1,class T2> bool operator==(const mi_stl_allocator<T1>& , const mi_stl_allocator<T2>& ) mi_attr_noexcept { return true; }
template<class T1,class T2> bool operator!=(const mi_stl_allocator<T1>& , const mi_stl_allocator<T2>& ) mi_attr_noexcept { return false; }


#if (__cplusplus >= 201103L) || (_MSC_VER > 1900)  // C++11
#include <memory>      // std::shared_ptr

// Common base class for STL allocators in a specific heap
template<class T, bool destroy> struct _mi_heap_stl_allocator_common : public _mi_stl_allocator_common<T> {
  using typename _mi_stl_allocator_common<T>::size_type;
  using typename _mi_stl_allocator_common<T>::value_type;
  using typename _mi_stl_allocator_common<T>::pointer;

  _mi_heap_stl_allocator_common(mi_heap_t* hp) : heap(hp) { }    /* will not delete or destroy the passed in heap */

  #if (__cplusplus >= 201703L)  // C++17
  mi_decl_nodiscard T* allocate(size_type count) { return static_cast<T*>(mi_heap_alloc_new_n(this->heap.get(), count, sizeof(T))); }
  mi_decl_nodiscard T* allocate(size_type count, const void*) { return allocate(count); }
  #else
  mi_decl_nodiscard pointer allocate(size_type count, const void* = 0) { return static_cast<pointer>(mi_heap_alloc_new_n(this->heap.get(), count, sizeof(value_type))); }
  #endif

  #if ((__cplusplus >= 201103L) || (_MSC_VER > 1900))  // C++11
  using is_always_equal = std::false_type;
  #endif

  void collect(bool force) { mi_heap_collect(this->heap.get(), force); }
  template<class U> bool is_equal(const _mi_heap_stl_allocator_common<U, destroy>& x) const { return (this->heap == x.heap); }

protected:
  std::shared_ptr<mi_heap_t> heap;
<<<<<<< HEAD
  template<class U, bool D> friend struct _mi_heap_stl_allocator_common;
  
  _mi_heap_stl_allocator_common() {
=======
  template<class U> friend struct _mi_heap_stl_allocator_common;

  _mi_heap_stl_allocator_common(bool destroy) {
>>>>>>> 4f2fdf76
    mi_heap_t* hp = mi_heap_new();
    this->heap.reset(hp, (destroy ? &heap_destroy : &heap_delete));  /* calls heap_delete/destroy when the refcount drops to zero */
  }
  _mi_heap_stl_allocator_common(const _mi_heap_stl_allocator_common& x) mi_attr_noexcept : heap(x.heap) { }
  template<class U> _mi_heap_stl_allocator_common(const _mi_heap_stl_allocator_common<U, destroy>& x) mi_attr_noexcept : heap(x.heap) { }

private:
  static void heap_delete(mi_heap_t* hp)  { if (hp != NULL) { mi_heap_delete(hp); } }
  static void heap_destroy(mi_heap_t* hp) { if (hp != NULL) { mi_heap_destroy(hp); } }
};

// STL allocator allocation in a specific heap
template<class T> struct mi_heap_stl_allocator : public _mi_heap_stl_allocator_common<T, false> {
  using typename _mi_heap_stl_allocator_common<T, false>::size_type;
  mi_heap_stl_allocator(mi_heap_t* hp) : _mi_heap_stl_allocator_common<T, false>(hp) { }  /* no delete or destroy on the passed in heap */
  template<class U> mi_heap_stl_allocator(const mi_heap_stl_allocator<U>& x) mi_attr_noexcept : _mi_heap_stl_allocator_common<T, false>(x) { }

  mi_heap_stl_allocator select_on_container_copy_construction() const { return *this; }
  void deallocate(T* p, size_type) { mi_free(p); }
  template<class U> struct rebind { typedef mi_heap_stl_allocator<U> other; };
};

template<class T1, class T2> bool operator==(const mi_heap_stl_allocator<T1>& x, const mi_heap_stl_allocator<T2>& y) mi_attr_noexcept { return (x.is_equal(y)); }
template<class T1, class T2> bool operator!=(const mi_heap_stl_allocator<T1>& x, const mi_heap_stl_allocator<T2>& y) mi_attr_noexcept { return (!x.is_equal(y)); }


// STL allocator allocation in a specific heap, where `free` does nothing and
// the heap is destroyed in one go on destruction -- use with care!
template<class T> struct mi_heap_destroy_stl_allocator : public _mi_heap_stl_allocator_common<T, true> {
  using typename _mi_heap_stl_allocator_common<T, true>::size_type;
  template<class U> mi_heap_destroy_stl_allocator(const mi_heap_destroy_stl_allocator<U>& x) mi_attr_noexcept : _mi_heap_stl_allocator_common<T, true>(x) { }

  mi_heap_destroy_stl_allocator select_on_container_copy_construction() const { return *this; }
  void deallocate(T*, size_type) { /* do nothing as we destroy the heap on destruct. */ }
  template<class U> struct rebind { typedef mi_heap_destroy_stl_allocator<U> other; };
};

template<class T1, class T2> bool operator==(const mi_heap_destroy_stl_allocator<T1>& x, const mi_heap_destroy_stl_allocator<T2>& y) mi_attr_noexcept { return (x.is_equal(y)); }
template<class T1, class T2> bool operator!=(const mi_heap_destroy_stl_allocator<T1>& x, const mi_heap_destroy_stl_allocator<T2>& y) mi_attr_noexcept { return (!x.is_equal(y)); }

#endif // C++11

#endif // __cplusplus

#endif<|MERGE_RESOLUTION|>--- conflicted
+++ resolved
@@ -496,15 +496,9 @@
 
 protected:
   std::shared_ptr<mi_heap_t> heap;
-<<<<<<< HEAD
   template<class U, bool D> friend struct _mi_heap_stl_allocator_common;
   
   _mi_heap_stl_allocator_common() {
-=======
-  template<class U> friend struct _mi_heap_stl_allocator_common;
-
-  _mi_heap_stl_allocator_common(bool destroy) {
->>>>>>> 4f2fdf76
     mi_heap_t* hp = mi_heap_new();
     this->heap.reset(hp, (destroy ? &heap_destroy : &heap_delete));  /* calls heap_delete/destroy when the refcount drops to zero */
   }
