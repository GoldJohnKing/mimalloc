/* ----------------------------------------------------------------------------
Copyright (c) 2018-2023, Microsoft Research, Daan Leijen
This is free software; you can redistribute it and/or modify it under the
terms of the MIT license. A copy of the license can be found in the file
"LICENSE" at the root of this distribution.
-----------------------------------------------------------------------------*/
#pragma once
#ifndef MIMALLOC_H
#define MIMALLOC_H

<<<<<<< HEAD
#define MI_MALLOC_VERSION 303   // major + 2 digits minor
=======
#define MI_MALLOC_VERSION 194   // major + 2 digits minor
>>>>>>> a78374d8

// ------------------------------------------------------
// Compiler specific attributes
// ------------------------------------------------------

#ifdef __cplusplus
  #if (__cplusplus >= 201103L) || (_MSC_VER > 1900)  // C++11
    #define mi_attr_noexcept   noexcept
  #else
    #define mi_attr_noexcept   throw()
  #endif
#else
  #define mi_attr_noexcept
#endif

#if defined(__cplusplus) && (__cplusplus >= 201703)
  #define mi_decl_nodiscard    [[nodiscard]]
#elif (defined(__GNUC__) && (__GNUC__ >= 4)) || defined(__clang__)  // includes clang, icc, and clang-cl
  #define mi_decl_nodiscard    __attribute__((warn_unused_result))
#elif defined(_HAS_NODISCARD)
  #define mi_decl_nodiscard    _NODISCARD
#elif (_MSC_VER >= 1700)
  #define mi_decl_nodiscard    _Check_return_
#else
  #define mi_decl_nodiscard
#endif

#if defined(_MSC_VER) || defined(__MINGW32__)
  #if !defined(MI_SHARED_LIB)
    #define mi_decl_export
  #elif defined(MI_SHARED_LIB_EXPORT)
    #define mi_decl_export              __declspec(dllexport)
  #else
    #define mi_decl_export              __declspec(dllimport)
  #endif
  #if defined(__MINGW32__)
    #define mi_decl_restrict
    #define mi_attr_malloc              __attribute__((malloc))
  #else
    #if (_MSC_VER >= 1900) && !defined(__EDG__)
      #define mi_decl_restrict          __declspec(allocator) __declspec(restrict)
    #else
      #define mi_decl_restrict          __declspec(restrict)
    #endif
    #define mi_attr_malloc
  #endif
  #define mi_cdecl                      __cdecl
  #define mi_attr_alloc_size(s)
  #define mi_attr_alloc_size2(s1,s2)
  #define mi_attr_alloc_align(p)
#elif defined(__GNUC__)                 // includes clang and icc
  #if defined(MI_SHARED_LIB) && defined(MI_SHARED_LIB_EXPORT)
    #define mi_decl_export              __attribute__((visibility("default")))
  #else
    #define mi_decl_export
  #endif
  #define mi_cdecl                      // leads to warnings... __attribute__((cdecl))
  #define mi_decl_restrict
  #define mi_attr_malloc                __attribute__((malloc))
  #if (defined(__clang_major__) && (__clang_major__ < 4)) || (__GNUC__ < 5)
    #define mi_attr_alloc_size(s)
    #define mi_attr_alloc_size2(s1,s2)
    #define mi_attr_alloc_align(p)
  #elif defined(__INTEL_COMPILER)
    #define mi_attr_alloc_size(s)       __attribute__((alloc_size(s)))
    #define mi_attr_alloc_size2(s1,s2)  __attribute__((alloc_size(s1,s2)))
    #define mi_attr_alloc_align(p)
  #else
    #define mi_attr_alloc_size(s)       __attribute__((alloc_size(s)))
    #define mi_attr_alloc_size2(s1,s2)  __attribute__((alloc_size(s1,s2)))
    #define mi_attr_alloc_align(p)      __attribute__((alloc_align(p)))
  #endif
#else
  #define mi_cdecl
  #define mi_decl_export
  #define mi_decl_restrict
  #define mi_attr_malloc
  #define mi_attr_alloc_size(s)
  #define mi_attr_alloc_size2(s1,s2)
  #define mi_attr_alloc_align(p)
#endif

// ------------------------------------------------------
// Includes
// ------------------------------------------------------

#include <stddef.h>     // size_t
#include <stdbool.h>    // bool

#ifdef __cplusplus
extern "C" {
#endif

// ------------------------------------------------------
// Standard malloc interface
// ------------------------------------------------------

mi_decl_nodiscard mi_decl_export mi_decl_restrict void* mi_malloc(size_t size)  mi_attr_noexcept mi_attr_malloc mi_attr_alloc_size(1);
mi_decl_nodiscard mi_decl_export mi_decl_restrict void* mi_calloc(size_t count, size_t size)  mi_attr_noexcept mi_attr_malloc mi_attr_alloc_size2(1,2);
mi_decl_nodiscard mi_decl_export void* mi_realloc(void* p, size_t newsize)      mi_attr_noexcept mi_attr_alloc_size(2);
mi_decl_export void* mi_expand(void* p, size_t newsize)                         mi_attr_noexcept mi_attr_alloc_size(2);

mi_decl_export void mi_free(void* p) mi_attr_noexcept;
mi_decl_nodiscard mi_decl_export mi_decl_restrict char* mi_strdup(const char* s) mi_attr_noexcept mi_attr_malloc;
mi_decl_nodiscard mi_decl_export mi_decl_restrict char* mi_strndup(const char* s, size_t n) mi_attr_noexcept mi_attr_malloc;
mi_decl_nodiscard mi_decl_export mi_decl_restrict char* mi_realpath(const char* fname, char* resolved_name) mi_attr_noexcept mi_attr_malloc;

// ------------------------------------------------------
// Extended functionality
// ------------------------------------------------------
#define MI_SMALL_WSIZE_MAX  (128)
#define MI_SMALL_SIZE_MAX   (MI_SMALL_WSIZE_MAX*sizeof(void*))

mi_decl_nodiscard mi_decl_export mi_decl_restrict void* mi_malloc_small(size_t size) mi_attr_noexcept mi_attr_malloc mi_attr_alloc_size(1);
mi_decl_nodiscard mi_decl_export mi_decl_restrict void* mi_zalloc_small(size_t size) mi_attr_noexcept mi_attr_malloc mi_attr_alloc_size(1);
mi_decl_nodiscard mi_decl_export mi_decl_restrict void* mi_zalloc(size_t size)       mi_attr_noexcept mi_attr_malloc mi_attr_alloc_size(1);

mi_decl_nodiscard mi_decl_export mi_decl_restrict void* mi_mallocn(size_t count, size_t size) mi_attr_noexcept mi_attr_malloc mi_attr_alloc_size2(1,2);
mi_decl_nodiscard mi_decl_export void* mi_reallocn(void* p, size_t count, size_t size)        mi_attr_noexcept mi_attr_alloc_size2(2,3);
mi_decl_nodiscard mi_decl_export void* mi_reallocf(void* p, size_t newsize)                   mi_attr_noexcept mi_attr_alloc_size(2);

mi_decl_nodiscard mi_decl_export size_t mi_usable_size(const void* p) mi_attr_noexcept;
mi_decl_nodiscard mi_decl_export size_t mi_good_size(size_t size)     mi_attr_noexcept;


// ------------------------------------------------------
// Internals
// ------------------------------------------------------

typedef void (mi_cdecl mi_deferred_free_fun)(bool force, unsigned long long heartbeat, void* arg);
mi_decl_export void mi_register_deferred_free(mi_deferred_free_fun* deferred_free, void* arg) mi_attr_noexcept;

typedef void (mi_cdecl mi_output_fun)(const char* msg, void* arg);
mi_decl_export void mi_register_output(mi_output_fun* out, void* arg) mi_attr_noexcept;

typedef void (mi_cdecl mi_error_fun)(int err, void* arg);
mi_decl_export void mi_register_error(mi_error_fun* fun, void* arg);

mi_decl_export void mi_collect(bool force)    mi_attr_noexcept;
mi_decl_export int  mi_version(void)          mi_attr_noexcept;
mi_decl_export void mi_stats_reset(void)      mi_attr_noexcept;
mi_decl_export void mi_stats_merge(void)      mi_attr_noexcept;
mi_decl_export void mi_stats_print(void* out) mi_attr_noexcept;  // backward compatibility: `out` is ignored and should be NULL
mi_decl_export void mi_stats_print_out(mi_output_fun* out, void* arg) mi_attr_noexcept;
mi_decl_export void mi_options_print(void)    mi_attr_noexcept;

mi_decl_export void mi_process_init(void)     mi_attr_noexcept;
mi_decl_export void mi_thread_init(void)      mi_attr_noexcept;
mi_decl_export void mi_thread_done(void)      mi_attr_noexcept;
mi_decl_export void mi_thread_stats_print_out(mi_output_fun* out, void* arg) mi_attr_noexcept;

mi_decl_export void mi_process_info(size_t* elapsed_msecs, size_t* user_msecs, size_t* system_msecs,
                                    size_t* current_rss, size_t* peak_rss,
                                    size_t* current_commit, size_t* peak_commit, size_t* page_faults) mi_attr_noexcept;

// -------------------------------------------------------------------------------------
// Aligned allocation
// Note that `alignment` always follows `size` for consistency with unaligned
// allocation, but unfortunately this differs from `posix_memalign` and `aligned_alloc`.
// -------------------------------------------------------------------------------------

mi_decl_nodiscard mi_decl_export mi_decl_restrict void* mi_malloc_aligned(size_t size, size_t alignment) mi_attr_noexcept mi_attr_malloc mi_attr_alloc_size(1) mi_attr_alloc_align(2);
mi_decl_nodiscard mi_decl_export mi_decl_restrict void* mi_malloc_aligned_at(size_t size, size_t alignment, size_t offset) mi_attr_noexcept mi_attr_malloc mi_attr_alloc_size(1);
mi_decl_nodiscard mi_decl_export mi_decl_restrict void* mi_zalloc_aligned(size_t size, size_t alignment) mi_attr_noexcept mi_attr_malloc mi_attr_alloc_size(1) mi_attr_alloc_align(2);
mi_decl_nodiscard mi_decl_export mi_decl_restrict void* mi_zalloc_aligned_at(size_t size, size_t alignment, size_t offset) mi_attr_noexcept mi_attr_malloc mi_attr_alloc_size(1);
mi_decl_nodiscard mi_decl_export mi_decl_restrict void* mi_calloc_aligned(size_t count, size_t size, size_t alignment) mi_attr_noexcept mi_attr_malloc mi_attr_alloc_size2(1,2) mi_attr_alloc_align(3);
mi_decl_nodiscard mi_decl_export mi_decl_restrict void* mi_calloc_aligned_at(size_t count, size_t size, size_t alignment, size_t offset) mi_attr_noexcept mi_attr_malloc mi_attr_alloc_size2(1,2);
mi_decl_nodiscard mi_decl_export void* mi_realloc_aligned(void* p, size_t newsize, size_t alignment) mi_attr_noexcept mi_attr_alloc_size(2) mi_attr_alloc_align(3);
mi_decl_nodiscard mi_decl_export void* mi_realloc_aligned_at(void* p, size_t newsize, size_t alignment, size_t offset) mi_attr_noexcept mi_attr_alloc_size(2);


// -------------------------------------------------------------------------------------
// Heaps: first-class, but can only allocate from the same thread that created it.
// -------------------------------------------------------------------------------------

struct mi_heap_s;
typedef struct mi_heap_s mi_heap_t;

mi_decl_nodiscard mi_decl_export mi_heap_t* mi_heap_new(void);
mi_decl_export void       mi_heap_delete(mi_heap_t* heap);
mi_decl_export void       mi_heap_destroy(mi_heap_t* heap);
mi_decl_export mi_heap_t* mi_heap_set_default(mi_heap_t* heap);
mi_decl_export mi_heap_t* mi_heap_get_default(void);
mi_decl_export mi_heap_t* mi_heap_get_backing(void);
mi_decl_export void       mi_heap_collect(mi_heap_t* heap, bool force) mi_attr_noexcept;

mi_decl_nodiscard mi_decl_export mi_decl_restrict void* mi_heap_malloc(mi_heap_t* heap, size_t size) mi_attr_noexcept mi_attr_malloc mi_attr_alloc_size(2);
mi_decl_nodiscard mi_decl_export mi_decl_restrict void* mi_heap_zalloc(mi_heap_t* heap, size_t size) mi_attr_noexcept mi_attr_malloc mi_attr_alloc_size(2);
mi_decl_nodiscard mi_decl_export mi_decl_restrict void* mi_heap_calloc(mi_heap_t* heap, size_t count, size_t size) mi_attr_noexcept mi_attr_malloc mi_attr_alloc_size2(2, 3);
mi_decl_nodiscard mi_decl_export mi_decl_restrict void* mi_heap_mallocn(mi_heap_t* heap, size_t count, size_t size) mi_attr_noexcept mi_attr_malloc mi_attr_alloc_size2(2, 3);
mi_decl_nodiscard mi_decl_export mi_decl_restrict void* mi_heap_malloc_small(mi_heap_t* heap, size_t size) mi_attr_noexcept mi_attr_malloc mi_attr_alloc_size(2);

mi_decl_nodiscard mi_decl_export void* mi_heap_realloc(mi_heap_t* heap, void* p, size_t newsize)              mi_attr_noexcept mi_attr_alloc_size(3);
mi_decl_nodiscard mi_decl_export void* mi_heap_reallocn(mi_heap_t* heap, void* p, size_t count, size_t size)  mi_attr_noexcept mi_attr_alloc_size2(3,4);
mi_decl_nodiscard mi_decl_export void* mi_heap_reallocf(mi_heap_t* heap, void* p, size_t newsize)             mi_attr_noexcept mi_attr_alloc_size(3);

mi_decl_nodiscard mi_decl_export mi_decl_restrict char* mi_heap_strdup(mi_heap_t* heap, const char* s)            mi_attr_noexcept mi_attr_malloc;
mi_decl_nodiscard mi_decl_export mi_decl_restrict char* mi_heap_strndup(mi_heap_t* heap, const char* s, size_t n) mi_attr_noexcept mi_attr_malloc;
mi_decl_nodiscard mi_decl_export mi_decl_restrict char* mi_heap_realpath(mi_heap_t* heap, const char* fname, char* resolved_name) mi_attr_noexcept mi_attr_malloc;

mi_decl_nodiscard mi_decl_export mi_decl_restrict void* mi_heap_malloc_aligned(mi_heap_t* heap, size_t size, size_t alignment) mi_attr_noexcept mi_attr_malloc mi_attr_alloc_size(2) mi_attr_alloc_align(3);
mi_decl_nodiscard mi_decl_export mi_decl_restrict void* mi_heap_malloc_aligned_at(mi_heap_t* heap, size_t size, size_t alignment, size_t offset) mi_attr_noexcept mi_attr_malloc mi_attr_alloc_size(2);
mi_decl_nodiscard mi_decl_export mi_decl_restrict void* mi_heap_zalloc_aligned(mi_heap_t* heap, size_t size, size_t alignment) mi_attr_noexcept mi_attr_malloc mi_attr_alloc_size(2) mi_attr_alloc_align(3);
mi_decl_nodiscard mi_decl_export mi_decl_restrict void* mi_heap_zalloc_aligned_at(mi_heap_t* heap, size_t size, size_t alignment, size_t offset) mi_attr_noexcept mi_attr_malloc mi_attr_alloc_size(2);
mi_decl_nodiscard mi_decl_export mi_decl_restrict void* mi_heap_calloc_aligned(mi_heap_t* heap, size_t count, size_t size, size_t alignment) mi_attr_noexcept mi_attr_malloc mi_attr_alloc_size2(2, 3) mi_attr_alloc_align(4);
mi_decl_nodiscard mi_decl_export mi_decl_restrict void* mi_heap_calloc_aligned_at(mi_heap_t* heap, size_t count, size_t size, size_t alignment, size_t offset) mi_attr_noexcept mi_attr_malloc mi_attr_alloc_size2(2, 3);
mi_decl_nodiscard mi_decl_export void* mi_heap_realloc_aligned(mi_heap_t* heap, void* p, size_t newsize, size_t alignment) mi_attr_noexcept mi_attr_alloc_size(3) mi_attr_alloc_align(4);
mi_decl_nodiscard mi_decl_export void* mi_heap_realloc_aligned_at(mi_heap_t* heap, void* p, size_t newsize, size_t alignment, size_t offset) mi_attr_noexcept mi_attr_alloc_size(3);


// --------------------------------------------------------------------------------
// Zero initialized re-allocation.
// Only valid on memory that was originally allocated with zero initialization too.
// e.g. `mi_calloc`, `mi_zalloc`, `mi_zalloc_aligned` etc.
// see <https://github.com/microsoft/mimalloc/issues/63#issuecomment-508272992>
// --------------------------------------------------------------------------------

mi_decl_nodiscard mi_decl_export void* mi_rezalloc(void* p, size_t newsize)                mi_attr_noexcept mi_attr_alloc_size(2);
mi_decl_nodiscard mi_decl_export void* mi_recalloc(void* p, size_t newcount, size_t size)  mi_attr_noexcept mi_attr_alloc_size2(2,3);

mi_decl_nodiscard mi_decl_export void* mi_rezalloc_aligned(void* p, size_t newsize, size_t alignment) mi_attr_noexcept mi_attr_alloc_size(2) mi_attr_alloc_align(3);
mi_decl_nodiscard mi_decl_export void* mi_rezalloc_aligned_at(void* p, size_t newsize, size_t alignment, size_t offset) mi_attr_noexcept mi_attr_alloc_size(2);
mi_decl_nodiscard mi_decl_export void* mi_recalloc_aligned(void* p, size_t newcount, size_t size, size_t alignment) mi_attr_noexcept mi_attr_alloc_size2(2,3) mi_attr_alloc_align(4);
mi_decl_nodiscard mi_decl_export void* mi_recalloc_aligned_at(void* p, size_t newcount, size_t size, size_t alignment, size_t offset) mi_attr_noexcept mi_attr_alloc_size2(2,3);

mi_decl_nodiscard mi_decl_export void* mi_heap_rezalloc(mi_heap_t* heap, void* p, size_t newsize)                mi_attr_noexcept mi_attr_alloc_size(3);
mi_decl_nodiscard mi_decl_export void* mi_heap_recalloc(mi_heap_t* heap, void* p, size_t newcount, size_t size)  mi_attr_noexcept mi_attr_alloc_size2(3,4);

mi_decl_nodiscard mi_decl_export void* mi_heap_rezalloc_aligned(mi_heap_t* heap, void* p, size_t newsize, size_t alignment) mi_attr_noexcept mi_attr_alloc_size(3) mi_attr_alloc_align(4);
mi_decl_nodiscard mi_decl_export void* mi_heap_rezalloc_aligned_at(mi_heap_t* heap, void* p, size_t newsize, size_t alignment, size_t offset) mi_attr_noexcept mi_attr_alloc_size(3);
mi_decl_nodiscard mi_decl_export void* mi_heap_recalloc_aligned(mi_heap_t* heap, void* p, size_t newcount, size_t size, size_t alignment) mi_attr_noexcept mi_attr_alloc_size2(3,4) mi_attr_alloc_align(5);
mi_decl_nodiscard mi_decl_export void* mi_heap_recalloc_aligned_at(mi_heap_t* heap, void* p, size_t newcount, size_t size, size_t alignment, size_t offset) mi_attr_noexcept mi_attr_alloc_size2(3,4);


// ------------------------------------------------------
// Analysis
// ------------------------------------------------------

mi_decl_export bool mi_heap_contains_block(mi_heap_t* heap, const void* p);
mi_decl_export bool mi_heap_check_owned(mi_heap_t* heap, const void* p);
mi_decl_export bool mi_check_owned(const void* p);

// An area of heap space contains blocks of a single size.
typedef struct mi_heap_area_s {
  void*  blocks;      // start of the area containing heap blocks
  size_t reserved;    // bytes reserved for this area (virtual)
  size_t committed;   // current available bytes for this area
  size_t used;        // number of allocated blocks
  size_t block_size;  // size in bytes of each block
  size_t full_block_size; // size in bytes of a full block including padding and metadata.
  int    heap_tag;    // heap tag associated with this area
} mi_heap_area_t;

typedef bool (mi_cdecl mi_block_visit_fun)(const mi_heap_t* heap, const mi_heap_area_t* area, void* block, size_t block_size, void* arg);

mi_decl_export bool   mi_heap_visit_blocks(const mi_heap_t* heap, bool visit_blocks, mi_block_visit_fun* visitor, void* arg);

// Advanced
mi_decl_nodiscard mi_decl_export bool mi_is_in_heap_region(const void* p) mi_attr_noexcept;
mi_decl_nodiscard mi_decl_export bool mi_is_redirected(void) mi_attr_noexcept;

mi_decl_export int    mi_reserve_huge_os_pages_interleave(size_t pages, size_t numa_nodes, size_t timeout_msecs) mi_attr_noexcept;
mi_decl_export int    mi_reserve_huge_os_pages_at(size_t pages, int numa_node, size_t timeout_msecs) mi_attr_noexcept;

mi_decl_export int    mi_reserve_os_memory(size_t size, bool commit, bool allow_large) mi_attr_noexcept;
mi_decl_export bool   mi_manage_os_memory(void* start, size_t size, bool is_committed, bool is_pinned /* cannot decommit/reset? */, bool is_zero, int numa_node) mi_attr_noexcept;

mi_decl_export void   mi_debug_show_arenas(void) mi_attr_noexcept;
mi_decl_export void   mi_arenas_print(void) mi_attr_noexcept;
mi_decl_export size_t mi_arena_min_alignment(void);

// Advanced: heaps associated with specific memory arena's
typedef void* mi_arena_id_t;
mi_decl_export void*  mi_arena_area(mi_arena_id_t arena_id, size_t* size);
mi_decl_export int    mi_reserve_huge_os_pages_at_ex(size_t pages, int numa_node, size_t timeout_msecs, bool exclusive, mi_arena_id_t* arena_id) mi_attr_noexcept;
mi_decl_export int    mi_reserve_os_memory_ex(size_t size, bool commit, bool allow_large, bool exclusive, mi_arena_id_t* arena_id) mi_attr_noexcept;
mi_decl_export bool   mi_manage_os_memory_ex(void* start, size_t size, bool is_committed, bool is_pinned, bool is_zero, int numa_node, bool exclusive, mi_arena_id_t* arena_id) mi_attr_noexcept;

#if MI_MALLOC_VERSION >= 182
// Create a heap that only allocates in the specified arena
mi_decl_nodiscard mi_decl_export mi_heap_t* mi_heap_new_in_arena(mi_arena_id_t arena_id);
#endif


// Advanced: allow sub-processes whose memory areas stay separated (and no reclamation between them)
// Used for example for separate interpreters in one process.
typedef void* mi_subproc_id_t;
mi_decl_export mi_subproc_id_t mi_subproc_main(void);
mi_decl_export mi_subproc_id_t mi_subproc_new(void);
mi_decl_export void mi_subproc_delete(mi_subproc_id_t subproc);
mi_decl_export void mi_subproc_add_current_thread(mi_subproc_id_t subproc); // this should be called right after a thread is created (and no allocation has taken place yet)

// Advanced: visit abandoned heap areas (that are not owned by a specific heap)
mi_decl_export bool mi_abandoned_visit_blocks(mi_subproc_id_t subproc_id, int heap_tag, bool visit_blocks, mi_block_visit_fun* visitor, void* arg);

// Experimental: set numa-affinity of a heap
mi_decl_export void mi_heap_set_numa_affinity(mi_heap_t* heap, int numa_node);

// Experimental: objects followed by a guard page.
// Setting the sample rate on a specific heap can be used to test parts of the program more
// specifically (in combination with `mi_heap_set_default`).
// A sample rate of 0 disables guarded objects, while 1 uses a guard page for every object.
// A seed of 0 uses a random start point. Only objects within the size bound are eligable for guard pages.
mi_decl_export void mi_heap_guarded_set_sample_rate(mi_heap_t* heap, size_t sample_rate, size_t seed);
mi_decl_export void mi_heap_guarded_set_size_bound(mi_heap_t* heap, size_t min, size_t max);

// Experimental: communicate that the thread is part of a threadpool
mi_decl_export void mi_thread_set_in_threadpool(void) mi_attr_noexcept;

// Experimental: create a new heap with a specified heap tag. Set `allow_destroy` to false to allow the thread
// to reclaim abandoned memory (with a compatible heap_tag and arena_id) but in that case `mi_heap_destroy` will
// fall back to `mi_heap_delete`.
mi_decl_nodiscard mi_decl_export mi_heap_t* mi_heap_new_ex(int heap_tag, bool allow_destroy, mi_arena_id_t arena_id);

// deprecated
mi_decl_export int mi_reserve_huge_os_pages(size_t pages, double max_secs, size_t* pages_reserved) mi_attr_noexcept;
mi_decl_export void mi_collect_reduce(size_t target_thread_owned) mi_attr_noexcept;



// experimental
typedef bool (mi_cdecl mi_commit_fun_t)(bool commit, void* start, size_t size, bool* is_zero, void* user_arg);
mi_decl_export bool  mi_manage_memory(void* start, size_t size, bool is_committed, bool is_pinned, bool is_zero, int numa_node, bool exclusive,
                                      mi_commit_fun_t* commit_fun, void* commit_fun_arg, mi_arena_id_t* arena_id) mi_attr_noexcept;

mi_decl_export bool  mi_arena_unload(mi_arena_id_t arena_id, void** base, size_t* accessed_size, size_t* size);
mi_decl_export bool  mi_arena_reload(void* start, size_t size, mi_commit_fun_t* commit_fun, void* commit_fun_arg, mi_arena_id_t* arena_id);
mi_decl_export bool  mi_heap_reload(mi_heap_t* heap, mi_arena_id_t arena);
mi_decl_export void  mi_heap_unload(mi_heap_t* heap);


// Is a pointer contained in the given arena area?
mi_decl_export bool  mi_arena_contains(mi_arena_id_t arena_id, const void* p);


// ------------------------------------------------------
// Convenience
// ------------------------------------------------------

#define mi_malloc_tp(tp)                ((tp*)mi_malloc(sizeof(tp)))
#define mi_zalloc_tp(tp)                ((tp*)mi_zalloc(sizeof(tp)))
#define mi_calloc_tp(tp,n)              ((tp*)mi_calloc(n,sizeof(tp)))
#define mi_mallocn_tp(tp,n)             ((tp*)mi_mallocn(n,sizeof(tp)))
#define mi_reallocn_tp(p,tp,n)          ((tp*)mi_reallocn(p,n,sizeof(tp)))
#define mi_recalloc_tp(p,tp,n)          ((tp*)mi_recalloc(p,n,sizeof(tp)))

#define mi_heap_malloc_tp(hp,tp)        ((tp*)mi_heap_malloc(hp,sizeof(tp)))
#define mi_heap_zalloc_tp(hp,tp)        ((tp*)mi_heap_zalloc(hp,sizeof(tp)))
#define mi_heap_calloc_tp(hp,tp,n)      ((tp*)mi_heap_calloc(hp,n,sizeof(tp)))
#define mi_heap_mallocn_tp(hp,tp,n)     ((tp*)mi_heap_mallocn(hp,n,sizeof(tp)))
#define mi_heap_reallocn_tp(hp,p,tp,n)  ((tp*)mi_heap_reallocn(hp,p,n,sizeof(tp)))
#define mi_heap_recalloc_tp(hp,p,tp,n)  ((tp*)mi_heap_recalloc(hp,p,n,sizeof(tp)))


// ------------------------------------------------------
// Options
// ------------------------------------------------------

typedef enum mi_option_e {
  // stable options
  mi_option_show_errors,                // print error messages
  mi_option_show_stats,                 // print statistics on termination
  mi_option_verbose,                    // print verbose messages
  // advanced options
  mi_option_eager_commit,               // eager commit segments? (after `eager_commit_delay` segments) (=1)
  mi_option_arena_eager_commit,         // eager commit arenas? Use 2 to enable just on overcommit systems (=2)
  mi_option_purge_decommits,            // should a memory purge decommit? (=1). Set to 0 to use memory reset on a purge (instead of decommit)
  mi_option_allow_large_os_pages,       // allow large (2 or 4 MiB) OS pages, implies eager commit. If false, also disables THP for the process.
  mi_option_reserve_huge_os_pages,      // reserve N huge OS pages (1GiB pages) at startup
  mi_option_reserve_huge_os_pages_at,   // reserve huge OS pages at a specific NUMA node
  mi_option_reserve_os_memory,          // reserve specified amount of OS memory in an arena at startup (internally, this value is in KiB; use `mi_option_get_size`)
  mi_option_deprecated_segment_cache,
  mi_option_deprecated_page_reset,
  mi_option_abandoned_page_purge,       // immediately purge delayed purges on thread termination
  mi_option_deprecated_segment_reset,
  mi_option_eager_commit_delay,         // the first N segments per thread are not eagerly committed (but per page in the segment on demand)
  mi_option_purge_delay,                // memory purging is delayed by N milli seconds; use 0 for immediate purging or -1 for no purging at all. (=10)
  mi_option_use_numa_nodes,             // 0 = use all available numa nodes, otherwise use at most N nodes.
  mi_option_disallow_os_alloc,          // 1 = do not use OS memory for allocation (but only programmatically reserved arenas)
  mi_option_os_tag,                     // tag used for OS logging (macOS only for now) (=100)
  mi_option_max_errors,                 // issue at most N error messages
  mi_option_max_warnings,               // issue at most N warning messages
  mi_option_deprecated_max_segment_reclaim,  // max. percentage of the abandoned segments can be reclaimed per try (=10%)
  mi_option_destroy_on_exit,            // if set, release all memory on exit; sometimes used for dynamic unloading but can be unsafe
  mi_option_arena_reserve,              // initial memory size for arena reservation (= 1 GiB on 64-bit) (internally, this value is in KiB; use `mi_option_get_size`)
  mi_option_arena_purge_mult,           // multiplier for `purge_delay` for the purging delay for arenas (=10)
  mi_option_deprecated_purge_extend_delay,
  mi_option_disallow_arena_alloc,       // 1 = do not use arena's for allocation (except if using specific arena id's)
  mi_option_retry_on_oom,               // retry on out-of-memory for N milli seconds (=400), set to 0 to disable retries. (only on windows)
  mi_option_visit_abandoned,            // allow visiting heap blocks from abandoned threads (=0)
  mi_option_guarded_min,                // only used when building with MI_GUARDED: minimal rounded object size for guarded objects (=0)
  mi_option_guarded_max,                // only used when building with MI_GUARDED: maximal rounded object size for guarded objects (=0)
  mi_option_guarded_precise,            // disregard minimal alignment requirement to always place guarded blocks exactly in front of a guard page (=0)
  mi_option_guarded_sample_rate,        // 1 out of N allocations in the min/max range will be guarded (=1000)
  mi_option_guarded_sample_seed,        // can be set to allow for a (more) deterministic re-execution when a guard page is triggered (=0)
  mi_option_generic_collect,            // collect heaps every N (=10000) generic allocation calls
  mi_option_page_reclaim_on_free,       // reclaim abandoned pages on a free (=0). -1 disallowr always, 0 allows if the page originated from the current heap, 1 allow always
  mi_option_page_full_retain,           // retain N full (small) pages per size class (=2)
  mi_option_page_max_candidates,        // max candidate pages to consider for allocation (=4)
  mi_option_max_vabits,                 // max user space virtual address bits to consider (=48)
  mi_option_pagemap_commit,             // commit the full pagemap (to always catch invalid pointer uses) (=0)
  mi_option_page_commit_on_demand,      // commit page memory on-demand
  mi_option_page_reclaim_max,           // don't reclaim pages if we already own N pages (in that size class) (=16)
  _mi_option_last,
  // legacy option names
  mi_option_large_os_pages = mi_option_allow_large_os_pages,
  mi_option_eager_region_commit = mi_option_arena_eager_commit,
  mi_option_reset_decommits = mi_option_purge_decommits,
  mi_option_reset_delay = mi_option_purge_delay,
  mi_option_abandoned_page_reset = mi_option_abandoned_page_purge,
  mi_option_limit_os_alloc = mi_option_disallow_os_alloc
} mi_option_t;


mi_decl_nodiscard mi_decl_export bool mi_option_is_enabled(mi_option_t option);
mi_decl_export void mi_option_enable(mi_option_t option);
mi_decl_export void mi_option_disable(mi_option_t option);
mi_decl_export void mi_option_set_enabled(mi_option_t option, bool enable);
mi_decl_export void mi_option_set_enabled_default(mi_option_t option, bool enable);

mi_decl_nodiscard mi_decl_export long   mi_option_get(mi_option_t option);
mi_decl_nodiscard mi_decl_export long   mi_option_get_clamp(mi_option_t option, long min, long max);
mi_decl_nodiscard mi_decl_export size_t mi_option_get_size(mi_option_t option);
mi_decl_export void mi_option_set(mi_option_t option, long value);
mi_decl_export void mi_option_set_default(mi_option_t option, long value);


// -------------------------------------------------------------------------------------------------------
// "mi" prefixed implementations of various posix, Unix, Windows, and C++ allocation functions.
// (This can be convenient when providing overrides of these functions as done in `mimalloc-override.h`.)
// note: we use `mi_cfree` as "checked free" and it checks if the pointer is in our heap before free-ing.
// -------------------------------------------------------------------------------------------------------

mi_decl_export void  mi_cfree(void* p) mi_attr_noexcept;
mi_decl_export void* mi__expand(void* p, size_t newsize) mi_attr_noexcept;
mi_decl_nodiscard mi_decl_export size_t mi_malloc_size(const void* p)        mi_attr_noexcept;
mi_decl_nodiscard mi_decl_export size_t mi_malloc_good_size(size_t size)     mi_attr_noexcept;
mi_decl_nodiscard mi_decl_export size_t mi_malloc_usable_size(const void *p) mi_attr_noexcept;

mi_decl_export int mi_posix_memalign(void** p, size_t alignment, size_t size)   mi_attr_noexcept;
mi_decl_nodiscard mi_decl_export mi_decl_restrict void* mi_memalign(size_t alignment, size_t size) mi_attr_noexcept mi_attr_malloc mi_attr_alloc_size(2) mi_attr_alloc_align(1);
mi_decl_nodiscard mi_decl_export mi_decl_restrict void* mi_valloc(size_t size)  mi_attr_noexcept mi_attr_malloc mi_attr_alloc_size(1);
mi_decl_nodiscard mi_decl_export mi_decl_restrict void* mi_pvalloc(size_t size) mi_attr_noexcept mi_attr_malloc mi_attr_alloc_size(1);
mi_decl_nodiscard mi_decl_export mi_decl_restrict void* mi_aligned_alloc(size_t alignment, size_t size) mi_attr_noexcept mi_attr_malloc mi_attr_alloc_size(2) mi_attr_alloc_align(1);

mi_decl_nodiscard mi_decl_export void* mi_reallocarray(void* p, size_t count, size_t size) mi_attr_noexcept mi_attr_alloc_size2(2,3);
mi_decl_nodiscard mi_decl_export int   mi_reallocarr(void* p, size_t count, size_t size) mi_attr_noexcept;
mi_decl_nodiscard mi_decl_export void* mi_aligned_recalloc(void* p, size_t newcount, size_t size, size_t alignment) mi_attr_noexcept;
mi_decl_nodiscard mi_decl_export void* mi_aligned_offset_recalloc(void* p, size_t newcount, size_t size, size_t alignment, size_t offset) mi_attr_noexcept;

mi_decl_nodiscard mi_decl_export mi_decl_restrict unsigned short* mi_wcsdup(const unsigned short* s) mi_attr_noexcept mi_attr_malloc;
mi_decl_nodiscard mi_decl_export mi_decl_restrict unsigned char*  mi_mbsdup(const unsigned char* s)  mi_attr_noexcept mi_attr_malloc;
mi_decl_export int mi_dupenv_s(char** buf, size_t* size, const char* name)                      mi_attr_noexcept;
mi_decl_export int mi_wdupenv_s(unsigned short** buf, size_t* size, const unsigned short* name) mi_attr_noexcept;

mi_decl_export void mi_free_size(void* p, size_t size)                           mi_attr_noexcept;
mi_decl_export void mi_free_size_aligned(void* p, size_t size, size_t alignment) mi_attr_noexcept;
mi_decl_export void mi_free_aligned(void* p, size_t alignment)                   mi_attr_noexcept;

// The `mi_new` wrappers implement C++ semantics on out-of-memory instead of directly returning `NULL`.
// (and call `std::get_new_handler` and potentially raise a `std::bad_alloc` exception).
mi_decl_nodiscard mi_decl_export mi_decl_restrict void* mi_new(size_t size)                   mi_attr_malloc mi_attr_alloc_size(1);
mi_decl_nodiscard mi_decl_export mi_decl_restrict void* mi_new_aligned(size_t size, size_t alignment) mi_attr_malloc mi_attr_alloc_size(1) mi_attr_alloc_align(2);
mi_decl_nodiscard mi_decl_export mi_decl_restrict void* mi_new_nothrow(size_t size)           mi_attr_noexcept mi_attr_malloc mi_attr_alloc_size(1);
mi_decl_nodiscard mi_decl_export mi_decl_restrict void* mi_new_aligned_nothrow(size_t size, size_t alignment) mi_attr_noexcept mi_attr_malloc mi_attr_alloc_size(1) mi_attr_alloc_align(2);
mi_decl_nodiscard mi_decl_export mi_decl_restrict void* mi_new_n(size_t count, size_t size)   mi_attr_malloc mi_attr_alloc_size2(1, 2);
mi_decl_nodiscard mi_decl_export void* mi_new_realloc(void* p, size_t newsize)                mi_attr_alloc_size(2);
mi_decl_nodiscard mi_decl_export void* mi_new_reallocn(void* p, size_t newcount, size_t size) mi_attr_alloc_size2(2, 3);

mi_decl_nodiscard mi_decl_export mi_decl_restrict void* mi_heap_alloc_new(mi_heap_t* heap, size_t size)                mi_attr_malloc mi_attr_alloc_size(2);
mi_decl_nodiscard mi_decl_export mi_decl_restrict void* mi_heap_alloc_new_n(mi_heap_t* heap, size_t count, size_t size) mi_attr_malloc mi_attr_alloc_size2(2, 3);

#ifdef __cplusplus
}
#endif

// ---------------------------------------------------------------------------------------------
// Implement the C++ std::allocator interface for use in STL containers.
// (note: see `mimalloc-new-delete.h` for overriding the new/delete operators globally)
// ---------------------------------------------------------------------------------------------
#ifdef __cplusplus

#include <cstddef>     // std::size_t
#include <cstdint>     // PTRDIFF_MAX
#if (__cplusplus >= 201103L) || (_MSC_VER > 1900)  // C++11
#include <type_traits> // std::true_type
#include <utility>     // std::forward
#endif

template<class T> struct _mi_stl_allocator_common {
  typedef T                 value_type;
  typedef std::size_t       size_type;
  typedef std::ptrdiff_t    difference_type;
  typedef value_type&       reference;
  typedef value_type const& const_reference;
  typedef value_type*       pointer;
  typedef value_type const* const_pointer;

  #if ((__cplusplus >= 201103L) || (_MSC_VER > 1900))  // C++11
  using propagate_on_container_copy_assignment = std::true_type;
  using propagate_on_container_move_assignment = std::true_type;
  using propagate_on_container_swap            = std::true_type;
  template <class U, class ...Args> void construct(U* p, Args&& ...args) { ::new(p) U(std::forward<Args>(args)...); }
  template <class U> void destroy(U* p) mi_attr_noexcept { p->~U(); }
  #else
  void construct(pointer p, value_type const& val) { ::new(p) value_type(val); }
  void destroy(pointer p) { p->~value_type(); }
  #endif

  size_type     max_size() const mi_attr_noexcept { return (PTRDIFF_MAX/sizeof(value_type)); }
  pointer       address(reference x) const        { return &x; }
  const_pointer address(const_reference x) const  { return &x; }
};

template<class T> struct mi_stl_allocator : public _mi_stl_allocator_common<T> {
  using typename _mi_stl_allocator_common<T>::size_type;
  using typename _mi_stl_allocator_common<T>::value_type;
  using typename _mi_stl_allocator_common<T>::pointer;
  template <class U> struct rebind { typedef mi_stl_allocator<U> other; };

  mi_stl_allocator()                                             mi_attr_noexcept = default;
  mi_stl_allocator(const mi_stl_allocator&)                      mi_attr_noexcept = default;
  template<class U> mi_stl_allocator(const mi_stl_allocator<U>&) mi_attr_noexcept { }
  mi_stl_allocator  select_on_container_copy_construction() const { return *this; }
  void              deallocate(T* p, size_type) { mi_free(p); }

  #if (__cplusplus >= 201703L)  // C++17
  mi_decl_nodiscard T* allocate(size_type count) { return static_cast<T*>(mi_new_n(count, sizeof(T))); }
  mi_decl_nodiscard T* allocate(size_type count, const void*) { return allocate(count); }
  #else
  mi_decl_nodiscard pointer allocate(size_type count, const void* = 0) { return static_cast<pointer>(mi_new_n(count, sizeof(value_type))); }
  #endif

  #if ((__cplusplus >= 201103L) || (_MSC_VER > 1900))  // C++11
  using is_always_equal = std::true_type;
  #endif
};

template<class T1,class T2> bool operator==(const mi_stl_allocator<T1>& , const mi_stl_allocator<T2>& ) mi_attr_noexcept { return true; }
template<class T1,class T2> bool operator!=(const mi_stl_allocator<T1>& , const mi_stl_allocator<T2>& ) mi_attr_noexcept { return false; }


#if (__cplusplus >= 201103L) || (_MSC_VER >= 1900)  // C++11
#define MI_HAS_HEAP_STL_ALLOCATOR 1

#include <memory>      // std::shared_ptr

// Common base class for STL allocators in a specific heap
template<class T, bool _mi_destroy> struct _mi_heap_stl_allocator_common : public _mi_stl_allocator_common<T> {
  using typename _mi_stl_allocator_common<T>::size_type;
  using typename _mi_stl_allocator_common<T>::value_type;
  using typename _mi_stl_allocator_common<T>::pointer;

  _mi_heap_stl_allocator_common(mi_heap_t* hp) : heap(hp, [](mi_heap_t*) {}) {}    /* will not delete nor destroy the passed in heap */

  #if (__cplusplus >= 201703L)  // C++17
  mi_decl_nodiscard T* allocate(size_type count) { return static_cast<T*>(mi_heap_alloc_new_n(this->heap.get(), count, sizeof(T))); }
  mi_decl_nodiscard T* allocate(size_type count, const void*) { return allocate(count); }
  #else
  mi_decl_nodiscard pointer allocate(size_type count, const void* = 0) { return static_cast<pointer>(mi_heap_alloc_new_n(this->heap.get(), count, sizeof(value_type))); }
  #endif

  #if ((__cplusplus >= 201103L) || (_MSC_VER > 1900))  // C++11
  using is_always_equal = std::false_type;
  #endif

  void collect(bool force) { mi_heap_collect(this->heap.get(), force); }
  template<class U> bool is_equal(const _mi_heap_stl_allocator_common<U, _mi_destroy>& x) const { return (this->heap == x.heap); }

protected:
  std::shared_ptr<mi_heap_t> heap;
  template<class U, bool D> friend struct _mi_heap_stl_allocator_common;

  _mi_heap_stl_allocator_common() {
    mi_heap_t* hp = mi_heap_new();
    this->heap.reset(hp, (_mi_destroy ? &heap_destroy : &heap_delete));  /* calls heap_delete/destroy when the refcount drops to zero */
  }
  _mi_heap_stl_allocator_common(const _mi_heap_stl_allocator_common& x) mi_attr_noexcept : heap(x.heap) { }
  template<class U> _mi_heap_stl_allocator_common(const _mi_heap_stl_allocator_common<U, _mi_destroy>& x) mi_attr_noexcept : heap(x.heap) { }

private:
  static void heap_delete(mi_heap_t* hp)  { if (hp != NULL) { mi_heap_delete(hp); } }
  static void heap_destroy(mi_heap_t* hp) { if (hp != NULL) { mi_heap_destroy(hp); } }
};

// STL allocator allocation in a specific heap
template<class T> struct mi_heap_stl_allocator : public _mi_heap_stl_allocator_common<T, false> {
  using typename _mi_heap_stl_allocator_common<T, false>::size_type;
  mi_heap_stl_allocator() : _mi_heap_stl_allocator_common<T, false>() { } // creates fresh heap that is deleted when the destructor is called
  mi_heap_stl_allocator(mi_heap_t* hp) : _mi_heap_stl_allocator_common<T, false>(hp) { }  // no delete nor destroy on the passed in heap
  template<class U> mi_heap_stl_allocator(const mi_heap_stl_allocator<U>& x) mi_attr_noexcept : _mi_heap_stl_allocator_common<T, false>(x) { }

  mi_heap_stl_allocator select_on_container_copy_construction() const { return *this; }
  void deallocate(T* p, size_type) { mi_free(p); }
  template<class U> struct rebind { typedef mi_heap_stl_allocator<U> other; };
};

template<class T1, class T2> bool operator==(const mi_heap_stl_allocator<T1>& x, const mi_heap_stl_allocator<T2>& y) mi_attr_noexcept { return (x.is_equal(y)); }
template<class T1, class T2> bool operator!=(const mi_heap_stl_allocator<T1>& x, const mi_heap_stl_allocator<T2>& y) mi_attr_noexcept { return (!x.is_equal(y)); }


// STL allocator allocation in a specific heap, where `free` does nothing and
// the heap is destroyed in one go on destruction -- use with care!
template<class T> struct mi_heap_destroy_stl_allocator : public _mi_heap_stl_allocator_common<T, true> {
  using typename _mi_heap_stl_allocator_common<T, true>::size_type;
  mi_heap_destroy_stl_allocator() : _mi_heap_stl_allocator_common<T, true>() { } // creates fresh heap that is destroyed when the destructor is called
  mi_heap_destroy_stl_allocator(mi_heap_t* hp) : _mi_heap_stl_allocator_common<T, true>(hp) { }  // no delete nor destroy on the passed in heap
  template<class U> mi_heap_destroy_stl_allocator(const mi_heap_destroy_stl_allocator<U>& x) mi_attr_noexcept : _mi_heap_stl_allocator_common<T, true>(x) { }

  mi_heap_destroy_stl_allocator select_on_container_copy_construction() const { return *this; }
  void deallocate(T*, size_type) { /* do nothing as we destroy the heap on destruct. */ }
  template<class U> struct rebind { typedef mi_heap_destroy_stl_allocator<U> other; };
};

template<class T1, class T2> bool operator==(const mi_heap_destroy_stl_allocator<T1>& x, const mi_heap_destroy_stl_allocator<T2>& y) mi_attr_noexcept { return (x.is_equal(y)); }
template<class T1, class T2> bool operator!=(const mi_heap_destroy_stl_allocator<T1>& x, const mi_heap_destroy_stl_allocator<T2>& y) mi_attr_noexcept { return (!x.is_equal(y)); }

#endif // C++11

#endif // __cplusplus

#endif<|MERGE_RESOLUTION|>--- conflicted
+++ resolved
@@ -8,11 +8,7 @@
 #ifndef MIMALLOC_H
 #define MIMALLOC_H
 
-<<<<<<< HEAD
-#define MI_MALLOC_VERSION 303   // major + 2 digits minor
-=======
-#define MI_MALLOC_VERSION 194   // major + 2 digits minor
->>>>>>> a78374d8
+#define MI_MALLOC_VERSION 304   // major + 2 digits minor
 
 // ------------------------------------------------------
 // Compiler specific attributes
