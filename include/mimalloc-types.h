/* ----------------------------------------------------------------------------
Copyright (c) 2018, Microsoft Research, Daan Leijen
This is free software; you can redistribute it and/or modify it under the
terms of the MIT license. A copy of the license can be found in the file
"LICENSE" at the root of this distribution.
-----------------------------------------------------------------------------*/
#pragma once
#ifndef MIMALLOC_TYPES_H
#define MIMALLOC_TYPES_H

#include <stddef.h>   // ptrdiff_t
#include <stdint.h>   // uintptr_t, uint16_t, etc
#include <mimalloc-atomic.h>  // _Atomic

#ifdef _MSC_VER
#pragma warning(disable:4214) // bitfield is not int
#endif 

// Minimal alignment necessary. On most platforms 16 bytes are needed
// due to SSE registers for example. This must be at least `MI_INTPTR_SIZE`
#ifndef MI_MAX_ALIGN_SIZE
#define MI_MAX_ALIGN_SIZE  16   // sizeof(max_align_t)
#endif

// ------------------------------------------------------
// Variants
// ------------------------------------------------------

// Define NDEBUG in the release version to disable assertions.
// #define NDEBUG

// Define MI_STAT as 1 to maintain statistics; set it to 2 to have detailed statistics (but costs some performance).
// #define MI_STAT 1

// Define MI_SECURE to enable security mitigations
// #define MI_SECURE 1  // guard page around metadata
// #define MI_SECURE 2  // guard page around each mimalloc page
// #define MI_SECURE 3  // encode free lists (detect corrupted free list (buffer overflow), and invalid pointer free)
// #define MI_SECURE 4  // checks for double free. (may be more expensive)

#if !defined(MI_SECURE)
#define MI_SECURE 0
#endif

// Define MI_DEBUG for debug mode
// #define MI_DEBUG 1  // basic assertion checks and statistics, check double free, corrupted free list, and invalid pointer free.
// #define MI_DEBUG 2  // + internal assertion checks
// #define MI_DEBUG 3  // + extensive internal invariant checking (cmake -DMI_DEBUG_FULL=ON)
#if !defined(MI_DEBUG)
#if !defined(NDEBUG) || defined(_DEBUG)
#define MI_DEBUG 2
#else
#define MI_DEBUG 0
#endif
#endif

// Reserve extra padding at the end of each block to be more resilient against heap block overflows.
// The padding can detect byte-precise buffer overflow on free.
#if !defined(MI_PADDING) && (MI_DEBUG>=1)
#define MI_PADDING  1
#endif


// Encoded free lists allow detection of corrupted free lists
// and can detect buffer overflows, modify after free, and double `free`s.
#if (MI_SECURE>=3 || MI_DEBUG>=1 || MI_PADDING > 0)
#define MI_ENCODE_FREELIST  1
#endif

// ------------------------------------------------------
// Platform specific values
// ------------------------------------------------------

// ------------------------------------------------------
// Size of a pointer.
// We assume that `sizeof(void*)==sizeof(intptr_t)`
// and it holds for all platforms we know of.
//
// However, the C standard only requires that:
//  p == (void*)((intptr_t)p))
// but we also need:
//  i == (intptr_t)((void*)i)
// or otherwise one might define an intptr_t type that is larger than a pointer...
// ------------------------------------------------------

#if INTPTR_MAX == 9223372036854775807LL
# define MI_INTPTR_SHIFT (3)
#elif INTPTR_MAX == 2147483647LL
# define MI_INTPTR_SHIFT (2)
#else
#error platform must be 32 or 64 bits
#endif

#define MI_INTPTR_SIZE  (1<<MI_INTPTR_SHIFT)
#define MI_INTPTR_BITS  (MI_INTPTR_SIZE*8)

#define KiB     ((size_t)1024)
#define MiB     (KiB*KiB)
#define GiB     (MiB*KiB)


// ------------------------------------------------------
// Main internal data-structures
// ------------------------------------------------------

// Main tuning parameters for segment and page sizes
// Sizes for 64-bit, divide by two for 32-bit
#define MI_SEGMENT_SLICE_SHIFT            (13 + MI_INTPTR_SHIFT)         // 64kb
#define MI_SEGMENT_SHIFT                  ( 7 + MI_SEGMENT_SLICE_SHIFT)  //  8mb

#define MI_SMALL_PAGE_SHIFT               (MI_SEGMENT_SLICE_SHIFT)       // 64kb
#define MI_MEDIUM_PAGE_SHIFT              ( 3 + MI_SMALL_PAGE_SHIFT)     // 512kb


// Derived constants
#define MI_SEGMENT_SIZE                   (1ULL<<MI_SEGMENT_SHIFT)
#define MI_SEGMENT_ALIGN                  MI_SEGMENT_SIZE
#define MI_SEGMENT_MASK                   (MI_SEGMENT_SIZE - 1)
#define MI_SEGMENT_SLICE_SIZE             (1ULL<< MI_SEGMENT_SLICE_SHIFT)
#define MI_SLICES_PER_SEGMENT             (MI_SEGMENT_SIZE / MI_SEGMENT_SLICE_SIZE) // 1024

#define MI_SMALL_PAGE_SIZE                (1ULL<<MI_SMALL_PAGE_SHIFT)
#define MI_MEDIUM_PAGE_SIZE               (1ULL<<MI_MEDIUM_PAGE_SHIFT)

#define MI_SMALL_OBJ_SIZE_MAX             (MI_SMALL_PAGE_SIZE/4)   // 8kb on 64-bit

#define MI_MEDIUM_OBJ_SIZE_MAX            (MI_MEDIUM_PAGE_SIZE/4)  // 128kb on 64-bit
#define MI_MEDIUM_OBJ_WSIZE_MAX           (MI_MEDIUM_OBJ_SIZE_MAX/MI_INTPTR_SIZE)   // 64kb on 64-bit

#define MI_LARGE_OBJ_SIZE_MAX             (MI_SEGMENT_SIZE/2)      // 4mb on 64-bit
#define MI_LARGE_OBJ_WSIZE_MAX            (MI_LARGE_OBJ_SIZE_MAX/MI_INTPTR_SIZE)

#define MI_HUGE_OBJ_SIZE_MAX              (2*MI_INTPTR_SIZE*MI_SEGMENT_SIZE)        // (must match MI_REGION_MAX_ALLOC_SIZE in memory.c)

// Maximum number of size classes. (spaced exponentially in 12.5% increments)
#define MI_BIN_HUGE  (73U)

#if (MI_MEDIUM_OBJ_WSIZE_MAX >= 655360)
#error "define more bins"
#endif

// Maximum slice offset (7)
#define MI_MAX_SLICE_OFFSET               ((MI_MEDIUM_PAGE_SIZE / MI_SEGMENT_SLICE_SIZE) - 1)

// Used as a special value to encode block sizes in 32 bits.
#define MI_HUGE_BLOCK_SIZE                ((uint32_t)MI_HUGE_OBJ_SIZE_MAX)


// The free lists use encoded next fields
// (Only actually encodes when MI_ENCODED_FREELIST is defined.)
typedef uintptr_t mi_encoded_t;

// free lists contain blocks
typedef struct mi_block_s {
  mi_encoded_t next;
} mi_block_t;


// The delayed flags are used for efficient multi-threaded free-ing
typedef enum mi_delayed_e {
  MI_USE_DELAYED_FREE   = 0, // push on the owning heap thread delayed list
  MI_DELAYED_FREEING    = 1, // temporary: another thread is accessing the owning heap
  MI_NO_DELAYED_FREE    = 2, // optimize: push on page local thread free queue if another block is already in the heap thread delayed free list
  MI_NEVER_DELAYED_FREE = 3  // sticky, only resets on page reclaim
} mi_delayed_t;


// The `in_full` and `has_aligned` page flags are put in a union to efficiently
// test if both are false (`full_aligned == 0`) in the `mi_free` routine.
#if !MI_TSAN
typedef union mi_page_flags_s {
  uint8_t full_aligned;
  struct {
    uint8_t in_full : 1;
    uint8_t has_aligned : 1;
  } x;
} mi_page_flags_t;
#else
// under thread sanitizer, use a byte for each flag to suppress warning, issue #130
typedef union mi_page_flags_s {
  uint16_t full_aligned;
  struct {
    uint8_t in_full;
    uint8_t has_aligned;
  } x;
} mi_page_flags_t;
#endif

// Thread free list.
// We use the bottom 2 bits of the pointer for mi_delayed_t flags
typedef uintptr_t mi_thread_free_t;

// A page contains blocks of one specific size (`block_size`).
// Each page has three list of free blocks:
// `free` for blocks that can be allocated,
// `local_free` for freed blocks that are not yet available to `mi_malloc`
// `thread_free` for freed blocks by other threads
// The `local_free` and `thread_free` lists are migrated to the `free` list
// when it is exhausted. The separate `local_free` list is necessary to
// implement a monotonic heartbeat. The `thread_free` list is needed for
// avoiding atomic operations in the common case.
//
//
// `used - |thread_free|` == actual blocks that are in use (alive)
// `used - |thread_free| + |free| + |local_free| == capacity`
//
// We don't count `freed` (as |free|) but use `used` to reduce
// the number of memory accesses in the `mi_page_all_free` function(s).
//
// Notes: 
// - Access is optimized for `mi_free` and `mi_page_alloc` (in `alloc.c`)
// - Using `uint16_t` does not seem to slow things down
// - The size is 8 words on 64-bit which helps the page index calculations
//   (and 10 words on 32-bit, and encoded free lists add 2 words. Sizes 10 
//    and 12 are still good for address calculation)
// - To limit the structure size, the `xblock_size` is 32-bits only; for 
//   blocks > MI_HUGE_BLOCK_SIZE the size is determined from the segment page size
// - `thread_free` uses the bottom bits as a delayed-free flags to optimize
//   concurrent frees where only the first concurrent free adds to the owning
//   heap `thread_delayed_free` list (see `alloc.c:mi_free_block_mt`).
//   The invariant is that no-delayed-free is only set if there is
//   at least one block that will be added, or as already been added, to 
//   the owning heap `thread_delayed_free` list. This guarantees that pages
//   will be freed correctly even if only other threads free blocks.
typedef struct mi_page_s {
  // "owned" by the segment
  uint32_t              slice_count;       // slices in this page (0 if not a page)
  uint32_t              slice_offset;      // distance from the actual page data slice (0 if a page)
  uint8_t               is_reset : 1;        // `true` if the page memory was reset
  uint8_t               is_committed : 1;    // `true` if the page virtual memory is committed
  uint8_t               is_zero_init : 1;    // `true` if the page was zero initialized

  // layout like this to optimize access in `mi_malloc` and `mi_free`
  uint16_t              capacity;          // number of blocks committed, must be the first field, see `segment.c:page_clear`
  uint16_t              reserved;          // number of blocks reserved in memory
  mi_page_flags_t       flags;             // `in_full` and `has_aligned` flags (8 bits)
  uint8_t               is_zero : 1;         // `true` if the blocks in the free list are zero initialized
  uint8_t               retire_expire : 7;   // expiration count for retired blocks

  mi_block_t*           free;              // list of available free blocks (`malloc` allocates from this list)
  #ifdef MI_ENCODE_FREELIST
  uintptr_t             keys[2];           // two random keys to encode the free lists (see `_mi_block_next`)
  #endif
  uint32_t              used;              // number of blocks in use (including blocks in `local_free` and `thread_free`)
  uint32_t              xblock_size;       // size available in each block (always `>0`) 

  mi_block_t* local_free;                  // list of deferred free blocks by this thread (migrates to `free`)
  _Atomic(mi_thread_free_t) xthread_free;  // list of deferred free blocks freed by other threads
  _Atomic(uintptr_t)        xheap;

  struct mi_page_s* next;                  // next page owned by this thread with the same `block_size`
  struct mi_page_s* prev;                  // previous page owned by this thread with the same `block_size`

  // 64-bit 9 words, 32-bit 12 words, (+2 for secure)
  #if MI_INTPTR_SIZE==8
  uintptr_t padding[1];
  #endif
} mi_page_t;



typedef enum mi_page_kind_e {
  MI_PAGE_SMALL,    // small blocks go into 64kb pages inside a segment
  MI_PAGE_MEDIUM,   // medium blocks go into 512kb pages inside a segment
  MI_PAGE_LARGE,    // larger blocks go into a page of just one block
  MI_PAGE_HUGE,     // huge blocks (>16mb) are put into a single page in a single segment.
} mi_page_kind_t;

typedef enum mi_segment_kind_e {
  MI_SEGMENT_NORMAL, // MI_SEGMENT_SIZE size with pages inside.
  MI_SEGMENT_HUGE,   // > MI_LARGE_SIZE_MAX segment with just one huge page inside.
} mi_segment_kind_t;

#define MI_COMMIT_SIZE    (MI_SEGMENT_SIZE/MI_INTPTR_BITS)

#if (((1 << MI_SEGMENT_SHIFT)/MI_COMMIT_SIZE) > 8*MI_INTPTR_SIZE)
#error "not enough commit bits to cover the segment size"
#endif

typedef mi_page_t  mi_slice_t;

typedef int64_t    mi_msecs_t;

typedef uintptr_t  mi_commit_mask_t;

// Segments are large allocated memory blocks (8mb on 64 bit) from
// the OS. Inside segments we allocated fixed size _pages_ that
// contain blocks.
typedef struct mi_segment_s {
<<<<<<< HEAD
  size_t            memid;              // memory id for arena allocation
  bool              mem_is_fixed;       // `true` if we cannot decommit/reset/protect in this memory (i.e. when allocated using large OS pages)    
  bool              mem_is_committed;   // `true` if the whole segment is eagerly committed

  bool              allow_decommit;
  mi_msecs_t        decommit_expire;
  mi_commit_mask_t  decommit_mask;
  mi_commit_mask_t  commit_mask;
=======
  // memory fields
  size_t               memid;            // id for the os-level memory manager
  bool                 mem_is_pinned;    // `true` if we cannot decommit/reset/protect in this memory (i.e. when allocated using large OS pages)
  bool                 mem_is_committed; // `true` if the whole segment is eagerly committed  
>>>>>>> 8607ff61

  _Atomic(struct mi_segment_s*) abandoned_next;

  // from here is zero initialized
  struct mi_segment_s* next;            // the list of freed segments in the cache (must be first field, see `segment.c:mi_segment_init`)
  
  size_t            abandoned;          // abandoned pages (i.e. the original owning thread stopped) (`abandoned <= used`)
  size_t            abandoned_visits;   // count how often this segment is visited in the abandoned list (to force reclaim it it is too long)
  size_t            used;               // count of pages in use
  uintptr_t         cookie;             // verify addresses in debug mode: `mi_ptr_cookie(segment) == segment->cookie`  

  size_t            segment_slices;      // for huge segments this may be different from `MI_SLICES_PER_SEGMENT`
  size_t            segment_info_slices; // initial slices we are using segment info and possible guard pages.

  // layout like this to optimize access in `mi_free`
  mi_segment_kind_t kind;
  _Atomic(uintptr_t) thread_id;          // unique id of the thread owning this segment
  size_t            slice_entries;       // entries in the `slices` array, at most `MI_SLICES_PER_SEGMENT`
  mi_slice_t        slices[MI_SLICES_PER_SEGMENT];
} mi_segment_t;


// ------------------------------------------------------
// Heaps
// Provide first-class heaps to allocate from.
// A heap just owns a set of pages for allocation and
// can only be allocate/reallocate from the thread that created it.
// Freeing blocks can be done from any thread though.
// Per thread, the segments are shared among its heaps.
// Per thread, there is always a default heap that is
// used for allocation; it is initialized to statically
// point to an empty heap to avoid initialization checks
// in the fast path.
// ------------------------------------------------------

// Thread local data
typedef struct mi_tld_s mi_tld_t;

// Pages of a certain block size are held in a queue.
typedef struct mi_page_queue_s {
  mi_page_t* first;
  mi_page_t* last;
  size_t     block_size;
} mi_page_queue_t;

#define MI_BIN_FULL  (MI_BIN_HUGE+1)

// Random context
typedef struct mi_random_cxt_s {
  uint32_t input[16];
  uint32_t output[16];
  int      output_available;
} mi_random_ctx_t;


// In debug mode there is a padding stucture at the end of the blocks to check for buffer overflows
#if (MI_PADDING)
typedef struct mi_padding_s {
  uint32_t canary; // encoded block value to check validity of the padding (in case of overflow)
  uint32_t delta;  // padding bytes before the block. (mi_usable_size(p) - delta == exact allocated bytes)
} mi_padding_t;
#define MI_PADDING_SIZE   (sizeof(mi_padding_t))
#define MI_PADDING_WSIZE  ((MI_PADDING_SIZE + MI_INTPTR_SIZE - 1) / MI_INTPTR_SIZE)
#else
#define MI_PADDING_SIZE   0
#define MI_PADDING_WSIZE  0
#endif

#define MI_PAGES_DIRECT   (MI_SMALL_WSIZE_MAX + MI_PADDING_WSIZE + 1)


// A heap owns a set of pages.
struct mi_heap_s {
  mi_tld_t*             tld;
  mi_page_t*            pages_free_direct[MI_PAGES_DIRECT];  // optimize: array where every entry points a page with possibly free blocks in the corresponding queue for that size.
  mi_page_queue_t       pages[MI_BIN_FULL + 1];              // queue of pages for each size class (or "bin")
  _Atomic(mi_block_t*)  thread_delayed_free;
  uintptr_t             thread_id;                           // thread this heap belongs too
  uintptr_t             cookie;                              // random cookie to verify pointers (see `_mi_ptr_cookie`)
  uintptr_t             keys[2];                             // two random keys used to encode the `thread_delayed_free` list
  mi_random_ctx_t       random;                              // random number context used for secure allocation
  size_t                page_count;                          // total number of pages in the `pages` queues.
  size_t                page_retired_min;                    // smallest retired index (retired pages are fully free, but still in the page queues)
  size_t                page_retired_max;                    // largest retired index into the `pages` array.
  mi_heap_t*            next;                                // list of heaps per thread
  bool                  no_reclaim;                          // `true` if this heap should not reclaim abandoned pages
};



// ------------------------------------------------------
// Debug
// ------------------------------------------------------

#define MI_DEBUG_UNINIT     (0xD0)
#define MI_DEBUG_FREED      (0xDF)
#define MI_DEBUG_PADDING    (0xDE)

#if (MI_DEBUG)
// use our own assertion to print without memory allocation
void _mi_assert_fail(const char* assertion, const char* fname, unsigned int line, const char* func );
#define mi_assert(expr)     ((expr) ? (void)0 : _mi_assert_fail(#expr,__FILE__,__LINE__,__func__))
#else
#define mi_assert(x)
#endif

#if (MI_DEBUG>1)
#define mi_assert_internal    mi_assert
#else
#define mi_assert_internal(x)
#endif

#if (MI_DEBUG>2)
#define mi_assert_expensive   mi_assert
#else
#define mi_assert_expensive(x)
#endif

// ------------------------------------------------------
// Statistics
// ------------------------------------------------------

#ifndef MI_STAT
#if (MI_DEBUG>0)
#define MI_STAT 2
#else
#define MI_STAT 0
#endif
#endif

typedef struct mi_stat_count_s {
  int64_t allocated;
  int64_t freed;
  int64_t peak;
  int64_t current;
} mi_stat_count_t;

typedef struct mi_stat_counter_s {
  int64_t total;
  int64_t count;
} mi_stat_counter_t;

typedef struct mi_stats_s {
  mi_stat_count_t segments;
  mi_stat_count_t pages;
  mi_stat_count_t reserved;
  mi_stat_count_t committed;
  mi_stat_count_t reset;
  mi_stat_count_t page_committed;
  mi_stat_count_t segments_abandoned;
  mi_stat_count_t pages_abandoned;
  mi_stat_count_t threads;
  mi_stat_count_t huge;
  mi_stat_count_t large;
  mi_stat_count_t malloc;
  mi_stat_count_t segments_cache;
  mi_stat_counter_t pages_extended;
  mi_stat_counter_t mmap_calls;
  mi_stat_counter_t commit_calls;
  mi_stat_counter_t page_no_retire;
  mi_stat_counter_t searches;
  mi_stat_counter_t huge_count;
  mi_stat_counter_t large_count;
#if MI_STAT>1
  mi_stat_count_t normal[MI_BIN_HUGE+1];
#endif
} mi_stats_t;


void _mi_stat_increase(mi_stat_count_t* stat, size_t amount);
void _mi_stat_decrease(mi_stat_count_t* stat, size_t amount);
void _mi_stat_counter_increase(mi_stat_counter_t* stat, size_t amount);

#if (MI_STAT)
#define mi_stat_increase(stat,amount)         _mi_stat_increase( &(stat), amount)
#define mi_stat_decrease(stat,amount)         _mi_stat_decrease( &(stat), amount)
#define mi_stat_counter_increase(stat,amount) _mi_stat_counter_increase( &(stat), amount)
#else
#define mi_stat_increase(stat,amount)         (void)0
#define mi_stat_decrease(stat,amount)         (void)0
#define mi_stat_counter_increase(stat,amount) (void)0
#endif

#define mi_heap_stat_increase(heap,stat,amount)  mi_stat_increase( (heap)->tld->stats.stat, amount)
#define mi_heap_stat_decrease(heap,stat,amount)  mi_stat_decrease( (heap)->tld->stats.stat, amount)

// ------------------------------------------------------
// Thread Local data
// ------------------------------------------------------

// A "span" is is an available range of slices. The span queues keep
// track of slice spans of at most the given `slice_count` (but more than the previous size class).
typedef struct mi_span_queue_s {
  mi_slice_t* first;
  mi_slice_t* last;
  size_t      slice_count;
} mi_span_queue_t;

#define MI_SEGMENT_BIN_MAX (35)     // 35 == mi_segment_bin(MI_SLICES_PER_SEGMENT)

// OS thread local data
typedef struct mi_os_tld_s {
  size_t                region_idx;   // start point for next allocation
  mi_stats_t*           stats;        // points to tld stats
} mi_os_tld_t;


// Segments thread local data
typedef struct mi_segments_tld_s {
  mi_span_queue_t     spans[MI_SEGMENT_BIN_MAX+1];  // free slice spans inside segments
  size_t              count;        // current number of segments;
  size_t              peak_count;   // peak number of segments
  size_t              current_size; // current size of all segments
  size_t              peak_size;    // peak size of all segments
  size_t              cache_count;  // number of segments in the cache
  size_t              cache_size;   // total size of all segments in the cache
  mi_segment_t*       cache;        // (small) cache of segments
  mi_stats_t*         stats;        // points to tld stats
  mi_os_tld_t*        os;           // points to os stats
} mi_segments_tld_t;

// Thread local data
struct mi_tld_s {
  unsigned long long  heartbeat;     // monotonic heartbeat count
  bool                recurse;       // true if deferred was called; used to prevent infinite recursion.
  mi_heap_t*          heap_backing;  // backing heap of this thread (cannot be deleted)
  mi_heap_t*          heaps;         // list of heaps in this thread (so we can abandon all when the thread terminates)
  mi_segments_tld_t   segments;      // segment tld
  mi_os_tld_t         os;            // os tld
  mi_stats_t          stats;         // statistics
};

#endif<|MERGE_RESOLUTION|>--- conflicted
+++ resolved
@@ -287,21 +287,15 @@
 // the OS. Inside segments we allocated fixed size _pages_ that
 // contain blocks.
 typedef struct mi_segment_s {
-<<<<<<< HEAD
   size_t            memid;              // memory id for arena allocation
-  bool              mem_is_fixed;       // `true` if we cannot decommit/reset/protect in this memory (i.e. when allocated using large OS pages)    
+  bool              mem_is_pinned;      // `true` if we cannot decommit/reset/protect in this memory (i.e. when allocated using large OS pages)    
+  bool              mem_is_large;       // in large/huge os pages?
   bool              mem_is_committed;   // `true` if the whole segment is eagerly committed
 
-  bool              allow_decommit;
+  bool              allow_decommit;     
   mi_msecs_t        decommit_expire;
   mi_commit_mask_t  decommit_mask;
   mi_commit_mask_t  commit_mask;
-=======
-  // memory fields
-  size_t               memid;            // id for the os-level memory manager
-  bool                 mem_is_pinned;    // `true` if we cannot decommit/reset/protect in this memory (i.e. when allocated using large OS pages)
-  bool                 mem_is_committed; // `true` if the whole segment is eagerly committed  
->>>>>>> 8607ff61
 
   _Atomic(struct mi_segment_s*) abandoned_next;
 
